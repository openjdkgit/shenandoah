/*
 * Copyright (c) 2021, Amazon.com, Inc. or its affiliates.  All rights reserved.
 *
 * DO NOT ALTER OR REMOVE COPYRIGHT NOTICES OR THIS FILE HEADER.
 *
 * This code is free software; you can redistribute it and/or modify it
 * under the terms of the GNU General Public License version 2 only, as
 * published by the Free Software Foundation.
 *
 * This code is distributed in the hope that it will be useful, but WITHOUT
 * ANY WARRANTY; without even the implied warranty of MERCHANTABILITY or
 * FITNESS FOR A PARTICULAR PURPOSE.  See the GNU General Public License
 * version 2 for more details (a copy is included in the LICENSE file that
 * accompanied this code).
 *
 * You should have received a copy of the GNU General Public License version
 * 2 along with this work; if not, write to the Free Software Foundation,
 * Inc., 51 Franklin St, Fifth Floor, Boston, MA 02110-1301 USA.
 *
 * Please contact Oracle, 500 Oracle Parkway, Redwood Shores, CA 94065 USA
 * or visit www.oracle.com if you need additional information or have any
 * questions.
 *
 */

#ifndef SHARE_GC_SHENANDOAH_SHENANDOAHSCANREMEMBEREDINLINE_HPP
#define SHARE_GC_SHENANDOAH_SHENANDOAHSCANREMEMBEREDINLINE_HPP

#include "memory/iterator.hpp"
#include "oops/oop.hpp"
#include "oops/objArrayOop.hpp"
#include "gc/shared/collectorCounters.hpp"
#include "gc/shenandoah/shenandoahCardStats.hpp"
#include "gc/shenandoah/shenandoahCardTable.hpp"
#include "gc/shenandoah/shenandoahHeap.hpp"
#include "gc/shenandoah/shenandoahHeapRegion.hpp"
#include "gc/shenandoah/shenandoahScanRemembered.hpp"

inline size_t
ShenandoahDirectCardMarkRememberedSet::last_valid_index() {
  return _card_table->last_valid_index();
}

inline size_t
ShenandoahDirectCardMarkRememberedSet::total_cards() {
  return _total_card_count;
}

inline size_t
ShenandoahDirectCardMarkRememberedSet::card_index_for_addr(HeapWord *p) {
  return _card_table->index_for(p);
}

inline HeapWord *
ShenandoahDirectCardMarkRememberedSet::addr_for_card_index(size_t card_index) {
  return _whole_heap_base + CardTable::card_size_in_words() * card_index;
}

inline bool
ShenandoahDirectCardMarkRememberedSet::is_write_card_dirty(size_t card_index) {
  uint8_t *bp = &(_card_table->write_byte_map())[card_index];
  return (bp[0] == CardTable::dirty_card_val());
}

inline bool
ShenandoahDirectCardMarkRememberedSet::is_card_dirty(size_t card_index) {
  uint8_t *bp = &(_card_table->read_byte_map())[card_index];
  return (bp[0] == CardTable::dirty_card_val());
}

inline void
ShenandoahDirectCardMarkRememberedSet::mark_card_as_dirty(size_t card_index) {
  uint8_t *bp = &(_card_table->write_byte_map())[card_index];
  bp[0] = CardTable::dirty_card_val();
}

inline void
ShenandoahDirectCardMarkRememberedSet::mark_range_as_dirty(size_t card_index, size_t num_cards) {
  uint8_t *bp = &(_card_table->write_byte_map())[card_index];
  while (num_cards-- > 0) {
    *bp++ = CardTable::dirty_card_val();
  }
}

inline void
ShenandoahDirectCardMarkRememberedSet::mark_card_as_clean(size_t card_index) {
  uint8_t *bp = &(_card_table->write_byte_map())[card_index];
  bp[0] = CardTable::clean_card_val();
}

inline void
ShenandoahDirectCardMarkRememberedSet::mark_range_as_clean(size_t card_index, size_t num_cards) {
  uint8_t *bp = &(_card_table->write_byte_map())[card_index];
  while (num_cards-- > 0) {
    *bp++ = CardTable::clean_card_val();
  }
}

inline bool
ShenandoahDirectCardMarkRememberedSet::is_card_dirty(HeapWord *p) {
  size_t index = card_index_for_addr(p);
  uint8_t *bp = &(_card_table->read_byte_map())[index];
  return (bp[0] == CardTable::dirty_card_val());
}

inline void
ShenandoahDirectCardMarkRememberedSet::mark_card_as_dirty(HeapWord *p) {
  size_t index = card_index_for_addr(p);
  uint8_t *bp = &(_card_table->write_byte_map())[index];
  bp[0] = CardTable::dirty_card_val();
}

inline void
ShenandoahDirectCardMarkRememberedSet::mark_range_as_dirty(HeapWord *p, size_t num_heap_words) {
  uint8_t *bp = &(_card_table->write_byte_map_base())[uintptr_t(p) >> _card_shift];
  uint8_t *end_bp = &(_card_table->write_byte_map_base())[uintptr_t(p + num_heap_words) >> _card_shift];
  // If (p + num_heap_words) is not aligned on card boundary, we also need to dirty last card.
  if (((unsigned long long) (p + num_heap_words)) & (CardTable::card_size() - 1)) {
    end_bp++;
  }
  while (bp < end_bp) {
    *bp++ = CardTable::dirty_card_val();
  }
}

inline void
ShenandoahDirectCardMarkRememberedSet::mark_card_as_clean(HeapWord *p) {
  size_t index = card_index_for_addr(p);
  uint8_t *bp = &(_card_table->write_byte_map())[index];
  bp[0] = CardTable::clean_card_val();
}

inline void
ShenandoahDirectCardMarkRememberedSet::mark_read_card_as_clean(size_t index) {
  uint8_t *bp = &(_card_table->read_byte_map())[index];
  bp[0] = CardTable::clean_card_val();
}

inline void
ShenandoahDirectCardMarkRememberedSet::mark_range_as_clean(HeapWord *p, size_t num_heap_words) {
  uint8_t *bp = &(_card_table->write_byte_map_base())[uintptr_t(p) >> _card_shift];
  uint8_t *end_bp = &(_card_table->write_byte_map_base())[uintptr_t(p + num_heap_words) >> _card_shift];
  // If (p + num_heap_words) is not aligned on card boundary, we also need to clean last card.
  if (((unsigned long long) (p + num_heap_words)) & (CardTable::card_size() - 1)) {
    end_bp++;
  }
  while (bp < end_bp) {
    *bp++ = CardTable::clean_card_val();
  }
}

inline size_t
ShenandoahDirectCardMarkRememberedSet::cluster_count() {
  return _cluster_count;
}

// No lock required because arguments align with card boundaries.
template<typename RememberedSet>
inline void
ShenandoahCardCluster<RememberedSet>::reset_object_range(HeapWord* from, HeapWord* to) {
  assert(((((unsigned long long) from) & (CardTable::card_size() - 1)) == 0) &&
         ((((unsigned long long) to) & (CardTable::card_size() - 1)) == 0),
         "reset_object_range bounds must align with card boundaries");
  size_t card_at_start = _rs->card_index_for_addr(from);
  size_t num_cards = (to - from) / CardTable::card_size_in_words();

  for (size_t i = 0; i < num_cards; i++) {
    object_starts[card_at_start + i].short_word = 0;
  }
}

// Assume only one thread at a time registers objects pertaining to
// each card-table entry's range of memory.
template<typename RememberedSet>
inline void
ShenandoahCardCluster<RememberedSet>::register_object(HeapWord* address) {
  shenandoah_assert_heaplocked();

  register_object_wo_lock(address);
}

template<typename RememberedSet>
inline void
ShenandoahCardCluster<RememberedSet>::register_object_wo_lock(HeapWord* address) {
  size_t card_at_start = _rs->card_index_for_addr(address);
  HeapWord *card_start_address = _rs->addr_for_card_index(card_at_start);
  uint8_t offset_in_card = address - card_start_address;

  if (!has_object(card_at_start)) {
    set_has_object_bit(card_at_start);
    set_first_start(card_at_start, offset_in_card);
    set_last_start(card_at_start, offset_in_card);
  } else {
    if (offset_in_card < get_first_start(card_at_start))
      set_first_start(card_at_start, offset_in_card);
    if (offset_in_card > get_last_start(card_at_start))
      set_last_start(card_at_start, offset_in_card);
  }
}

template<typename RememberedSet>
inline void
ShenandoahCardCluster<RememberedSet>::coalesce_objects(HeapWord* address, size_t length_in_words) {

  size_t card_at_start = _rs->card_index_for_addr(address);
  HeapWord *card_start_address = _rs->addr_for_card_index(card_at_start);
  size_t card_at_end = card_at_start + ((address + length_in_words) - card_start_address) / CardTable::card_size_in_words();

  if (card_at_start == card_at_end) {
    // There are no changes to the get_first_start array.  Either get_first_start(card_at_start) returns this coalesced object,
    // or it returns an object that precedes the coalesced object.
    if (card_start_address + get_last_start(card_at_start) < address + length_in_words) {
      uint8_t coalesced_offset = static_cast<uint8_t>(address - card_start_address);
      // The object that used to be the last object starting within this card is being subsumed within the coalesced
      // object.  Since we always coalesce entire objects, this condition only occurs if the last object ends before or at
      // the end of the card's memory range and there is no object following this object.  In this case, adjust last_start
      // to represent the start of the coalesced range.
      set_last_start(card_at_start, coalesced_offset);
    }
    // Else, no changes to last_starts information.  Either get_last_start(card_at_start) returns the object that immediately
    // follows the coalesced object, or it returns an object that follows the object immediately following the coalesced object.
  } else {
    uint8_t coalesced_offset = static_cast<uint8_t>(address - card_start_address);
    if (get_last_start(card_at_start) > coalesced_offset) {
      // Existing last start is being coalesced, create new last start
      set_last_start(card_at_start, coalesced_offset);
    }
    // otherwise, get_last_start(card_at_start) must equal coalesced_offset

    // All the cards between first and last get cleared.
    for (size_t i = card_at_start + 1; i < card_at_end; i++) {
      clear_has_object_bit(i);
    }

    uint8_t follow_offset = static_cast<uint8_t>((address + length_in_words) - _rs->addr_for_card_index(card_at_end));
    if (has_object(card_at_end) && (get_first_start(card_at_end) < follow_offset)) {
      // It may be that after coalescing within this last card's memory range, the last card
      // no longer holds an object.
      if (get_last_start(card_at_end) >= follow_offset) {
        set_first_start(card_at_end, follow_offset);
      } else {
        // last_start is being coalesced so this card no longer has any objects.
        clear_has_object_bit(card_at_end);
      }
    }
    // else
    //  card_at_end did not have an object, so it still does not have an object, or
    //  card_at_end had an object that starts after the coalesced object, so no changes required for card_at_end

  }
}


template<typename RememberedSet>
inline size_t
ShenandoahCardCluster<RememberedSet>::get_first_start(size_t card_index) {
  assert(has_object(card_index), "Can't get first start because no object starts here");
  return object_starts[card_index].offsets.first & FirstStartBits;
}

template<typename RememberedSet>
inline size_t
ShenandoahCardCluster<RememberedSet>::get_last_start(size_t card_index) {
  assert(has_object(card_index), "Can't get last start because no object starts here");
  return object_starts[card_index].offsets.last;
}

template<typename RememberedSet>
inline size_t
ShenandoahScanRemembered<RememberedSet>::last_valid_index() { return _rs->last_valid_index(); }

template<typename RememberedSet>
inline size_t
ShenandoahScanRemembered<RememberedSet>::total_cards() { return _rs->total_cards(); }

template<typename RememberedSet>
inline size_t
ShenandoahScanRemembered<RememberedSet>::card_index_for_addr(HeapWord *p) { return _rs->card_index_for_addr(p); };

template<typename RememberedSet>
inline HeapWord *
ShenandoahScanRemembered<RememberedSet>::addr_for_card_index(size_t card_index) { return _rs->addr_for_card_index(card_index); }

template<typename RememberedSet>
inline bool
ShenandoahScanRemembered<RememberedSet>::is_card_dirty(size_t card_index) { return _rs->is_card_dirty(card_index); }

template<typename RememberedSet>
inline void
ShenandoahScanRemembered<RememberedSet>::mark_card_as_dirty(size_t card_index) { _rs->mark_card_as_dirty(card_index); }

template<typename RememberedSet>
inline void
ShenandoahScanRemembered<RememberedSet>::mark_range_as_dirty(size_t card_index, size_t num_cards) { _rs->mark_range_as_dirty(card_index, num_cards); }

template<typename RememberedSet>
inline void
ShenandoahScanRemembered<RememberedSet>::mark_card_as_clean(size_t card_index) { _rs->mark_card_as_clean(card_index); }

template<typename RememberedSet>
inline void
ShenandoahScanRemembered<RememberedSet>::mark_range_as_clean(size_t card_index, size_t num_cards) { _rs->mark_range_as_clean(card_index, num_cards); }

template<typename RememberedSet>
inline bool
ShenandoahScanRemembered<RememberedSet>::is_card_dirty(HeapWord *p) { return _rs->is_card_dirty(p); }

template<typename RememberedSet>
inline void
ShenandoahScanRemembered<RememberedSet>::mark_card_as_dirty(HeapWord *p) { _rs->mark_card_as_dirty(p); }

template<typename RememberedSet>
inline void
ShenandoahScanRemembered<RememberedSet>::mark_range_as_dirty(HeapWord *p, size_t num_heap_words) { _rs->mark_range_as_dirty(p, num_heap_words); }

template<typename RememberedSet>
inline void
ShenandoahScanRemembered<RememberedSet>::mark_card_as_clean(HeapWord *p) { _rs->mark_card_as_clean(p); }

template<typename RememberedSet>
inline void
ShenandoahScanRemembered<RememberedSet>:: mark_range_as_clean(HeapWord *p, size_t num_heap_words) { _rs->mark_range_as_clean(p, num_heap_words); }

template<typename RememberedSet>
inline size_t
ShenandoahScanRemembered<RememberedSet>::cluster_count() { return _rs->cluster_count(); }

template<typename RememberedSet>
inline void
ShenandoahScanRemembered<RememberedSet>::reset_object_range(HeapWord *from, HeapWord *to) {
  _scc->reset_object_range(from, to);
}

template<typename RememberedSet>
inline void
ShenandoahScanRemembered<RememberedSet>::register_object(HeapWord *addr) {
  _scc->register_object(addr);
}

template<typename RememberedSet>
inline void
ShenandoahScanRemembered<RememberedSet>::register_object_wo_lock(HeapWord *addr) {
  _scc->register_object_wo_lock(addr);
}

template <typename RememberedSet>
inline bool
ShenandoahScanRemembered<RememberedSet>::verify_registration(HeapWord* address, ShenandoahMarkingContext* ctx) {

  size_t index = card_index_for_addr(address);
  if (!_scc->has_object(index)) {
    return false;
  }
  HeapWord* base_addr = addr_for_card_index(index);
  size_t offset = _scc->get_first_start(index);
  ShenandoahHeap* heap = ShenandoahHeap::heap();

  // Verify that I can find this object within its enclosing card by scanning forward from first_start.
  while (base_addr + offset < address) {
    oop obj = cast_to_oop(base_addr + offset);
    if (!ctx || ctx->is_marked(obj)) {
      offset += obj->size();
    } else {
      // If this object is not live, don't trust its size(); all objects above tams are live.
      ShenandoahHeapRegion* r = heap->heap_region_containing(obj);
      HeapWord* tams = ctx->top_at_mark_start(r);
      offset = ctx->get_next_marked_addr(base_addr + offset, tams) - base_addr;
    }
  }
  if (base_addr + offset != address){
    return false;
  }

  // At this point, offset represents object whose registration we are verifying.  We know that at least this object resides
  // within this card's memory.

  // Make sure that last_offset is properly set for the enclosing card, but we can't verify this for
  // candidate collection-set regions during mixed evacuations, so disable this check in general
  // during mixed evacuations.

  ShenandoahHeapRegion* r = heap->heap_region_containing(base_addr + offset);
  size_t max_offset = r->top() - base_addr;
  if (max_offset > CardTable::card_size_in_words()) {
    max_offset = CardTable::card_size_in_words();
  }
  size_t prev_offset;
  if (!ctx) {
    do {
      oop obj = cast_to_oop(base_addr + offset);
      prev_offset = offset;
      offset += obj->size();
    } while (offset < max_offset);
    if (_scc->get_last_start(index) != prev_offset) {
      return false;
    }

    // base + offset represents address of first object that starts on following card, if there is one.

    // Notes: base_addr is addr_for_card_index(index)
    //        base_addr + offset is end of the object we are verifying
    //        cannot use card_index_for_addr(base_addr + offset) because it asserts arg < end of whole heap
    size_t end_card_index = index + offset / CardTable::card_size_in_words();

    if (end_card_index > index && end_card_index <= _rs->last_valid_index()) {
      // If there is a following object registered on the next card, it should begin where this object ends.
      if (_scc->has_object(end_card_index) &&
          ((addr_for_card_index(end_card_index) + _scc->get_first_start(end_card_index)) != (base_addr + offset))) {
        return false;
      }
    }

    // Assure that no other objects are registered "inside" of this one.
    for (index++; index < end_card_index; index++) {
      if (_scc->has_object(index)) {
        return false;
      }
    }
  } else {
    // This is a mixed evacuation or a global collect: rely on mark bits to identify which objects need to be properly registered
    assert(!ShenandoahHeap::heap()->is_concurrent_old_mark_in_progress(), "Cannot rely on mark context here.");
    // If the object reaching or spanning the end of this card's memory is marked, then last_offset for this card
    // should represent this object.  Otherwise, last_offset is a don't care.
    ShenandoahHeapRegion* region = heap->heap_region_containing(base_addr + offset);
    HeapWord* tams = ctx->top_at_mark_start(region);
    oop last_obj = nullptr;
    do {
      oop obj = cast_to_oop(base_addr + offset);
      if (ctx->is_marked(obj)) {
        prev_offset = offset;
        offset += obj->size();
        last_obj = obj;
      } else {
        offset = ctx->get_next_marked_addr(base_addr + offset, tams) - base_addr;
        // If there are no marked objects remaining in this region, offset equals tams - base_addr.  If this offset is
        // greater than max_offset, we will immediately exit this loop.  Otherwise, the next iteration of the loop will
        // treat the object at offset as marked and live (because address >= tams) and we will continue iterating object
        // by consulting the size() fields of each.
      }
    } while (offset < max_offset);
    if (last_obj != nullptr && prev_offset + last_obj->size() >= max_offset) {
      // last marked object extends beyond end of card
      if (_scc->get_last_start(index) != prev_offset) {
        return false;
      }
      // otherwise, the value of _scc->get_last_start(index) is a don't care because it represents a dead object and we
      // cannot verify its context
    }
  }
  return true;
}

template<typename RememberedSet>
inline void
ShenandoahScanRemembered<RememberedSet>::coalesce_objects(HeapWord *addr, size_t length_in_words) {
  _scc->coalesce_objects(addr, length_in_words);
}

template<typename RememberedSet>
inline void
ShenandoahScanRemembered<RememberedSet>::mark_range_as_empty(HeapWord *addr, size_t length_in_words) {
  _rs->mark_range_as_clean(addr, length_in_words);
  _scc->clear_objects_in_range(addr, length_in_words);
}

template<typename RememberedSet>
template <typename ClosureType>
inline void ShenandoahScanRemembered<RememberedSet>::process_clusters(size_t first_cluster, size_t count, HeapWord *end_of_range,
<<<<<<< HEAD
                                                          ClosureType *cl, uint worker_id) {
  process_clusters(first_cluster, count, end_of_range, cl, false, worker_id);
=======
                                                          ClosureType *cl, bool is_concurrent, uint worker_id) {
  process_clusters(first_cluster, count, end_of_range, cl, false, is_concurrent, worker_id);
>>>>>>> 6c8fa0f7
}

// Process all objects starting within count clusters beginning with first_cluster for which the start address is
// less than end_of_range.  For any non-array object whose header lies on a dirty card, scan the entire object,
<<<<<<< HEAD
// even if its end reaches beyond end_of_range -- TODO ysr When would that happen?
// Object arrays, on the other hand, are precisely dirtied and only the portions of the array on dirty cards need
// to be scanned.
=======
// even if its end reaches beyond end_of_range. Object arrays, on the other hand,s are precisely dirtied and only
// the portions of the array on dirty cards need to be scanned.
>>>>>>> 6c8fa0f7
//
// Do not CANCEL within process_clusters.  It is assumed that if a worker thread accepts responsbility for processing
// a chunk of work, it will finish the work it starts.  Otherwise, the chunk of work will be lost in the transition to
// degenerated execution, leading to dangling references.
template<typename RememberedSet>
template <typename ClosureType>
void ShenandoahScanRemembered<RememberedSet>::process_clusters(size_t first_cluster, size_t count, HeapWord *end_of_range,
<<<<<<< HEAD
                                                               ClosureType *cl, bool write_table, uint worker_id) {

  // Unlike traditional Shenandoah marking, the old-gen resident objects that are examined as part of the remembered set
  // are not always themselves marked.  Each such object will be scanned exactly once. Any young-gen objects referenced from
  // the remembered set will be marked and then subsequently scanned.
=======
                                                               ClosureType *cl, bool write_table, bool is_concurrent, uint worker_id) {

  // Unlike traditional Shenandoah marking, the old-gen resident objects that are examined as part of the remembered set are not
  // always themselves marked.  Each such object will be scanned exactly once.  Any young-gen objects referenced from the remembered
  // set will be marked and then subsequently scanned.
>>>>>>> 6c8fa0f7

  // If old-gen evacuation is active, then MarkingContext for old-gen heap regions is valid.  We use the MarkingContext
  // bits to determine which objects within a DIRTY card need to be scanned.  This is necessary because old-gen heap
  // regions that are in the candidate collection set have not been coalesced and filled.  Thus, these heap regions
  // may contain zombie objects.  Zombie objects are known to be dead, but have not yet been "collected".  Scanning
  // zombie objects is unsafe because the Klass pointer is not reliable, objects referenced from a zombie may have been
  // collected (if dead), or relocated (if live), or if dead but not yet collected, we don't want to "revive" them
<<<<<<< HEAD
  // by marking them (when marking) or evacuating them (when updating references).

  //    For each cluster (range of cards), starting at end of card range
  //       1. Find (next) contiguous range of dirty cards (no further than right end of cluster),
  //          skipping all clean cards
  //       2. For the memory range corresponding to the cards scan objects, clearing cards that don't have
  //          intergenerational pointers
  //       3. Remember the first object in the current range (which will limit the right end of the next dirty range)
  //
  //    find end of cluster range, clipped by end_of_range, and calculate new count?
  //    or traffic in start address and end address? The current API is pretty awkward.
  //
  //    what is the value of count, typically?
  //    # of cards per cluster = 64 (=512KB)
  //    # of clusters per 2M region = 2MB/512KB = 4096
  //    count of clusters per worker at 10 workers = 4096/10 ~ 400 clusters
  //    
  //    Several clusters may run afoul of the end of range; it makes sense to use
  //    start of range and end of range, and a cluster size, rather than using count
  //
  //    Look at where this method is called from and if we can change the callers to do this better.
  //
  //    I presume "count" is being used to do a finer or coarser subdivision of clusters for the dynamic
  //    sizing that Kelvin mentioned. I need to see where that is being done (and secondarily whether it
  //    makes a difference in performance or just makes the interface more complex).
=======
  // by marking them (when marking) or evacuating them (when updating refereces).
>>>>>>> 6c8fa0f7

  ShenandoahHeap* heap = ShenandoahHeap::heap();
  ShenandoahMarkingContext* ctx;

  if (heap->is_old_bitmap_stable()) {
    ctx = heap->marking_context();
  } else {
    ctx = nullptr;
  }

  size_t cur_cluster = first_cluster;
  size_t cur_count = count;
  size_t card_index = cur_cluster * ShenandoahCardCluster<RememberedSet>::CardsPerCluster;
  HeapWord* start_of_range = _rs->addr_for_card_index(card_index);
  ShenandoahHeapRegion* r = heap->heap_region_containing(start_of_range);
  assert(end_of_range <= r->top(), "process_clusters() examines one region at a time");

  NOT_PRODUCT(ShenandoahCardStats stats(ShenandoahCardCluster<RememberedSet>::CardsPerCluster, card_stats(worker_id));)

  while (cur_count-- > 0) {
<<<<<<< HEAD
=======
    // TODO: do we want to check cancellation in inner loop, on every card processed?  That would be more responsive,
    // but require more overhead for checking.
>>>>>>> 6c8fa0f7
    card_index = cur_cluster * ShenandoahCardCluster<RememberedSet>::CardsPerCluster;
    size_t end_card_index = card_index + ShenandoahCardCluster<RememberedSet>::CardsPerCluster;
    cur_cluster++;
    size_t next_card_index = 0;

<<<<<<< HEAD
    assert(stats.is_clean(), "Should be reset for each cluster");
    // TODO: ysr : check if card indices can be replaced with ranges? No, because we need to check if card is dirty,
    // but if we have accumulated a range of dirty of clean cards, we can work with address ranges.
    while (card_index < end_card_index) {
      // get_dirty_cards_in_range_as_memregion_updating_card_index_to_next_dirty_card(&card_index, end_card_index);
      // for each card in the custer
=======
    assert(stats.is_clean(), "Error");
    while (card_index < end_card_index) {    // TODO: understand why end_of_range is needed.
>>>>>>> 6c8fa0f7
      if (_rs->addr_for_card_index(card_index) > end_of_range) {
        cur_count = 0;
        card_index = end_card_index;
        break;
      }
      bool is_dirty = (write_table)? is_write_card_dirty(card_index): is_card_dirty(card_index);
      bool has_object = _scc->has_object(card_index);
      NOT_PRODUCT(stats.increment_card_cnt(is_dirty);)
      if (is_dirty) {
        size_t prev_card_index = card_index;
        if (has_object) {
          // Scan all objects that start within this card region.
          size_t start_offset = _scc->get_first_start(card_index);
          HeapWord *p = _rs->addr_for_card_index(card_index);
          HeapWord *card_start = p;
          HeapWord *endp = p + CardTable::card_size_in_words();
          assert(!r->is_humongous(), "Process humongous regions elsewhere");

          if (endp > end_of_range) {
            endp = end_of_range;
            next_card_index = end_card_index;
          } else {
            // endp either points to start of next card region, or to the next object that needs to be scanned, which may
            // reside in some successor card region.

            // Can't use _scc->card_index_for_addr(endp) here because it crashes with assertion
            // failure if endp points to end of heap.
            next_card_index = card_index + (endp - card_start) / CardTable::card_size_in_words();
          }

          p += start_offset;
          while (p < endp) {
            oop obj = cast_to_oop(p);
            NOT_PRODUCT(stats.increment_obj_cnt(is_dirty);)

            // ctx->is_marked() returns true if mark bit set or if obj above TAMS.
            if (!ctx || ctx->is_marked(obj)) {
              // Future TODO:
              // For improved efficiency, we might want to give special handling of obj->is_objArray().  In
              // particular, in that case, we might want to divide the effort for scanning of a very long object array
              // between multiple threads.  Also, skip parts of the array that are not marked as dirty.
              if (obj->is_objArray()) {
                objArrayOop array = objArrayOop(obj);
                int len = array->length();
                array->oop_iterate_range(cl, 0, len);
                NOT_PRODUCT(stats.increment_scan_cnt(is_dirty);)
              } else if (obj->is_instance()) {
                obj->oop_iterate(cl);
                NOT_PRODUCT(stats.increment_scan_cnt(is_dirty);)
              } else {
                // Case 3: Primitive array. Do nothing, no oops there. We use the same
                // performance tweak TypeArrayKlass::oop_oop_iterate_impl is using:
                // We skip iterating over the klass pointer since we know that
                // Universe::TypeArrayKlass never moves.
                assert (obj->is_typeArray(), "should be type array");
              }
              p += obj->size();
            } else {
              // This object is not marked so we don't scan it.  Containing region r is initialized above.
              HeapWord* tams = ctx->top_at_mark_start(r);
              if (p >= tams) {
                p += obj->size();
              } else {
                p = ctx->get_next_marked_addr(p, tams);
              }
            }
          }
          if (p > endp) {
            card_index = card_index + (p - card_start) / CardTable::card_size_in_words();
          } else {                  // p == endp
            card_index = next_card_index;
          }
        } else {
          // Card is dirty but has no object.  Card will have been scanned during scan of a previous cluster.
          card_index++;
        }
      } else {
        if (has_object) {
          // Card is clean but has object.
          // Scan the last object that starts within this card memory if it spans at least one dirty card within this cluster
          // or if it reaches into the next cluster.
          size_t start_offset = _scc->get_last_start(card_index);
          HeapWord *card_start = _rs->addr_for_card_index(card_index);
          HeapWord *p = card_start + start_offset;
          oop obj = cast_to_oop(p);

          size_t last_card;
          if (!ctx || ctx->is_marked(obj)) {
            HeapWord *nextp = p + obj->size();
            NOT_PRODUCT(stats.increment_obj_cnt(is_dirty);)

            // Can't use _scc->card_index_for_addr(endp) here because it crashes with assertion
            // failure if nextp points to end of heap. Must also not attempt to read past last
            // valid index for card table.
            last_card = card_index + (nextp - card_start) / CardTable::card_size_in_words();
            last_card = MIN2(last_card, last_valid_index());

            bool reaches_next_cluster = (last_card > end_card_index);
            bool spans_dirty_within_this_cluster = false;

            if (!reaches_next_cluster) {
              for (size_t span_card = card_index+1; span_card <= last_card; span_card++) {
                if ((write_table)? _rs->is_write_card_dirty(span_card): _rs->is_card_dirty(span_card)) {
                  spans_dirty_within_this_cluster = true;
                  break;
                }
              }
            }

            // TODO: only iterate over this object if it spans dirty within this cluster or within following clusters.
            // Code as written is known not to examine a zombie object because either the object is marked, or we are
            // not using the mark-context to differentiate objects, so the object is known to have been coalesced and
            // filled if it is not "live".

            if (reaches_next_cluster || spans_dirty_within_this_cluster) {
              if (obj->is_objArray()) {
                objArrayOop array = objArrayOop(obj);
                int len = array->length();
                array->oop_iterate_range(cl, 0, len);
                NOT_PRODUCT(stats.increment_scan_cnt(is_dirty);)
              } else if (obj->is_instance()) {
                obj->oop_iterate(cl);
                NOT_PRODUCT(stats.increment_scan_cnt(is_dirty);)
              } else {
                // Case 3: Primitive array. Do nothing, no oops there. We use the same
                // performance tweak TypeArrayKlass::oop_oop_iterate_impl is using:
                // We skip iterating over the klass pointer since we know that
                // Universe::TypeArrayKlass never moves.
                assert (obj->is_typeArray(), "should be type array");
              }
            }
          } else {
            // The object that spans end of this clean card is not marked, so no need to scan it or its
            // unmarked neighbors.  Containing region r is initialized above.
            HeapWord* tams = ctx->top_at_mark_start(r);
            HeapWord* nextp;
            if (p >= tams) {
              nextp = p + obj->size();
            } else {
              nextp = ctx->get_next_marked_addr(p, tams);
            }
            last_card = card_index + (nextp - card_start) / CardTable::card_size_in_words();
          }
          // Increment card_index to account for the spanning object, even if we didn't scan it.
          card_index = (last_card > card_index)? last_card: card_index + 1;
        } else {
          // Card is clean and has no object.  No need to clean this card.
          card_index++;
        }
      }
    } // end of a range of cards in current cluster
    NOT_PRODUCT(stats.update_run(true /* record */);)
  } // end of all clusters
}

// Given that this range of clusters is known to span a humongous object spanned by region r, scan the
// portion of the humongous object that corresponds to the specified range.
template<typename RememberedSet>
template <typename ClosureType>
inline void
ShenandoahScanRemembered<RememberedSet>::process_humongous_clusters(ShenandoahHeapRegion* r, size_t first_cluster, size_t count,
                                                                    HeapWord *end_of_range, ClosureType *cl, bool write_table) {
  ShenandoahHeapRegion* start_region = r->humongous_start_region();
  HeapWord* p = start_region->bottom();
  oop obj = cast_to_oop(p);
  assert(r->is_humongous(), "Only process humongous regions here");
  assert(start_region->is_humongous_start(), "Should be start of humongous region");
  assert(p + obj->size() >= end_of_range, "Humongous object ends before range ends");

  size_t first_card_index = first_cluster * ShenandoahCardCluster<RememberedSet>::CardsPerCluster;
  HeapWord* first_cluster_addr = _rs->addr_for_card_index(first_card_index);
  size_t spanned_words = count * ShenandoahCardCluster<RememberedSet>::CardsPerCluster * CardTable::card_size_in_words();
  start_region->oop_iterate_humongous_slice(cl, true, first_cluster_addr, spanned_words, write_table);
}

<<<<<<< HEAD

// This method takes a region & determines the end of the region that the worker can scan.
=======
>>>>>>> 6c8fa0f7
template<typename RememberedSet>
template <typename ClosureType>
inline void
ShenandoahScanRemembered<RememberedSet>::process_region_slice(ShenandoahHeapRegion *region, size_t start_offset, size_t clusters,
                                                              HeapWord *end_of_range, ClosureType *cl, bool use_write_table,
<<<<<<< HEAD
                                                              uint worker_id) {
=======
                                                              bool is_concurrent, uint worker_id) {
>>>>>>> 6c8fa0f7
  HeapWord *start_of_range = region->bottom() + start_offset;
  size_t start_cluster_no = cluster_for_addr(start_of_range);
  assert(addr_for_cluster(start_cluster_no) == start_of_range, "process_region_slice range must align on cluster boundary");

  // region->end() represents the end of memory spanned by this region, but not all of this
  //   memory is eligible to be scanned because some of this memory has not yet been allocated.
  //
  // region->top() represents the end of allocated memory within this region.  Any addresses
  //   beyond region->top() should not be scanned as that memory does not hold valid objects.

  if (use_write_table) {
    // This is update-refs servicing.
    if (end_of_range > region->get_update_watermark()) {
      end_of_range = region->get_update_watermark();
    }
  } else {
    // This is concurrent mark servicing.  Note that TAMS for this region is TAMS at start of old-gen
    // collection.  Here, we need to scan up to TAMS for most recently initiated young-gen collection.
    // Since all LABs are retired at init mark, and since replacement LABs are allocated lazily, and since no
    // promotions occur until evacuation phase, TAMS for most recent young-gen is same as top().
    if (end_of_range > region->top()) {
      end_of_range = region->top();
    }
  }

  log_debug(gc)("Remembered set scan processing Region " SIZE_FORMAT ", from " PTR_FORMAT " to " PTR_FORMAT ", using %s table",
                region->index(), p2i(start_of_range), p2i(end_of_range),
                use_write_table? "read/write (updating)": "read (marking)");

  // Note that end_of_range may point to the middle of a cluster because we limit scanning to
  // region->top() or region->get_update_watermark(). We avoid processing past end_of_range.
  // Objects that start between start_of_range and end_of_range, including humongous objects, will
  // be fully processed by process_clusters. In no case should we need to scan past end_of_range.
  // TODO: ysr I don't think we should ever need to look beyond end_of_range -- when would an
  // object go past end of range?)
  if (start_of_range < end_of_range) {
    if (region->is_humongous()) {
      ShenandoahHeapRegion* start_region = region->humongous_start_region();
      // TODO: ysr : This will be called multiple times with same start_region, but different start_cluster_no.
      // Check that it does the right thing here, and doesn't do redundant work. Also see if thee call API/interface
      // can be cleaned up from current clutter.
      process_humongous_clusters(start_region, start_cluster_no, clusters, end_of_range, cl, use_write_table);
    } else {
<<<<<<< HEAD
      // TODO: ysr The start_of_range calculated above is discarded and may be calculated again in process_clusters().
      // See if the redundant and wasted calculations can be avoided, and if the call parameters can be cleaned up.
      // It almost sounds like this set of methods needs a working class to stash away some useful info that can be
      // efficiently passed around amongst these methods, as well as related state. Note that we can't use
      // ShenandoahScanRemembered as there seems to be only one instance of that object for the heap which is shared
      // by all workers. Note that there are also task methods which call these which may have per worker storage.
      // We need to be careful however that if the number of workers changes dynamically that state isn't sequestered
      // and become obsolete.
      process_clusters(start_cluster_no, clusters, end_of_range, cl, use_write_table, worker_id);
=======
      process_clusters(start_cluster_no, clusters, end_of_range, cl, use_write_table, is_concurrent, worker_id);
>>>>>>> 6c8fa0f7
    }
  }
}

template<typename RememberedSet>
inline size_t
ShenandoahScanRemembered<RememberedSet>::cluster_for_addr(HeapWordImpl **addr) {
  size_t card_index = _rs->card_index_for_addr(addr);
  size_t result = card_index / ShenandoahCardCluster<RememberedSet>::CardsPerCluster;
  return result;
}

template<typename RememberedSet>
inline HeapWord*
ShenandoahScanRemembered<RememberedSet>::addr_for_cluster(size_t cluster_no) {
  size_t card_index = cluster_no * ShenandoahCardCluster<RememberedSet>::CardsPerCluster;
  return addr_for_card_index(card_index);
}

// This is used only for debug verification so don't worry about making the scan parallel.
template<typename RememberedSet>
void ShenandoahScanRemembered<RememberedSet>::roots_do(OopIterateClosure* cl) {
  ShenandoahHeap* heap = ShenandoahHeap::heap();
  for (size_t i = 0, n = heap->num_regions(); i < n; ++i) {
    ShenandoahHeapRegion* region = heap->get_region(i);
    if (region->is_old() && region->is_active() && !region->is_cset()) {
      HeapWord* start_of_range = region->bottom();
      HeapWord* end_of_range = region->top();
      size_t start_cluster_no = cluster_for_addr(start_of_range);
      size_t num_heapwords = end_of_range - start_of_range;
      unsigned int cluster_size = CardTable::card_size_in_words() *
                                  ShenandoahCardCluster<ShenandoahDirectCardMarkRememberedSet>::CardsPerCluster;
      size_t num_clusters = (size_t) ((num_heapwords - 1 + cluster_size) / cluster_size);

      // Remembered set scanner
      if (region->is_humongous()) {
        process_humongous_clusters(region->humongous_start_region(), start_cluster_no, num_clusters, end_of_range, cl,
                                   false /* is_write_table */);
      } else {
        process_clusters(start_cluster_no, num_clusters, end_of_range, cl, false /* is_concurrent */, 0);
      }
    }
  }
}

#ifndef PRODUCT
// Log given card stats
template<typename RememberedSet>
inline void ShenandoahScanRemembered<RememberedSet>::log_card_stats(HdrSeq* stats) {
  for (int i = 0; i < MAX_CARD_STAT_TYPE; i++) {
    log_info(gc, remset)("%18s: [ %8.2f %8.2f %8.2f %8.2f %8.2f ]",
      _card_stats_name[i],
      stats[i].percentile(0), stats[i].percentile(25),
      stats[i].percentile(50), stats[i].percentile(75),
      stats[i].maximum());
  }
}

// Log card stats for all nworkers for a specific phase t
template<typename RememberedSet>
void ShenandoahScanRemembered<RememberedSet>::log_card_stats(uint nworkers, CardStatLogType t) {
  assert(ShenandoahEnableCardStats, "Do not call");
  HdrSeq* cum_stats = card_stats_for_phase(t);
  log_info(gc, remset)("%s", _card_stat_log_type[t]);
  for (uint i = 0; i < nworkers; i++) {
    log_worker_card_stats(i, cum_stats);
  }

  // Every so often, log the cumulative global stats
  if (++_card_stats_log_counter[t] >= ShenandoahCardStatsLogInterval) {
    _card_stats_log_counter[t] = 0;
    log_info(gc, remset)("Cumulative stats");
    log_card_stats(cum_stats);
  }
}

// Log card stats for given worker_id, & clear them after merging into given cumulative stats
template<typename RememberedSet>
void ShenandoahScanRemembered<RememberedSet>::log_worker_card_stats(uint worker_id, HdrSeq* cum_stats) {
  assert(ShenandoahEnableCardStats, "Do not call");

  HdrSeq* worker_card_stats = card_stats(worker_id);
  log_info(gc, remset)("Worker %u Card Stats: ", worker_id);
  log_card_stats(worker_card_stats);
  // Merge worker stats into the cumulative stats & clear worker stats
  merge_worker_card_stats_cumulative(worker_card_stats, cum_stats);
}

template<typename RememberedSet>
void ShenandoahScanRemembered<RememberedSet>::merge_worker_card_stats_cumulative(
  HdrSeq* worker_stats, HdrSeq* cum_stats) {
  for (int i = 0; i < MAX_CARD_STAT_TYPE; i++) {
    worker_stats[i].merge(cum_stats[i]);
  }
}
#endif

inline bool ShenandoahRegionChunkIterator::has_next() const {
  return _index < _total_chunks;
}

inline bool ShenandoahRegionChunkIterator::next(struct ShenandoahRegionChunk *assignment) {
  if (_index >= _total_chunks) {
    return false;
  }
  size_t new_index = Atomic::add(&_index, (size_t) 1, memory_order_relaxed);
  if (new_index > _total_chunks) {
    // First worker that hits new_index == _total_chunks continues, other
    // contending workers return false.
    return false;
  }
  // convert to zero-based indexing
  new_index--;
  assert(new_index < _total_chunks, "Error");

  // Find the group number for the assigned chunk index
  size_t group_no;
  for (group_no = 0; new_index >= _group_entries[group_no]; group_no++)
    ;
  assert(group_no < _num_groups, "Cannot have group no greater or equal to _num_groups");

  // All size computations measured in HeapWord
  size_t region_size_words = ShenandoahHeapRegion::region_size_words();
  size_t group_region_index = _region_index[group_no];     // fetch the 
  size_t group_region_offset = _group_offset[group_no];

  size_t index_within_group = (group_no == 0)? new_index: new_index - _group_entries[group_no - 1];
  size_t group_chunk_size = _group_chunk_size[group_no];
  size_t offset_of_this_chunk = group_region_offset + index_within_group * group_chunk_size;
  size_t regions_spanned_by_chunk_offset = offset_of_this_chunk / region_size_words;
  size_t offset_within_region = offset_of_this_chunk % region_size_words;

  size_t region_index = group_region_index + regions_spanned_by_chunk_offset;

  assignment->_r = _heap->get_region(region_index);
  assignment->_chunk_offset = offset_within_region;
  assignment->_chunk_size = group_chunk_size;
  return true;
}
#endif   // SHARE_GC_SHENANDOAH_SHENANDOAHSCANREMEMBEREDINLINE_HPP<|MERGE_RESOLUTION|>--- conflicted
+++ resolved
@@ -465,25 +465,15 @@
 template<typename RememberedSet>
 template <typename ClosureType>
 inline void ShenandoahScanRemembered<RememberedSet>::process_clusters(size_t first_cluster, size_t count, HeapWord *end_of_range,
-<<<<<<< HEAD
                                                           ClosureType *cl, uint worker_id) {
   process_clusters(first_cluster, count, end_of_range, cl, false, worker_id);
-=======
-                                                          ClosureType *cl, bool is_concurrent, uint worker_id) {
-  process_clusters(first_cluster, count, end_of_range, cl, false, is_concurrent, worker_id);
->>>>>>> 6c8fa0f7
 }
 
 // Process all objects starting within count clusters beginning with first_cluster for which the start address is
 // less than end_of_range.  For any non-array object whose header lies on a dirty card, scan the entire object,
-<<<<<<< HEAD
 // even if its end reaches beyond end_of_range -- TODO ysr When would that happen?
 // Object arrays, on the other hand, are precisely dirtied and only the portions of the array on dirty cards need
 // to be scanned.
-=======
-// even if its end reaches beyond end_of_range. Object arrays, on the other hand,s are precisely dirtied and only
-// the portions of the array on dirty cards need to be scanned.
->>>>>>> 6c8fa0f7
 //
 // Do not CANCEL within process_clusters.  It is assumed that if a worker thread accepts responsbility for processing
 // a chunk of work, it will finish the work it starts.  Otherwise, the chunk of work will be lost in the transition to
@@ -491,19 +481,11 @@
 template<typename RememberedSet>
 template <typename ClosureType>
 void ShenandoahScanRemembered<RememberedSet>::process_clusters(size_t first_cluster, size_t count, HeapWord *end_of_range,
-<<<<<<< HEAD
                                                                ClosureType *cl, bool write_table, uint worker_id) {
-
-  // Unlike traditional Shenandoah marking, the old-gen resident objects that are examined as part of the remembered set
-  // are not always themselves marked.  Each such object will be scanned exactly once. Any young-gen objects referenced from
-  // the remembered set will be marked and then subsequently scanned.
-=======
-                                                               ClosureType *cl, bool write_table, bool is_concurrent, uint worker_id) {
 
   // Unlike traditional Shenandoah marking, the old-gen resident objects that are examined as part of the remembered set are not
   // always themselves marked.  Each such object will be scanned exactly once.  Any young-gen objects referenced from the remembered
   // set will be marked and then subsequently scanned.
->>>>>>> 6c8fa0f7
 
   // If old-gen evacuation is active, then MarkingContext for old-gen heap regions is valid.  We use the MarkingContext
   // bits to determine which objects within a DIRTY card need to be scanned.  This is necessary because old-gen heap
@@ -511,7 +493,6 @@
   // may contain zombie objects.  Zombie objects are known to be dead, but have not yet been "collected".  Scanning
   // zombie objects is unsafe because the Klass pointer is not reliable, objects referenced from a zombie may have been
   // collected (if dead), or relocated (if live), or if dead but not yet collected, we don't want to "revive" them
-<<<<<<< HEAD
   // by marking them (when marking) or evacuating them (when updating references).
 
   //    For each cluster (range of cards), starting at end of card range
@@ -537,9 +518,6 @@
   //    I presume "count" is being used to do a finer or coarser subdivision of clusters for the dynamic
   //    sizing that Kelvin mentioned. I need to see where that is being done (and secondarily whether it
   //    makes a difference in performance or just makes the interface more complex).
-=======
-  // by marking them (when marking) or evacuating them (when updating refereces).
->>>>>>> 6c8fa0f7
 
   ShenandoahHeap* heap = ShenandoahHeap::heap();
   ShenandoahMarkingContext* ctx;
@@ -560,27 +538,17 @@
   NOT_PRODUCT(ShenandoahCardStats stats(ShenandoahCardCluster<RememberedSet>::CardsPerCluster, card_stats(worker_id));)
 
   while (cur_count-- > 0) {
-<<<<<<< HEAD
-=======
-    // TODO: do we want to check cancellation in inner loop, on every card processed?  That would be more responsive,
-    // but require more overhead for checking.
->>>>>>> 6c8fa0f7
     card_index = cur_cluster * ShenandoahCardCluster<RememberedSet>::CardsPerCluster;
     size_t end_card_index = card_index + ShenandoahCardCluster<RememberedSet>::CardsPerCluster;
     cur_cluster++;
     size_t next_card_index = 0;
 
-<<<<<<< HEAD
     assert(stats.is_clean(), "Should be reset for each cluster");
     // TODO: ysr : check if card indices can be replaced with ranges? No, because we need to check if card is dirty,
     // but if we have accumulated a range of dirty of clean cards, we can work with address ranges.
     while (card_index < end_card_index) {
       // get_dirty_cards_in_range_as_memregion_updating_card_index_to_next_dirty_card(&card_index, end_card_index);
       // for each card in the custer
-=======
-    assert(stats.is_clean(), "Error");
-    while (card_index < end_card_index) {    // TODO: understand why end_of_range is needed.
->>>>>>> 6c8fa0f7
       if (_rs->addr_for_card_index(card_index) > end_of_range) {
         cur_count = 0;
         card_index = end_card_index;
@@ -756,21 +724,14 @@
   start_region->oop_iterate_humongous_slice(cl, true, first_cluster_addr, spanned_words, write_table);
 }
 
-<<<<<<< HEAD
 
 // This method takes a region & determines the end of the region that the worker can scan.
-=======
->>>>>>> 6c8fa0f7
 template<typename RememberedSet>
 template <typename ClosureType>
 inline void
 ShenandoahScanRemembered<RememberedSet>::process_region_slice(ShenandoahHeapRegion *region, size_t start_offset, size_t clusters,
                                                               HeapWord *end_of_range, ClosureType *cl, bool use_write_table,
-<<<<<<< HEAD
                                                               uint worker_id) {
-=======
-                                                              bool is_concurrent, uint worker_id) {
->>>>>>> 6c8fa0f7
   HeapWord *start_of_range = region->bottom() + start_offset;
   size_t start_cluster_no = cluster_for_addr(start_of_range);
   assert(addr_for_cluster(start_cluster_no) == start_of_range, "process_region_slice range must align on cluster boundary");
@@ -814,7 +775,6 @@
       // can be cleaned up from current clutter.
       process_humongous_clusters(start_region, start_cluster_no, clusters, end_of_range, cl, use_write_table);
     } else {
-<<<<<<< HEAD
       // TODO: ysr The start_of_range calculated above is discarded and may be calculated again in process_clusters().
       // See if the redundant and wasted calculations can be avoided, and if the call parameters can be cleaned up.
       // It almost sounds like this set of methods needs a working class to stash away some useful info that can be
@@ -824,9 +784,6 @@
       // We need to be careful however that if the number of workers changes dynamically that state isn't sequestered
       // and become obsolete.
       process_clusters(start_cluster_no, clusters, end_of_range, cl, use_write_table, worker_id);
-=======
-      process_clusters(start_cluster_no, clusters, end_of_range, cl, use_write_table, is_concurrent, worker_id);
->>>>>>> 6c8fa0f7
     }
   }
 }
