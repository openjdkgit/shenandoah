--- conflicted
+++ resolved
@@ -940,17 +940,10 @@
   return Atomic::load(&_critical_pins);
 }
 
-<<<<<<< HEAD
-void ShenandoahHeapRegion::set_affiliation(ShenandoahRegionAffiliation new_affiliation,
-                                           bool defer_affiliated_region_count_updates) {
+void ShenandoahHeapRegion::set_affiliation(ShenandoahAffiliation new_affiliation, bool defer_affiliated_region_count_updates) {
   ShenandoahHeap* heap = ShenandoahHeap::heap();
-  ShenandoahRegionAffiliation region_affiliation = heap->region_affiliation(this);
-=======
-void ShenandoahHeapRegion::set_affiliation(ShenandoahAffiliation new_affiliation) {
-  ShenandoahHeap* heap = ShenandoahHeap::heap();
 
   ShenandoahAffiliation region_affiliation = heap->region_affiliation(this);
->>>>>>> 7df41365
   {
     ShenandoahMarkingContext* const ctx = heap->complete_marking_context();
     log_debug(gc)("Setting affiliation of Region " SIZE_FORMAT " from %s to %s, top: " PTR_FORMAT ", TAMS: " PTR_FORMAT
@@ -976,28 +969,20 @@
     return;
   }
 
+
   if (!heap->mode()->is_generational()) {
+    log_trace(gc)("Changing affiliation of region %zu from %s to %s",
+                  index(), affiliation_name(), shenandoah_affiliation_name(new_affiliation));
     heap->set_affiliation(this, new_affiliation);
     return;
   }
 
-  log_trace(gc)("Changing affiliation of region %zu from %s to %s",
-    index(), shenandoah_affiliation_name(region_affiliation), shenandoah_affiliation_name(new_affiliation));
-
-<<<<<<< HEAD
   if (!defer_affiliated_region_count_updates) {
-    if (region_affiliation == ShenandoahRegionAffiliation::YOUNG_GENERATION) {
+    if (is_young()) {
       heap->young_generation()->decrement_affiliated_region_count();
-    } else if (region_affiliation == ShenandoahRegionAffiliation::OLD_GENERATION) {
+    } else if (is_old()) {
       heap->old_generation()->decrement_affiliated_region_count();
     }
-=======
-  if (region_affiliation == ShenandoahAffiliation::YOUNG_GENERATION) {
-    heap->young_generation()->decrement_affiliated_region_count();
-  } else if (region_affiliation == ShenandoahAffiliation::OLD_GENERATION) {
-    heap->old_generation()->decrement_affiliated_region_count();
-  }
->>>>>>> 7df41365
 
     size_t regions;
     switch (new_affiliation) {
@@ -1102,7 +1087,7 @@
     if (marking_context->is_marked(obj)) {
       assert(obj->klass() != NULL, "klass should not be NULL");
       // This thread is responsible for registering all objects in this region.  No need for lock.
-      heap->card_scan()->register_object_wo_lock(obj_addr);
+      heap->card_scan()->register_object_without_lock(obj_addr);
       obj_addr += obj->size();
     } else {
       HeapWord* next_marked_obj = marking_context->get_next_marked_addr(obj_addr, tams);
@@ -1110,7 +1095,7 @@
       size_t fill_size = next_marked_obj - obj_addr;
       assert(fill_size >= ShenandoahHeap::min_fill_size(), "previously allocated objects known to be larger than min_size");
       ShenandoahHeap::fill_with_object(obj_addr, fill_size);
-      heap->card_scan()->register_object_wo_lock(obj_addr);
+      heap->card_scan()->register_object_without_lock(obj_addr);
       obj_addr = next_marked_obj;
     }
   }
