--- conflicted
+++ resolved
@@ -579,63 +579,6 @@
   return true;
 }
 
-<<<<<<< HEAD
-void ShenandoahHeapRegion::global_oop_iterate_and_fill_dead(OopIterateClosure* blk) {
-  if (!is_active()) return;
-  if (is_humongous()) {
-    // No need to fill dead within humongous regions.  Either the entire region is dead, or the entire region is
-    // unchanged.  A humongous region holds no more than one humongous object.
-    oop_iterate_humongous(blk);
-  } else {
-    global_oop_iterate_objects_and_fill_dead(blk);
-  }
-}
-
-void ShenandoahHeapRegion::global_oop_iterate_objects_and_fill_dead(OopIterateClosure* blk) {
-  assert(!is_humongous(), "no humongous region here");
-  HeapWord* obj_addr = bottom();
-
-#ifdef KELVIN_DEBUG_CF
-  log_info(gc)("CF: global_oop_iterate_objects_and_fill_dead(" SIZE_FORMAT ") (not preemptible)", index());
-#endif
-
-  ShenandoahHeap* heap = ShenandoahHeap::heap();
-  ShenandoahMarkingContext* marking_context = heap->marking_context();
-  RememberedScanner* rem_set_scanner = heap->card_scan();
-  // Objects allocated above TAMS are not marked, but are considered live for purposes of current GC efforts.
-  HeapWord* t = marking_context->top_at_mark_start(this);
-
-  assert(heap->active_generation()->is_mark_complete(), "sanity");
-
-  while (obj_addr < t) {
-    oop obj = cast_to_oop(obj_addr);
-    if (marking_context->is_marked(obj)) {
-      assert(obj->klass() != nullptr, "klass should not be nullptr");
-      // when promoting an entire region, we have to register the marked objects as well
-      obj_addr += obj->oop_iterate_size(blk);
-    } else {
-      // Object is not marked.  Coalesce and fill dead object with dead neighbors.
-      HeapWord* next_marked_obj = marking_context->get_next_marked_addr(obj_addr, t);
-      assert(next_marked_obj <= t, "next marked object cannot exceed top");
-      size_t fill_size = next_marked_obj - obj_addr;
-      assert(fill_size >= ShenandoahHeap::min_fill_size(), "previously allocated objects known to be larger than min_size");
-      ShenandoahHeap::fill_with_object(obj_addr, fill_size);
-      // coalesce_objects() unregisters all but first object subsumed within coalesced range.
-      rem_set_scanner->coalesce_objects(obj_addr, fill_size);
-      obj_addr = next_marked_obj;
-    }
-  }
-
-  // Any object above TAMS and below top() is considered live.
-  t = top();
-  while (obj_addr < t) {
-    oop obj = cast_to_oop(obj_addr);
-    obj_addr += obj->oop_iterate_size(blk);
-  }
-}
-
-=======
->>>>>>> 141fec12
 // DO NOT CANCEL.  If this worker thread has accepted responsibility for scanning a particular range of addresses, it
 // must finish the work before it can be cancelled.
 void ShenandoahHeapRegion::oop_iterate_humongous_slice(OopIterateClosure* blk, bool dirty_only,
@@ -1002,175 +945,6 @@
   heap->set_affiliation(this, new_affiliation);
 }
 
-<<<<<<< HEAD
-// When we promote a region in place, we can continue to use the established marking context to guide subsequent remembered
-// set scans of this region's content.  The region will be coalesced and filled prior to the next old-gen marking effort.
-// We identify the entirety of the region as DIRTY to force the next remembered set scan to identify the "interesting poitners"
-// contained herein.
-void ShenandoahHeapRegion::promote_in_place() {
-  ShenandoahHeap* heap = ShenandoahHeap::heap();
-  ShenandoahMarkingContext* marking_context = heap->marking_context();
-  HeapWord* tams = marking_context->top_at_mark_start(this);
-  assert(heap->active_generation()->is_mark_complete(), "sanity");
-  assert(!heap->is_concurrent_old_mark_in_progress(), "Cannot promote in place during old marking");
-  assert(is_young(), "Only young regions can be promoted");
-  assert(is_regular(), "Use different service to promote humongous regions");
-  assert(age() >= heap->age_census()->tenuring_threshold(), "Only promote regions that are sufficiently aged");
-
-  ShenandoahOldGeneration* old_gen = heap->old_generation();
-  ShenandoahYoungGeneration* young_gen = heap->young_generation();
-  size_t region_size_bytes = ShenandoahHeapRegion::region_size_bytes();
-
-  assert(get_top_before_promote() == tams, "Cannot promote regions in place if top has advanced beyond TAMS");
-
-  // Rebuild the remembered set information and mark the entire range as DIRTY.  We do NOT scan the content of this
-  // range to determine which cards need to be DIRTY.  That would force us to scan the region twice, once now, and
-  // once during the subsequent remembered set scan.  Instead, we blindly (conservatively) mark everything as DIRTY
-  // now and then sort out the CLEAN pages during the next remembered set scan.
-  //
-  // Rebuilding the remembered set consists of clearing all object registrations (reset_object_range()) here,
-  // then registering every live object and every coalesced range of free objects in the loop that follows.
-  heap->card_scan()->reset_object_range(bottom(), end());
-  heap->card_scan()->mark_range_as_dirty(bottom(), get_top_before_promote() - bottom());
-
-#ifdef KELVIN_DEBUG_CF
-  log_info(gc)("CF: promote_in_place(" SIZE_FORMAT ") does C&F", index());
-#endif
-  // TODO: use an existing coalesce-and-fill function rather than replicating the code here.
-  HeapWord* obj_addr = bottom();
-  while (obj_addr < tams) {
-    oop obj = cast_to_oop(obj_addr);
-    if (marking_context->is_marked(obj)) {
-      assert(obj->klass() != nullptr, "klass should not be NULL");
-      // This thread is responsible for registering all objects in this region.  No need for lock.
-      heap->card_scan()->register_object_without_lock(obj_addr);
-      obj_addr += obj->size();
-    } else {
-      HeapWord* next_marked_obj = marking_context->get_next_marked_addr(obj_addr, tams);
-      assert(next_marked_obj <= tams, "next marked object cannot exceed tams");
-      size_t fill_size = next_marked_obj - obj_addr;
-      assert(fill_size >= ShenandoahHeap::min_fill_size(), "previously allocated objects known to be larger than min_size");
-      ShenandoahHeap::fill_with_object(obj_addr, fill_size);
-      heap->card_scan()->register_object_without_lock(obj_addr);
-      obj_addr = next_marked_obj;
-    }
-  }
-  // We do not need to scan above TAMS because restored top equals tams
-  assert(obj_addr == tams, "Expect loop to terminate when obj_addr equals tams");
-
-  {
-    ShenandoahHeapLocker locker(heap->lock());
-
-    HeapWord* update_watermark = get_update_watermark();
-
-    // Now that this region is affiliated with old, we can allow it to receive allocations, though it may not be in the
-    // is_collector_free range.
-    restore_top_before_promote();
-
-    size_t region_capacity = free();
-    size_t region_used = used();
-
-    // The update_watermark was likely established while we had the artificially high value of top.  Make it sane now.
-    assert(update_watermark >= top(), "original top cannot exceed preserved update_watermark");
-    set_update_watermark(top());
-
-    // Unconditionally transfer one region from young to old to represent the newly promoted region.
-    // This expands old and shrinks new by the size of one region.  Strictly, we do not "need" to expand old
-    // if there are already enough unaffiliated regions in old to account for this newly promoted region.
-    // However, if we do not transfer the capacities, we end up reducing the amount of memory that would have
-    // otherwise been available to hold old evacuations, because old available is max_capacity - used and now
-    // we would be trading a fully empty region for a partially used region.
-
-    young_gen->decrease_used(region_used);
-    young_gen->decrement_affiliated_region_count();
-
-    // transfer_to_old() increases capacity of old and decreases capacity of young
-    heap->generation_sizer()->force_transfer_to_old(1);
-    set_affiliation(OLD_GENERATION);
-
-    old_gen->increment_affiliated_region_count();
-    old_gen->increase_used(region_used);
-
-    // add_old_collector_free_region() increases promoted_reserve() if available space exceeds plab_min_size()
-    heap->free_set()->add_old_collector_free_region(this);
-  }
-}
-
-void ShenandoahHeapRegion::promote_humongous() {
-  ShenandoahHeap* heap = ShenandoahHeap::heap();
-  ShenandoahMarkingContext* marking_context = heap->marking_context();
-  assert(heap->active_generation()->is_mark_complete(), "sanity");
-  assert(is_young(), "Only young regions can be promoted");
-  assert(is_humongous_start(), "Should not promote humongous continuation in isolation");
-  assert(age() >= heap->age_census()->tenuring_threshold(), "Only promote regions that are sufficiently aged");
-
-  ShenandoahGeneration* old_generation = heap->old_generation();
-  ShenandoahGeneration* young_generation = heap->young_generation();
-
-  oop obj = cast_to_oop(bottom());
-  assert(marking_context->is_marked(obj), "promoted humongous object should be alive");
-
-  // TODO: Consider not promoting humongous objects that represent primitive arrays.  Leaving a primitive array
-  // (obj->is_typeArray()) in young-gen is harmless because these objects are never relocated and they are not
-  // scanned.  Leaving primitive arrays in young-gen memory allows their memory to be reclaimed more quickly when
-  // it becomes garbage.  Better to not make this change until sizes of young-gen and old-gen are completely
-  // adaptive, as leaving primitive arrays in young-gen might be perceived as an "astonishing result" by someone
-  // has carefully analyzed the required sizes of an application's young-gen and old-gen.
-  size_t used_bytes = obj->size() * HeapWordSize;
-  size_t spanned_regions = ShenandoahHeapRegion::required_regions(used_bytes);
-  size_t humongous_waste = spanned_regions * ShenandoahHeapRegion::region_size_bytes() - obj->size() * HeapWordSize;
-  size_t index_limit = index() + spanned_regions;
-  {
-    // We need to grab the heap lock in order to avoid a race when changing the affiliations of spanned_regions from
-    // young to old.
-    ShenandoahHeapLocker locker(heap->lock());
-
-    // We promote humongous objects unconditionally, without checking for availability.  We adjust
-    // usage totals, including humongous waste, after evacuation is done.
-    log_debug(gc)("promoting humongous region " SIZE_FORMAT ", spanning " SIZE_FORMAT, index(), spanned_regions);
-
-    young_generation->decrease_used(used_bytes);
-    young_generation->decrease_humongous_waste(humongous_waste);
-    young_generation->decrease_affiliated_region_count(spanned_regions);
-
-    // transfer_to_old() increases capacity of old and decreases capacity of young
-    heap->generation_sizer()->force_transfer_to_old(spanned_regions);
-
-    // For this region and each humongous continuation region spanned by this humongous object, change
-    // affiliation to OLD_GENERATION and adjust the generation-use tallies.  The remnant of memory
-    // in the last humongous region that is not spanned by obj is currently not used.
-    for (size_t i = index(); i < index_limit; i++) {
-      ShenandoahHeapRegion* r = heap->get_region(i);
-      log_debug(gc)("promoting humongous region " SIZE_FORMAT ", from " PTR_FORMAT " to " PTR_FORMAT,
-                    r->index(), p2i(r->bottom()), p2i(r->top()));
-      // We mark the entire humongous object's range as dirty after loop terminates, so no need to dirty the range here
-      r->set_affiliation(OLD_GENERATION);
-    }
-
-    old_generation->increase_affiliated_region_count(spanned_regions);
-    old_generation->increase_used(used_bytes);
-    old_generation->increase_humongous_waste(humongous_waste);
-  }
-
-  // Since this region may have served previously as OLD, it may hold obsolete object range info.
-  heap->card_scan()->reset_object_range(bottom(), bottom() + spanned_regions * ShenandoahHeapRegion::region_size_words());
-  // Since the humongous region holds only one object, no lock is necessary for this register_object() invocation.
-  heap->card_scan()->register_object_without_lock(bottom());
-
-  if (obj->is_typeArray()) {
-    // Primitive arrays don't need to be scanned.
-    log_debug(gc)("Clean cards for promoted humongous object (Region " SIZE_FORMAT ") from " PTR_FORMAT " to " PTR_FORMAT,
-                  index(), p2i(bottom()), p2i(bottom() + obj->size()));
-    heap->card_scan()->mark_range_as_clean(bottom(), obj->size());
-  } else {
-    log_debug(gc)("Dirty cards for promoted humongous object (Region " SIZE_FORMAT ") from " PTR_FORMAT " to " PTR_FORMAT,
-                  index(), p2i(bottom()), p2i(bottom() + obj->size()));
-    heap->card_scan()->mark_range_as_dirty(bottom(), obj->size());
-  }
-}
-
-=======
->>>>>>> 141fec12
 void ShenandoahHeapRegion::decrement_humongous_waste() const {
   assert(is_humongous(), "Should only use this for humongous regions");
   size_t waste_bytes = free();
