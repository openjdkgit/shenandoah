--- conflicted
+++ resolved
@@ -672,7 +672,6 @@
   ShenandoahHeap* heap = ShenandoahHeap::heap();
   shenandoah_assert_heaplocked();
 
-<<<<<<< HEAD
   if (ShenandoahHeap::heap()->mode()->is_generational()) {
     // It may be that humongous regions are never recycled directly because they may be converted into trash before they
     // are recycled.  If this is universally true, we can replace the following with an assert(!is_humongous()).
@@ -681,9 +680,6 @@
     }
     heap->generation_for(affiliation())->decrease_used(used());
   }
-=======
-  heap->generation_for(affiliation())->decrease_used(used());
->>>>>>> d0e1f519
 
   set_top(bottom());
   clear_live_data();
