--- conflicted
+++ resolved
@@ -685,7 +685,6 @@
   ShenandoahHeap* heap = ShenandoahHeap::heap();
   shenandoah_assert_heaplocked();
 
-<<<<<<< HEAD
 #undef KELVIN_USAGE
 #ifdef KELVIN_USAGE
   log_info(gc, ergo)("Recycle %s %s (%d) region " SIZE_FORMAT " with " SIZE_FORMAT " used", 
@@ -720,9 +719,6 @@
     heap->old_generation()->decrease_used(used());
     heap->old_generation()->decrease_humongous_waste(humongous_waste);
   }
-=======
-  heap->generation_for(affiliation())->decrease_used(used());
->>>>>>> bfa248a8
 
   set_top(bottom());
   clear_live_data();
