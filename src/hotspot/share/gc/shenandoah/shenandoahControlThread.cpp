/*
 * Copyright (c) 2013, 2021, Red Hat, Inc. All rights reserved.
 * DO NOT ALTER OR REMOVE COPYRIGHT NOTICES OR THIS FILE HEADER.
 *
 * This code is free software; you can redistribute it and/or modify it
 * under the terms of the GNU General Public License version 2 only, as
 * published by the Free Software Foundation.
 *
 * This code is distributed in the hope that it will be useful, but WITHOUT
 * ANY WARRANTY; without even the implied warranty of MERCHANTABILITY or
 * FITNESS FOR A PARTICULAR PURPOSE.  See the GNU General Public License
 * version 2 for more details (a copy is included in the LICENSE file that
 * accompanied this code).
 *
 * You should have received a copy of the GNU General Public License version
 * 2 along with this work; if not, write to the Free Software Foundation,
 * Inc., 51 Franklin St, Fifth Floor, Boston, MA 02110-1301 USA.
 *
 * Please contact Oracle, 500 Oracle Parkway, Redwood Shores, CA 94065 USA
 * or visit www.oracle.com if you need additional information or have any
 * questions.
 *
 */

#include "precompiled.hpp"
#include "gc/shenandoah/shenandoahCollectorPolicy.hpp"
#include "gc/shenandoah/shenandoahConcurrentGC.hpp"
#include "gc/shenandoah/shenandoahControlThread.hpp"
#include "gc/shenandoah/shenandoahDegeneratedGC.hpp"
#include "gc/shenandoah/shenandoahFreeSet.hpp"
#include "gc/shenandoah/shenandoahFullGC.hpp"
#include "gc/shenandoah/shenandoahGeneration.hpp"
#include "gc/shenandoah/shenandoahYoungGeneration.hpp"
#include "gc/shenandoah/shenandoahPhaseTimings.hpp"
#include "gc/shenandoah/shenandoahHeap.inline.hpp"
#include "gc/shenandoah/shenandoahMark.inline.hpp"
#include "gc/shenandoah/shenandoahMonitoringSupport.hpp"
#include "gc/shenandoah/shenandoahOopClosures.inline.hpp"
#include "gc/shenandoah/shenandoahOldGC.hpp"
#include "gc/shenandoah/shenandoahRootProcessor.inline.hpp"
#include "gc/shenandoah/shenandoahUtils.hpp"
#include "gc/shenandoah/shenandoahVMOperations.hpp"
#include "gc/shenandoah/shenandoahWorkerPolicy.hpp"
#include "gc/shenandoah/heuristics/shenandoahHeuristics.hpp"
#include "gc/shenandoah/mode/shenandoahMode.hpp"
#include "memory/iterator.hpp"
#include "memory/metaspaceUtils.hpp"
#include "memory/metaspaceStats.hpp"
#include "memory/universe.hpp"
#include "runtime/atomic.hpp"

ShenandoahControlThread::ShenandoahControlThread() :
  ConcurrentGCThread(),
<<<<<<< HEAD
  _alloc_failure_waiters_lock(Mutex::leaf, "ShenandoahAllocFailureGC_lock", Monitor::_safepoint_check_always, true),
  _gc_waiters_lock(Mutex::leaf, "ShenandoahRequestedGC_lock", Monitor::_safepoint_check_always, true),
  _control_lock(Mutex::leaf - 1, "ShenandoahControlGC_lock", Monitor::_safepoint_check_never, true),
=======
  _alloc_failure_waiters_lock(Mutex::safepoint-1, "ShenandoahAllocFailureGC_lock", true),
  _gc_waiters_lock(Mutex::safepoint-1, "ShenandoahRequestedGC_lock", true),
>>>>>>> ae2504b4
  _periodic_task(this),
  _requested_gc_cause(GCCause::_no_cause_specified),
  _requested_generation(GenerationMode::GLOBAL),
  _degen_point(ShenandoahGC::_degenerated_outside_cycle),
  _degen_generation(NULL),
  _allocs_seen(0),
  _mode(none) {

  reset_gc_id();
  create_and_start();
  _periodic_task.enroll();
  if (ShenandoahPacing) {
    _periodic_pacer_notify_task.enroll();
  }
}

ShenandoahControlThread::~ShenandoahControlThread() {
  // This is here so that super is called.
}

void ShenandoahPeriodicTask::task() {
  _thread->handle_force_counters_update();
  _thread->handle_counters_update();
}

void ShenandoahPeriodicPacerNotify::task() {
  assert(ShenandoahPacing, "Should not be here otherwise");
  ShenandoahHeap::heap()->pacer()->notify_waiters();
}

void ShenandoahControlThread::run_service() {
  ShenandoahHeap* heap = ShenandoahHeap::heap();

  GCMode default_mode = concurrent_normal;
  GenerationMode generation = GLOBAL;
  GCCause::Cause default_cause = GCCause::_shenandoah_concurrent_gc;

  double last_shrink_time = os::elapsedTime();
  uint age_period = 0;

  // Shrink period avoids constantly polling regions for shrinking.
  // Having a period 10x lower than the delay would mean we hit the
  // shrinking with lag of less than 1/10-th of true delay.
  // ShenandoahUncommitDelay is in msecs, but shrink_period is in seconds.
  double shrink_period = (double)ShenandoahUncommitDelay / 1000 / 10;

  ShenandoahCollectorPolicy* policy = heap->shenandoah_policy();

  // Heuristics are notified of allocation failures here and other outcomes
  // of the cycle. They're also used here to control whether the Nth consecutive
  // degenerated cycle should be 'promoted' to a full cycle. The decision to
  // trigger a cycle or not is evaluated on the regulator thread.
  ShenandoahHeuristics* global_heuristics = heap->global_generation()->heuristics();
  while (!in_graceful_shutdown() && !should_terminate()) {
    // Figure out if we have pending requests.
    bool alloc_failure_pending = _alloc_failure_gc.is_set();
<<<<<<< HEAD
    bool explicit_gc_requested = _gc_requested.is_set() && is_explicit_gc(_requested_gc_cause);
    bool implicit_gc_requested = _gc_requested.is_set() && is_implicit_gc(_requested_gc_cause);
=======
    bool is_gc_requested = _gc_requested.is_set();
    GCCause::Cause requested_gc_cause = _requested_gc_cause;
    bool explicit_gc_requested = is_gc_requested && is_explicit_gc(requested_gc_cause);
    bool implicit_gc_requested = is_gc_requested && !is_explicit_gc(requested_gc_cause);
>>>>>>> ae2504b4

    // This control loop iteration have seen this much allocations.
    size_t allocs_seen = Atomic::xchg(&_allocs_seen, (size_t)0, memory_order_relaxed);

    // Check if we have seen a new target for soft max heap size.
    bool soft_max_changed = check_soft_max_changed();

    // Choose which GC mode to run in. The block below should select a single mode.
    set_gc_mode(none);
    GCCause::Cause cause = GCCause::_last_gc_cause;
    ShenandoahGC::ShenandoahDegenPoint degen_point = ShenandoahGC::_degenerated_unset;

    if (alloc_failure_pending) {
      // Allocation failure takes precedence: we have to deal with it first thing
      log_info(gc)("Trigger: Handle Allocation Failure");

      cause = GCCause::_allocation_failure;

      // Consume the degen point, and seed it with default value
      degen_point = _degen_point;
      _degen_point = ShenandoahGC::_degenerated_outside_cycle;

      if (degen_point == ShenandoahGC::_degenerated_outside_cycle) {
        _degen_generation = heap->mode()->is_generational() ? heap->young_generation() : heap->global_generation();
      } else {
        assert(_degen_generation != NULL, "Need to know which generation to resume.");
      }

      ShenandoahHeuristics* heuristics = _degen_generation->heuristics();
      generation = _degen_generation->generation_mode();
      bool old_gen_evacuation_failed = heap->clear_old_evacuation_failure();

      // Do not bother with degenerated cycle if old generation evacuation failed.
      if (ShenandoahDegeneratedGC && heuristics->should_degenerate_cycle() && !old_gen_evacuation_failed) {
        heuristics->record_allocation_failure_gc();
        policy->record_alloc_failure_to_degenerated(degen_point);
        set_gc_mode(stw_degenerated);
      } else {
        heuristics->record_allocation_failure_gc();
        policy->record_alloc_failure_to_full();
        generation = GLOBAL;
        set_gc_mode(stw_full);
      }
    } else if (explicit_gc_requested) {
<<<<<<< HEAD
      generation = GLOBAL;
      cause = _requested_gc_cause;
=======
      cause = requested_gc_cause;
>>>>>>> ae2504b4
      log_info(gc)("Trigger: Explicit GC request (%s)", GCCause::to_string(cause));

      global_heuristics->record_requested_gc();

      if (ExplicitGCInvokesConcurrent) {
        policy->record_explicit_to_concurrent();
        set_gc_mode(default_mode);
        // Unload and clean up everything
        heap->set_unload_classes(global_heuristics->can_unload_classes());
      } else {
        policy->record_explicit_to_full();
        set_gc_mode(stw_full);
      }
    } else if (implicit_gc_requested) {
<<<<<<< HEAD
      generation = GLOBAL;
      cause = _requested_gc_cause;
=======
      cause = requested_gc_cause;
>>>>>>> ae2504b4
      log_info(gc)("Trigger: Implicit GC request (%s)", GCCause::to_string(cause));

      global_heuristics->record_requested_gc();

      if (ShenandoahImplicitGCInvokesConcurrent) {
        policy->record_implicit_to_concurrent();
        set_gc_mode(default_mode);

        // Unload and clean up everything
        heap->set_unload_classes(global_heuristics->can_unload_classes());
      } else {
        policy->record_implicit_to_full();
        set_gc_mode(stw_full);
      }
    } else {
      // We should only be here if the regulator requested a cycle or if
      // there is an old generation mark in progress.
      if (_requested_gc_cause == GCCause::_shenandoah_concurrent_gc) {
        // preemption was requested or this is a regular cycle
        cause = GCCause::_shenandoah_concurrent_gc;
        generation = _requested_generation;
        set_gc_mode(default_mode);

        // Don't start a new old marking if there is one already in progress.
        if (generation == OLD && heap->is_concurrent_old_mark_in_progress()) {
          set_gc_mode(marking_old);
        }

        if (generation == GLOBAL) {
          heap->set_unload_classes(global_heuristics->should_unload_classes());
        } else {
          heap->set_unload_classes(false);
        }
      } else if (heap->is_concurrent_old_mark_in_progress() || heap->is_concurrent_prep_for_mixed_evacuation_in_progress()) {
        // Nobody asked us to do anything, but we have an old-generation mark or old-generation preparation for
        // mixed evacuation in progress, so resume working on that.
        cause = GCCause::_shenandoah_concurrent_gc;
        generation = OLD;
        set_gc_mode(marking_old);
      }

      // Don't want to spin in this loop and start a cycle every time, so
      // clear requested gc cause. This creates a race with callers of the
      // blocking 'request_gc' method, but there it loops and resets the
      // '_requested_gc_cause' until a full cycle is completed.
      _requested_gc_cause = GCCause::_no_gc;
    }

    // Blow all soft references on this cycle, if handling allocation failure,
    // either implicit or explicit GC request, or we are requested to do so unconditionally.
    if (generation == GLOBAL && (alloc_failure_pending || implicit_gc_requested || explicit_gc_requested || ShenandoahAlwaysClearSoftRefs)) {
      heap->soft_ref_policy()->set_should_clear_all_soft_refs(true);
    }

    bool gc_requested = (_mode != none);
    assert (!gc_requested || cause != GCCause::_last_gc_cause, "GC cause should be set");

    if (gc_requested) {
      // GC is starting, bump the internal ID
      update_gc_id();

      heap->reset_bytes_allocated_since_gc_start();

      MetaspaceCombinedStats meta_sizes = MetaspaceUtils::get_combined_statistics();

      // If GC was requested, we are sampling the counters even without actual triggers
      // from allocation machinery. This captures GC phases more accurately.
      set_forced_counters_update(true);

      // If GC was requested, we better dump freeset data for performance debugging
      {
        ShenandoahHeapLocker locker(heap->lock());
        heap->free_set()->log_status();
      }

      heap->set_aging_cycle(false);
      {
        switch (_mode) {
          case concurrent_normal: {
            if ((generation == YOUNG) && (age_period-- == 0)) {
              heap->set_aging_cycle(true);
              age_period = ShenandoahAgingCyclePeriod - 1;
            }
            service_concurrent_normal_cycle(heap, generation, cause);
            break;
          }
          case stw_degenerated: {
            if (!service_stw_degenerated_cycle(cause, degen_point)) {
              // The degenerated GC was upgraded to a Full GC
              generation = GLOBAL;
            }
            break;
          }
          case stw_full: {
            service_stw_full_cycle(cause);
            break;
          }
          case marking_old: {
            assert(generation == OLD, "Expected old generation here");
            resume_concurrent_old_cycle(heap->old_generation(), cause);
            break;
          }
          default: {
            ShouldNotReachHere();
          }
        }
      }

      // If this was the requested GC cycle, notify waiters about it
      if (explicit_gc_requested || implicit_gc_requested) {
        notify_gc_waiters();
      }

      // If this was the allocation failure GC cycle, notify waiters about it
      if (alloc_failure_pending) {
        notify_alloc_failure_waiters();
      }

      // Report current free set state at the end of cycle, whether
      // it is a normal completion, or the abort.
      {
        ShenandoahHeapLocker locker(heap->lock());
        heap->free_set()->log_status();

        // Notify Universe about new heap usage. This has implications for
        // global soft refs policy, and we better report it every time heap
        // usage goes down.
        Universe::heap()->update_capacity_and_used_at_gc();

        // Signal that we have completed a visit to all live objects.
        Universe::heap()->record_whole_heap_examined_timestamp();
      }

      // Disable forced counters update, and update counters one more time
      // to capture the state at the end of GC session.
      handle_force_counters_update();
      set_forced_counters_update(false);

      // Retract forceful part of soft refs policy
      heap->soft_ref_policy()->set_should_clear_all_soft_refs(false);

      // Clear metaspace oom flag, if current cycle unloaded classes
      if (heap->unload_classes()) {
        assert(generation == GLOBAL, "Only unload classes during GLOBAL cycle");
        global_heuristics->clear_metaspace_oom();
      }

      // Commit worker statistics to cycle data
      heap->phase_timings()->flush_par_workers_to_cycle();
      if (ShenandoahPacing) {
        heap->pacer()->flush_stats_to_cycle();
      }

      // Print GC stats for current cycle
      {
        LogTarget(Info, gc, stats) lt;
        if (lt.is_enabled()) {
          ResourceMark rm;
          LogStream ls(lt);
          heap->phase_timings()->print_cycle_on(&ls);
          if (ShenandoahPacing) {
            heap->pacer()->print_cycle_on(&ls);
          }
        }
      }

      // Commit statistics to globals
      heap->phase_timings()->flush_cycle_to_global();

      // Print Metaspace change following GC (if logging is enabled).
      MetaspaceUtils::print_metaspace_change(meta_sizes);

      // GC is over, we are at idle now
      if (ShenandoahPacing) {
        heap->pacer()->setup_for_idle();
      }
    } else {
      // Allow allocators to know we have seen this much regions
      if (ShenandoahPacing && (allocs_seen > 0)) {
        heap->pacer()->report_alloc(allocs_seen);
      }
    }

    double current = os::elapsedTime();

    if (ShenandoahUncommit && (explicit_gc_requested || soft_max_changed || (current - last_shrink_time > shrink_period))) {
      // Explicit GC tries to uncommit everything down to min capacity.
      // Soft max change tries to uncommit everything down to target capacity.
      // Periodic uncommit tries to uncommit suitable regions down to min capacity.

      double shrink_before = (explicit_gc_requested || soft_max_changed) ?
                             current :
                             current - (ShenandoahUncommitDelay / 1000.0);

      size_t shrink_until = soft_max_changed ?
                             heap->soft_max_capacity() :
                             heap->min_capacity();

      service_uncommit(shrink_before, shrink_until);
      heap->phase_timings()->flush_cycle_to_global();
      last_shrink_time = current;
    }

    // Don't wait around if there was an allocation failure - start the next cycle immediately.
    if (!is_alloc_failure_gc()) {
      // The timed wait is necessary because this thread has a responsibility to send
      // 'alloc_words' to the pacer when it does not perform a GC.
      MonitorLocker lock(&_control_lock, Mutex::_no_safepoint_check_flag);
      lock.wait(ShenandoahControlIntervalMax);
    }
  }

  // Wait for the actual stop(), can't leave run_service() earlier.
  while (!should_terminate()) {
    os::naked_short_sleep(ShenandoahControlIntervalMin);
  }
}

// Young and old concurrent cycles are initiated by the regulator. Implicit
// and explicit GC requests are handled by the controller thread and always
// run a global cycle (which is concurrent by default, but may be overridden
// by command line options). Old cycles always degenerate to a global cycle.
// Young cycles are degenerated to complete the young cycle.  Young
// and old degen may upgrade to Full GC.  Full GC may also be
// triggered directly by a System.gc() invocation.
//
//
//      +-----+ Idle +-----+-----------+---------------------+
//      |         +        |           |                     |
//      |         |        |           |                     |
//      |         |        v           |                     |
//      |         |  Bootstrap Old +-- | ------------+       |
//      |         |   +                |             |       |
//      |         |   |                |             |       |
//      |         v   v                v             v       |
//      |    Resume Old <----------+ Young +--> Young Degen  |
//      |     +  +                                   +       |
//      v     |  |                                   |       |
//   Global <-+  |                                   |       |
//      +        |                                   |       |
//      |        v                                   v       |
//      +--->  Global Degen +--------------------> Full <----+
//
void ShenandoahControlThread::service_concurrent_normal_cycle(
  const ShenandoahHeap* heap, const GenerationMode generation, GCCause::Cause cause) {

  switch (generation) {
    case YOUNG: {
      // Run a young cycle. This might or might not, have interrupted an ongoing
      // concurrent mark in the old generation. We need to think about promotions
      // in this case. Promoted objects should be above the TAMS in the old regions
      // they end up in, but we have to be sure we don't promote into any regions
      // that are in the cset.
      log_info(gc, ergo)("Start GC cycle (YOUNG)");
      service_concurrent_cycle(heap->young_generation(), cause, false);
      heap->young_generation()->log_status();
      break;
    }
    case GLOBAL: {
      log_info(gc, ergo)("Start GC cycle (GLOBAL)");
      service_concurrent_cycle(heap->global_generation(), cause, false);
      heap->global_generation()->log_status();
      break;
    }
    case OLD: {
      log_info(gc, ergo)("Start GC cycle (OLD)");
      service_concurrent_old_cycle(heap, cause);
      heap->old_generation()->log_status();
      break;
    }
    default:
      ShouldNotReachHere();
  }
}

void ShenandoahControlThread::service_concurrent_old_cycle(const ShenandoahHeap* heap, GCCause::Cause &cause) {
  // Configure the young generation's concurrent mark to put objects in
  // old regions into the concurrent mark queues associated with the old
  // generation. The young cycle will run as normal except that rather than
  // ignore old references it will mark and enqueue them in the old concurrent
  // mark but it will not traverse them.
  ShenandoahGeneration* old_generation = heap->old_generation();
  ShenandoahYoungGeneration* young_generation = heap->young_generation();

  assert(!heap->is_concurrent_old_mark_in_progress(), "Old already in progress.");
  assert(old_generation->task_queues()->is_empty(), "Old mark queues should be empty.");

  young_generation->set_old_gen_task_queues(old_generation->task_queues());
  young_generation->set_mark_incomplete();
  old_generation->set_mark_incomplete();
  service_concurrent_cycle(young_generation, cause, true);
  if (!heap->cancelled_gc()) {
    // Reset the degenerated point. Normally this would happen at the top
    // of the control loop, but here we have just completed a young cycle
    // which has bootstrapped the old concurrent marking.
    _degen_point = ShenandoahGC::_degenerated_outside_cycle;

    // TODO: Bit of a hack here to keep the phase timings happy as we transition
    // to concurrent old marking. We need to revisit this.
    heap->phase_timings()->flush_par_workers_to_cycle();
    heap->phase_timings()->flush_cycle_to_global();

    // From here we will 'resume' the old concurrent mark. This will skip reset
    // and init mark for the concurrent mark. All of that work will have been
    // done by the bootstrapping young cycle. In order to simplify the debugging
    // effort, the old cycle will ONLY complete the mark phase. No actual
    // collection of the old generation is happening here.
    set_gc_mode(marking_old);
    resume_concurrent_old_cycle(old_generation, cause);
  }
}

bool ShenandoahControlThread::check_soft_max_changed() const {
  ShenandoahHeap* heap = ShenandoahHeap::heap();
  size_t new_soft_max = Atomic::load(&SoftMaxHeapSize);
  size_t old_soft_max = heap->soft_max_capacity();
  if (new_soft_max != old_soft_max) {
    new_soft_max = MAX2(heap->min_capacity(), new_soft_max);
    new_soft_max = MIN2(heap->max_capacity(), new_soft_max);
    if (new_soft_max != old_soft_max) {
      log_info(gc)("Soft Max Heap Size: " SIZE_FORMAT "%s -> " SIZE_FORMAT "%s",
                   byte_size_in_proper_unit(old_soft_max), proper_unit_for_byte_size(old_soft_max),
                   byte_size_in_proper_unit(new_soft_max), proper_unit_for_byte_size(new_soft_max)
      );
      heap->set_soft_max_capacity(new_soft_max);
      return true;
    }
  }
  return false;
}

void ShenandoahControlThread::resume_concurrent_old_cycle(ShenandoahGeneration* generation, GCCause::Cause cause) {

  assert(ShenandoahHeap::heap()->is_concurrent_old_mark_in_progress() ||
         ShenandoahHeap::heap()->is_concurrent_prep_for_mixed_evacuation_in_progress(),
         "Old mark or mixed-evac prep should be in progress");
  log_debug(gc)("Resuming old generation with " UINT32_FORMAT " marking tasks queued.", generation->task_queues()->tasks());

  ShenandoahHeap* heap = ShenandoahHeap::heap();

  GCIdMark gc_id_mark;
  ShenandoahGCSession session(cause, generation);

  TraceCollectorStats tcs(heap->monitoring_support()->concurrent_collection_counters());
  // We can only tolerate being cancelled during concurrent marking or during preparation for mixed
  // evacuation. This flag here (passed by reference) is used to control precisely where the regulator
  // is allowed to cancel a GC.
  ShenandoahOldGC gc(generation, _allow_old_preemption);
  if (gc.collect(cause)) {
    // Old collection is complete, the young generation no longer needs this
    // reference to the old concurrent mark so clean it up.
    heap->young_generation()->set_old_gen_task_queues(NULL);
    generation->heuristics()->record_success_concurrent();
    heap->shenandoah_policy()->record_success_concurrent();
  }

  if (heap->cancelled_gc()) {
    // It's possible the gc cycle was cancelled after the last time
    // the collection checked for cancellation. In which case, the
    // old gc cycle is still completed, and we have to deal with this
    // cancellation. We set the degeneration point to be outside
    // the cycle because if this is an allocation failure, that is
    // what must be done (there is no degenerated old cycle). If the
    // cancellation was due to a heuristic wanting to start a young
    // cycle, then we are not actually going to a degenerated cycle,
    // so the degenerated point doesn't matter here.
    check_cancellation_or_degen(ShenandoahGC::_degenerated_outside_cycle);
  }
}

void ShenandoahControlThread::service_concurrent_cycle(ShenandoahGeneration* generation, GCCause::Cause cause, bool do_old_gc_bootstrap) {
  // Normal cycle goes via all concurrent phases. If allocation failure (af) happens during
  // any of the concurrent phases, it first degrades to Degenerated GC and completes GC there.
  // If second allocation failure happens during Degenerated GC cycle (for example, when GC
  // tries to evac something and no memory is available), cycle degrades to Full GC.
  //
  // There are also a shortcut through the normal cycle: immediate garbage shortcut, when
  // heuristics says there are no regions to compact, and all the collection comes from immediately
  // reclaimable regions.
  //
  // ................................................................................................
  //
  //                                    (immediate garbage shortcut)                Concurrent GC
  //                             /-------------------------------------------\
  //                             |                                           |
  //                             |                                           |
  //                             |                                           |
  //                             |                                           v
  // [START] ----> Conc Mark ----o----> Conc Evac --o--> Conc Update-Refs ---o----> [END]
  //                   |                    |                 |              ^
  //                   | (af)               | (af)            | (af)         |
  // ..................|....................|.................|..............|.......................
  //                   |                    |                 |              |
  //                   |                    |                 |              |      Degenerated GC
  //                   v                    v                 v              |
  //               STW Mark ----------> STW Evac ----> STW Update-Refs ----->o
  //                   |                    |                 |              ^
  //                   | (af)               | (af)            | (af)         |
  // ..................|....................|.................|..............|.......................
  //                   |                    |                 |              |
  //                   |                    v                 |              |      Full GC
  //                   \------------------->o<----------------/              |
  //                                        |                                |
  //                                        v                                |
  //                                      Full GC  --------------------------/
  //
  ShenandoahHeap* heap = ShenandoahHeap::heap();
  if (check_cancellation_or_degen(ShenandoahGC::_degenerated_outside_cycle)) return;

  GCIdMark gc_id_mark;
  ShenandoahGCSession session(cause, generation);

  TraceCollectorStats tcs(heap->monitoring_support()->concurrent_collection_counters());

  ShenandoahConcurrentGC gc(generation, do_old_gc_bootstrap);
  if (gc.collect(cause)) {
    // Cycle is complete
    generation->heuristics()->record_success_concurrent();
    heap->shenandoah_policy()->record_success_concurrent();
  } else {
    assert(heap->cancelled_gc(), "Must have been cancelled");
    check_cancellation_or_degen(gc.degen_point());
    assert(generation->generation_mode() != OLD, "Old GC takes a different control path");
    // Concurrent young-gen collection degenerates to young
    // collection.  Same for global collections.
    _degen_generation = generation;
  }
}

bool ShenandoahControlThread::check_cancellation_or_degen(ShenandoahGC::ShenandoahDegenPoint point) {
  ShenandoahHeap* heap = ShenandoahHeap::heap();
  if (!heap->cancelled_gc()) {
    return false;
  }

  if (in_graceful_shutdown()) {
    return true;
  }

  assert(_degen_point == ShenandoahGC::_degenerated_outside_cycle,
         "Should not be set yet: %s", ShenandoahGC::degen_point_to_string(_degen_point));

  if (is_alloc_failure_gc()) {
    _degen_point = point;
    return true;
  }

  if (_preemption_requested.is_set()) {
    assert(_requested_generation == YOUNG, "Only young GCs may preempt old.");
    _preemption_requested.unset();

    // Old generation marking is only cancellable during concurrent marking.
    // Once final mark is complete, the code does not check again for cancellation.
    // If old generation was cancelled for an allocation failure, we wouldn't
    // make it to this case. The calling code is responsible for forcing a
    // cancellation due to allocation failure into a degenerated cycle.
    _degen_point = point;
    heap->clear_cancelled_gc(false /* clear oom handler */);
    return true;
  }

  fatal("Cancel GC either for alloc failure GC, or gracefully exiting, or to pause old generation marking.");
  return false;
}

void ShenandoahControlThread::stop_service() {
  // Nothing to do here.
}

void ShenandoahControlThread::service_stw_full_cycle(GCCause::Cause cause) {
  ShenandoahHeap* const heap = ShenandoahHeap::heap();

  GCIdMark gc_id_mark;
  ShenandoahGCSession session(cause, heap->global_generation());

  ShenandoahFullGC gc;
  gc.collect(cause);

  heap->global_generation()->heuristics()->record_success_full();
  heap->shenandoah_policy()->record_success_full();
}

bool ShenandoahControlThread::service_stw_degenerated_cycle(GCCause::Cause cause, ShenandoahGC::ShenandoahDegenPoint point) {
  assert (point != ShenandoahGC::_degenerated_unset, "Degenerated point should be set");
  ShenandoahHeap* const heap = ShenandoahHeap::heap();

  GCIdMark gc_id_mark;
  ShenandoahGCSession session(cause, _degen_generation);

  ShenandoahDegenGC gc(point, _degen_generation);

  // Just in case degenerated cycle preempted old-gen marking, clear the old-gen task queues.
  heap->young_generation()->set_old_gen_task_queues(NULL);

  gc.collect(cause);

  assert(heap->young_generation()->task_queues()->is_empty(), "Unexpected young generation marking tasks");
  assert(heap->old_generation()->task_queues()->is_empty(), "Unexpected old generation marking tasks");
  assert(heap->global_generation()->task_queues()->is_empty(), "Unexpected global generation marking tasks");

  _degen_generation->heuristics()->record_success_degenerated();
  heap->shenandoah_policy()->record_success_degenerated();
  return !gc.upgraded_to_full();
}

void ShenandoahControlThread::service_uncommit(double shrink_before, size_t shrink_until) {
  ShenandoahHeap* heap = ShenandoahHeap::heap();

  // Determine if there is work to do. This avoids taking heap lock if there is
  // no work available, avoids spamming logs with superfluous logging messages,
  // and minimises the amount of work while locks are taken.

  if (heap->committed() <= shrink_until) return;

  bool has_work = false;
  for (size_t i = 0; i < heap->num_regions(); i++) {
    ShenandoahHeapRegion *r = heap->get_region(i);
    if (r->is_empty_committed() && (r->empty_time() < shrink_before)) {
      has_work = true;
      break;
    }
  }

  if (has_work) {
    heap->entry_uncommit(shrink_before, shrink_until);
  }
}

bool ShenandoahControlThread::is_explicit_gc(GCCause::Cause cause) const {
  return GCCause::is_user_requested_gc(cause) ||
         GCCause::is_serviceability_requested_gc(cause);
}

bool ShenandoahControlThread::is_implicit_gc(GCCause::Cause cause) const {
  return !is_explicit_gc(cause) && cause != GCCause::_shenandoah_concurrent_gc;
}

void ShenandoahControlThread::request_gc(GCCause::Cause cause) {
  assert(GCCause::is_user_requested_gc(cause) ||
         GCCause::is_serviceability_requested_gc(cause) ||
         cause == GCCause::_metadata_GC_clear_soft_refs ||
         cause == GCCause::_full_gc_alot ||
         cause == GCCause::_wb_full_gc ||
         cause == GCCause::_wb_breakpoint ||
         cause == GCCause::_scavenge_alot,
         "only requested GCs here");

  if (is_explicit_gc(cause)) {
    if (!DisableExplicitGC) {
      handle_requested_gc(cause);
    }
  } else {
    handle_requested_gc(cause);
  }
}

bool ShenandoahControlThread::request_concurrent_gc(GenerationMode generation) {
  if (_preemption_requested.is_set() || _gc_requested.is_set() || ShenandoahHeap::heap()->cancelled_gc()) {
    // ignore subsequent requests from the heuristics
    return false;
  }

  if (_mode == none) {
    _requested_gc_cause = GCCause::_shenandoah_concurrent_gc;
    _requested_generation = generation;
    notify_control_thread();
    return true;
  }

  if (preempt_old_marking(generation)) {
    log_info(gc)("Preempting old generation mark to allow young GC.");
    _requested_gc_cause = GCCause::_shenandoah_concurrent_gc;
    _requested_generation = generation;
    _preemption_requested.set();
    ShenandoahHeap::heap()->cancel_gc(GCCause::_shenandoah_concurrent_gc);
    notify_control_thread();
    return true;
  }

  return false;
}

void ShenandoahControlThread::notify_control_thread() {
  MonitorLocker locker(&_control_lock, Mutex::_no_safepoint_check_flag);
  _control_lock.notify();
}

bool ShenandoahControlThread::preempt_old_marking(GenerationMode generation) {
  return generation == YOUNG && _allow_old_preemption.try_unset();
}

void ShenandoahControlThread::handle_requested_gc(GCCause::Cause cause) {
  // Make sure we have at least one complete GC cycle before unblocking
  // from the explicit GC request.
  //
  // This is especially important for weak references cleanup and/or native
  // resources (e.g. DirectByteBuffers) machinery: when explicit GC request
  // comes very late in the already running cycle, it would miss lots of new
  // opportunities for cleanup that were made available before the caller
  // requested the GC.

  MonitorLocker ml(&_gc_waiters_lock);
  size_t current_gc_id = get_gc_id();
  size_t required_gc_id = current_gc_id + 1;
  while (current_gc_id < required_gc_id) {
    // Although setting gc request is under _gc_waiters_lock, but read side (run_service())
    // does not take the lock. We need to enforce following order, so that read side sees
    // latest requested gc cause when the flag is set.
    _requested_gc_cause = cause;
<<<<<<< HEAD
    notify_control_thread();
=======
    _gc_requested.set();

>>>>>>> ae2504b4
    if (cause != GCCause::_wb_breakpoint) {
      ml.wait();
    }
    current_gc_id = get_gc_id();
  }
}

void ShenandoahControlThread::handle_alloc_failure(ShenandoahAllocRequest& req) {
  ShenandoahHeap* heap = ShenandoahHeap::heap();

  assert(current()->is_Java_thread(), "expect Java thread here");

  if (try_set_alloc_failure_gc()) {
    // Only report the first allocation failure
    log_info(gc)("Failed to allocate %s, " SIZE_FORMAT "%s",
                 req.type_string(),
                 byte_size_in_proper_unit(req.size() * HeapWordSize), proper_unit_for_byte_size(req.size() * HeapWordSize));

    // Now that alloc failure GC is scheduled, we can abort everything else
    heap->cancel_gc(GCCause::_allocation_failure);
  }

  MonitorLocker ml(&_alloc_failure_waiters_lock);
  while (is_alloc_failure_gc()) {
    ml.wait();
  }
}

void ShenandoahControlThread::handle_alloc_failure_evac(size_t words) {
  ShenandoahHeap* heap = ShenandoahHeap::heap();

  if (try_set_alloc_failure_gc()) {
    // Only report the first allocation failure
    log_info(gc)("Failed to allocate " SIZE_FORMAT "%s for evacuation",
                 byte_size_in_proper_unit(words * HeapWordSize), proper_unit_for_byte_size(words * HeapWordSize));
  }

  // Forcefully report allocation failure
  heap->cancel_gc(GCCause::_shenandoah_allocation_failure_evac);
}

void ShenandoahControlThread::notify_alloc_failure_waiters() {
  _alloc_failure_gc.unset();
  MonitorLocker ml(&_alloc_failure_waiters_lock);
  ml.notify_all();
}

bool ShenandoahControlThread::try_set_alloc_failure_gc() {
  return _alloc_failure_gc.try_set();
}

bool ShenandoahControlThread::is_alloc_failure_gc() {
  return _alloc_failure_gc.is_set();
}

void ShenandoahControlThread::notify_gc_waiters() {
  _gc_requested.unset();
  MonitorLocker ml(&_gc_waiters_lock);
  ml.notify_all();
}

void ShenandoahControlThread::handle_counters_update() {
  if (_do_counters_update.is_set()) {
    _do_counters_update.unset();
    ShenandoahHeap::heap()->monitoring_support()->update_counters();
  }
}

void ShenandoahControlThread::handle_force_counters_update() {
  if (_force_counters_update.is_set()) {
    _do_counters_update.unset(); // reset these too, we do update now!
    ShenandoahHeap::heap()->monitoring_support()->update_counters();
  }
}

void ShenandoahControlThread::notify_heap_changed() {
  // This is called from allocation path, and thus should be fast.

  // Update monitoring counters when we took a new region. This amortizes the
  // update costs on slow path.
  if (_do_counters_update.is_unset()) {
    _do_counters_update.set();
  }
}

void ShenandoahControlThread::pacing_notify_alloc(size_t words) {
  assert(ShenandoahPacing, "should only call when pacing is enabled");
  Atomic::add(&_allocs_seen, words, memory_order_relaxed);
}

void ShenandoahControlThread::set_forced_counters_update(bool value) {
  _force_counters_update.set_cond(value);
}

void ShenandoahControlThread::reset_gc_id() {
  Atomic::store(&_gc_id, (size_t)0);
}

void ShenandoahControlThread::update_gc_id() {
  Atomic::inc(&_gc_id);
}

size_t ShenandoahControlThread::get_gc_id() {
  return Atomic::load(&_gc_id);
}

void ShenandoahControlThread::print() const {
  print_on(tty);
}

void ShenandoahControlThread::print_on(outputStream* st) const {
  st->print("Shenandoah Concurrent Thread");
  Thread::print_on(st);
  st->cr();
}

void ShenandoahControlThread::start() {
  create_and_start();
}

void ShenandoahControlThread::prepare_for_graceful_shutdown() {
  _graceful_shutdown.set();
}

bool ShenandoahControlThread::in_graceful_shutdown() {
  return _graceful_shutdown.is_set();
}

const char* ShenandoahControlThread::gc_mode_name(ShenandoahControlThread::GCMode mode) {
  switch (mode) {
    case none:              return "idle";
    case concurrent_normal: return "normal";
    case stw_degenerated:   return "degenerated";
    case stw_full:          return "full";
    case marking_old:       return "old mark";
    default:                return "unknown";
  }
}

void ShenandoahControlThread::set_gc_mode(ShenandoahControlThread::GCMode new_mode) {
  if (_mode != new_mode) {
    log_info(gc)("Transition from: %s to: %s", gc_mode_name(_mode), gc_mode_name(new_mode));
    _mode = new_mode;
  }
}<|MERGE_RESOLUTION|>--- conflicted
+++ resolved
@@ -51,14 +51,9 @@
 
 ShenandoahControlThread::ShenandoahControlThread() :
   ConcurrentGCThread(),
-<<<<<<< HEAD
-  _alloc_failure_waiters_lock(Mutex::leaf, "ShenandoahAllocFailureGC_lock", Monitor::_safepoint_check_always, true),
-  _gc_waiters_lock(Mutex::leaf, "ShenandoahRequestedGC_lock", Monitor::_safepoint_check_always, true),
-  _control_lock(Mutex::leaf - 1, "ShenandoahControlGC_lock", Monitor::_safepoint_check_never, true),
-=======
-  _alloc_failure_waiters_lock(Mutex::safepoint-1, "ShenandoahAllocFailureGC_lock", true),
-  _gc_waiters_lock(Mutex::safepoint-1, "ShenandoahRequestedGC_lock", true),
->>>>>>> ae2504b4
+  _alloc_failure_waiters_lock(Mutex::safepoint - 1, "ShenandoahAllocFailureGC_lock", true),
+  _gc_waiters_lock(Mutex::safepoint - 1, "ShenandoahRequestedGC_lock", true),
+  _control_lock(Mutex::nosafepoint - 1, "ShenandoahControlGC_lock", true),
   _periodic_task(this),
   _requested_gc_cause(GCCause::_no_cause_specified),
   _requested_generation(GenerationMode::GLOBAL),
@@ -115,15 +110,10 @@
   while (!in_graceful_shutdown() && !should_terminate()) {
     // Figure out if we have pending requests.
     bool alloc_failure_pending = _alloc_failure_gc.is_set();
-<<<<<<< HEAD
-    bool explicit_gc_requested = _gc_requested.is_set() && is_explicit_gc(_requested_gc_cause);
-    bool implicit_gc_requested = _gc_requested.is_set() && is_implicit_gc(_requested_gc_cause);
-=======
     bool is_gc_requested = _gc_requested.is_set();
     GCCause::Cause requested_gc_cause = _requested_gc_cause;
     bool explicit_gc_requested = is_gc_requested && is_explicit_gc(requested_gc_cause);
-    bool implicit_gc_requested = is_gc_requested && !is_explicit_gc(requested_gc_cause);
->>>>>>> ae2504b4
+    bool implicit_gc_requested = is_gc_requested && is_implicit_gc(requested_gc_cause);
 
     // This control loop iteration have seen this much allocations.
     size_t allocs_seen = Atomic::xchg(&_allocs_seen, (size_t)0, memory_order_relaxed);
@@ -168,12 +158,8 @@
         set_gc_mode(stw_full);
       }
     } else if (explicit_gc_requested) {
-<<<<<<< HEAD
+      cause = requested_gc_cause;
       generation = GLOBAL;
-      cause = _requested_gc_cause;
-=======
-      cause = requested_gc_cause;
->>>>>>> ae2504b4
       log_info(gc)("Trigger: Explicit GC request (%s)", GCCause::to_string(cause));
 
       global_heuristics->record_requested_gc();
@@ -188,12 +174,8 @@
         set_gc_mode(stw_full);
       }
     } else if (implicit_gc_requested) {
-<<<<<<< HEAD
+      cause = requested_gc_cause;
       generation = GLOBAL;
-      cause = _requested_gc_cause;
-=======
-      cause = requested_gc_cause;
->>>>>>> ae2504b4
       log_info(gc)("Trigger: Implicit GC request (%s)", GCCause::to_string(cause));
 
       global_heuristics->record_requested_gc();
@@ -803,12 +785,8 @@
     // does not take the lock. We need to enforce following order, so that read side sees
     // latest requested gc cause when the flag is set.
     _requested_gc_cause = cause;
-<<<<<<< HEAD
+    _gc_requested.set();
     notify_control_thread();
-=======
-    _gc_requested.set();
-
->>>>>>> ae2504b4
     if (cause != GCCause::_wb_breakpoint) {
       ml.wait();
     }
