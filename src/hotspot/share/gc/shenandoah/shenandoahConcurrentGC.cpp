/*
 * Copyright (c) 2021, 2022, Red Hat, Inc. All rights reserved.
 * Copyright Amazon.com Inc. or its affiliates. All Rights Reserved.
 * DO NOT ALTER OR REMOVE COPYRIGHT NOTICES OR THIS FILE HEADER.
 *
 * This code is free software; you can redistribute it and/or modify it
 * under the terms of the GNU General Public License version 2 only, as
 * published by the Free Software Foundation.
 *
 * This code is distributed in the hope that it will be useful, but WITHOUT
 * ANY WARRANTY; without even the implied warranty of MERCHANTABILITY or
 * FITNESS FOR A PARTICULAR PURPOSE.  See the GNU General Public License
 * version 2 for more details (a copy is included in the LICENSE file that
 * accompanied this code).
 *
 * You should have received a copy of the GNU General Public License version
 * 2 along with this work; if not, write to the Free Software Foundation,
 * Inc., 51 Franklin St, Fifth Floor, Boston, MA 02110-1301 USA.
 *
 * Please contact Oracle, 500 Oracle Parkway, Redwood Shores, CA 94065 USA
 * or visit www.oracle.com if you need additional information or have any
 * questions.
 *
 */

#include "precompiled.hpp"

#include "gc/shared/barrierSetNMethod.hpp"
#include "gc/shared/collectorCounters.hpp"
#include "gc/shared/continuationGCSupport.inline.hpp"
#include "gc/shenandoah/shenandoahBreakpoint.hpp"
#include "gc/shenandoah/shenandoahCollectorPolicy.hpp"
#include "gc/shenandoah/shenandoahConcurrentGC.hpp"
#include "gc/shenandoah/shenandoahFreeSet.hpp"
#include "gc/shenandoah/shenandoahGeneration.hpp"
#include "gc/shenandoah/shenandoahGenerationalHeap.hpp"
#include "gc/shenandoah/shenandoahOldGeneration.hpp"
#include "gc/shenandoah/shenandoahYoungGeneration.hpp"
#include "gc/shenandoah/shenandoahLock.hpp"
#include "gc/shenandoah/shenandoahMark.inline.hpp"
#include "gc/shenandoah/shenandoahMonitoringSupport.hpp"
#include "gc/shenandoah/shenandoahOopClosures.inline.hpp"
#include "gc/shenandoah/shenandoahPhaseTimings.hpp"
#include "gc/shenandoah/shenandoahReferenceProcessor.hpp"
#include "gc/shenandoah/shenandoahRootProcessor.inline.hpp"
#include "gc/shenandoah/shenandoahStackWatermark.hpp"
#include "gc/shenandoah/shenandoahUtils.hpp"
#include "gc/shenandoah/shenandoahVerifier.hpp"
#include "gc/shenandoah/shenandoahVMOperations.hpp"
#include "gc/shenandoah/shenandoahWorkGroup.hpp"
#include "gc/shenandoah/shenandoahWorkerPolicy.hpp"
#include "memory/allocation.hpp"
#include "prims/jvmtiTagMap.hpp"
#include "runtime/vmThread.hpp"
#include "utilities/events.hpp"

#undef KELVIN_DEBUG

// Breakpoint support
class ShenandoahBreakpointGCScope : public StackObj {
private:
  const GCCause::Cause _cause;
public:
  ShenandoahBreakpointGCScope(GCCause::Cause cause) : _cause(cause) {
    if (cause == GCCause::_wb_breakpoint) {
      ShenandoahBreakpoint::start_gc();
      ShenandoahBreakpoint::at_before_gc();
    }
  }

  ~ShenandoahBreakpointGCScope() {
    if (_cause == GCCause::_wb_breakpoint) {
      ShenandoahBreakpoint::at_after_gc();
    }
  }
};

class ShenandoahBreakpointMarkScope : public StackObj {
private:
  const GCCause::Cause _cause;
public:
  ShenandoahBreakpointMarkScope(GCCause::Cause cause) : _cause(cause) {
    if (_cause == GCCause::_wb_breakpoint) {
      ShenandoahBreakpoint::at_after_marking_started();
    }
  }

  ~ShenandoahBreakpointMarkScope() {
    if (_cause == GCCause::_wb_breakpoint) {
      ShenandoahBreakpoint::at_before_marking_completed();
    }
  }
};

ShenandoahConcurrentGC::ShenandoahConcurrentGC(ShenandoahGeneration* generation, bool do_old_gc_bootstrap) :
  _mark(generation),
  _degen_point(ShenandoahDegenPoint::_degenerated_unset),
  _abbreviated(false),
  _do_old_gc_bootstrap(do_old_gc_bootstrap),
  _generation(generation) {
}

ShenandoahGC::ShenandoahDegenPoint ShenandoahConcurrentGC::degen_point() const {
  return _degen_point;
}

bool ShenandoahConcurrentGC::collect(GCCause::Cause cause) {
  ShenandoahHeap* const heap = ShenandoahHeap::heap();

  ShenandoahBreakpointGCScope breakpoint_gc_scope(cause);

  // Reset for upcoming marking
  entry_reset();

  // Start initial mark under STW
  vmop_entry_init_mark();

  {
    ShenandoahBreakpointMarkScope breakpoint_mark_scope(cause);

    // Reset task queue stats here, rather than in mark_concurrent_roots,
    // because remembered set scan will `push` oops into the queues and
    // resetting after this happens will lose those counts.
    TASKQUEUE_STATS_ONLY(_mark.task_queues()->reset_taskqueue_stats());

    // Concurrent remembered set scanning
    entry_scan_remembered_set();
    // TODO: When RS scanning yields, we will need a check_cancellation_and_abort() degeneration point here.

    // Concurrent mark roots
    entry_mark_roots();
    if (check_cancellation_and_abort(ShenandoahDegenPoint::_degenerated_roots)) {
      return false;
    }

    // Continue concurrent mark
    entry_mark();
    if (check_cancellation_and_abort(ShenandoahDegenPoint::_degenerated_mark)) {
      return false;
    }
  }

  // Complete marking under STW, and start evacuation
  vmop_entry_final_mark();

  // If GC was cancelled before final mark, then the safepoint operation will do nothing
  // and the concurrent mark will still be in progress. In this case it is safe to resume
  // the degenerated cycle from the marking phase. On the other hand, if the GC is cancelled
  // after final mark (but before this check), then the final mark safepoint operation
  // will have finished the mark (setting concurrent mark in progress to false). Final mark
  // will also have setup state (in concurrent stack processing) that will not be safe to
  // resume from the marking phase in the degenerated cycle. That is, if the cancellation
  // occurred after final mark, we must resume the degenerated cycle after the marking phase.
  if (_generation->is_concurrent_mark_in_progress() && check_cancellation_and_abort(ShenandoahDegenPoint::_degenerated_mark)) {
    assert(!heap->is_concurrent_weak_root_in_progress(), "Weak roots should not be in progress when concurrent mark is in progress");
    return false;
  }

  // Concurrent stack processing
  if (heap->is_evacuation_in_progress()) {
    entry_thread_roots();
  }

  // Process weak roots that might still point to regions that would be broken by cleanup
  if (heap->is_concurrent_weak_root_in_progress()) {
    entry_weak_refs();
    entry_weak_roots();
  }

  // Final mark might have reclaimed some immediate garbage, kick cleanup to reclaim
  // the space. This would be the last action if there is nothing to evacuate.  Note that
  // we will not age young-gen objects in the case that we skip evacuation.
  entry_cleanup_early();

  {
    // TODO: Not sure there is value in logging free-set status right here.  Note that whenever the free set is rebuilt,
    // it logs the newly rebuilt status.
    ShenandoahHeapLocker locker(heap->lock());
    heap->free_set()->log_status();
  }

  // Perform concurrent class unloading
  if (heap->unload_classes() &&
      heap->is_concurrent_weak_root_in_progress()) {
    entry_class_unloading();
  }

  // Processing strong roots
  // This may be skipped if there is nothing to update/evacuate.
  // If so, strong_root_in_progress would be unset.
  if (heap->is_concurrent_strong_root_in_progress()) {
    entry_strong_roots();
  }

  // Continue the cycle with evacuation and optional update-refs.
  // This may be skipped if there is nothing to evacuate.
  // If so, evac_in_progress would be unset by collection set preparation code.
  if (heap->is_evacuation_in_progress()) {
    // Concurrently evacuate
    entry_evacuate();
    if (check_cancellation_and_abort(ShenandoahDegenPoint::_degenerated_evac)) {
      return false;
    }
  }

#ifdef KELVIN_DEBUG
  log_info(gc)("KELVIN done with evacuation");
#endif

  if (heap->has_forwarded_objects()) {
    // Perform update-refs phase.
    vmop_entry_init_updaterefs();
    entry_updaterefs();
    if (check_cancellation_and_abort(ShenandoahDegenPoint::_degenerated_updaterefs)) {
      return false;
    }

    // Concurrent update thread roots
    entry_update_thread_roots();
    if (check_cancellation_and_abort(ShenandoahDegenPoint::_degenerated_updaterefs)) {
      return false;
    }

    vmop_entry_final_updaterefs();

    // Update references freed up collection set, kick the cleanup to reclaim the space.
    entry_cleanup_complete();
  } else {
    // We chose not to evacuate because we found sufficient immediate garbage. Note that we
    // do not check for cancellation here because, at this point, the cycle is effectively
    // complete. If the cycle has been cancelled here, the control thread will detect it
    // on its next iteration and run a degenerated young cycle.
    vmop_entry_final_roots();
    _abbreviated = true;
  }

  // We defer generation resizing actions until after cset regions have been recycled.  We do this even following an
  // abbreviated cycle.
  if (heap->mode()->is_generational()) {
    if (!heap->old_generation()->is_parseable()) {
      // Class unloading may render the card offsets unusable, so we must rebuild them before
      // the next remembered set scan. We _could_ let the control thread do this sometime after
      // the global cycle has completed and before the next young collection, but under memory
      // pressure the control thread may not have the time (that is, because it's running back
      // to back GCs). In that scenario, we would have to make the old regions parsable before
      // we could start a young collection. This could delay the start of the young cycle and
      // throw off the heuristics.
      entry_global_coalesce_and_fill();
    }

    ShenandoahGenerationalHeap::TransferResult result;
    {
<<<<<<< HEAD
      ShenandoahHeapLocker locker(heap->lock());

      size_t old_region_surplus = heap->get_old_region_surplus();
      size_t old_region_deficit = heap->get_old_region_deficit();
#ifdef KELVIN_DEBUG
      log_info(gc)("KELVIN Fetching old surplus: " SIZE_FORMAT " and deficit: " SIZE_FORMAT, old_region_surplus, old_region_deficit);
#endif
      if (old_region_surplus) {
        success = heap->generation_sizer()->transfer_to_young(old_region_surplus);
        region_destination = "young";
        region_xfer = old_region_surplus;
      } else if (old_region_deficit) {
        success = heap->generation_sizer()->transfer_to_old(old_region_deficit);
        region_destination = "old";
        region_xfer = old_region_deficit;
        if (!success) {
          ((ShenandoahOldHeuristics *) old_gen->heuristics())->trigger_cannot_expand();
        }
      } else {
        region_destination = "none";
        region_xfer = 0;
        success = true;
      }
      heap->set_old_region_surplus(0);
      heap->set_old_region_deficit(0);
=======
      ShenandoahGenerationalHeap* gen_heap = ShenandoahGenerationalHeap::heap();
      ShenandoahHeapLocker locker(gen_heap->lock());

      result = gen_heap->balance_generations();
      gen_heap->reset_generation_reserves();
>>>>>>> bac08f0c
    }

    LogTarget(Info, gc, ergo) lt;
    if (lt.is_enabled()) {
      LogStream ls(lt);
      result.print_on("Concurrent GC", &ls);
    }
  }
#ifdef KELVIN_DEBUG
  {
    log_info(gc)("KELVIN finished resizing generations");
    ShenandoahHeapLocker locker(heap->lock());
    heap->free_set()->log_status();
  }
#endif

  return true;
}

void ShenandoahConcurrentGC::vmop_entry_init_mark() {
  ShenandoahHeap* const heap = ShenandoahHeap::heap();
  TraceCollectorStats tcs(heap->monitoring_support()->stw_collection_counters());
  ShenandoahTimingsTracker timing(ShenandoahPhaseTimings::init_mark_gross);

  heap->try_inject_alloc_failure();
  VM_ShenandoahInitMark op(this);
  VMThread::execute(&op); // jump to entry_init_mark() under safepoint
}

void ShenandoahConcurrentGC::vmop_entry_final_mark() {
  ShenandoahHeap* const heap = ShenandoahHeap::heap();
  TraceCollectorStats tcs(heap->monitoring_support()->stw_collection_counters());
  ShenandoahTimingsTracker timing(ShenandoahPhaseTimings::final_mark_gross);

  heap->try_inject_alloc_failure();
  VM_ShenandoahFinalMarkStartEvac op(this);
  VMThread::execute(&op); // jump to entry_final_mark under safepoint
}

void ShenandoahConcurrentGC::vmop_entry_init_updaterefs() {
  ShenandoahHeap* const heap = ShenandoahHeap::heap();
  TraceCollectorStats tcs(heap->monitoring_support()->stw_collection_counters());
  ShenandoahTimingsTracker timing(ShenandoahPhaseTimings::init_update_refs_gross);

  heap->try_inject_alloc_failure();
  VM_ShenandoahInitUpdateRefs op(this);
  VMThread::execute(&op);
}

void ShenandoahConcurrentGC::vmop_entry_final_updaterefs() {
  ShenandoahHeap* const heap = ShenandoahHeap::heap();
  TraceCollectorStats tcs(heap->monitoring_support()->stw_collection_counters());
  ShenandoahTimingsTracker timing(ShenandoahPhaseTimings::final_update_refs_gross);

  heap->try_inject_alloc_failure();
  VM_ShenandoahFinalUpdateRefs op(this);
  VMThread::execute(&op);
}

void ShenandoahConcurrentGC::vmop_entry_final_roots() {
  ShenandoahHeap* const heap = ShenandoahHeap::heap();
  TraceCollectorStats tcs(heap->monitoring_support()->stw_collection_counters());
  ShenandoahTimingsTracker timing(ShenandoahPhaseTimings::final_roots_gross);

  // This phase does not use workers, no need for setup
  heap->try_inject_alloc_failure();
  VM_ShenandoahFinalRoots op(this);
  VMThread::execute(&op);
}

void ShenandoahConcurrentGC::entry_init_mark() {
  const char* msg = init_mark_event_message();
  ShenandoahPausePhase gc_phase(msg, ShenandoahPhaseTimings::init_mark);
  EventMark em("%s", msg);

  ShenandoahWorkerScope scope(ShenandoahHeap::heap()->workers(),
                              ShenandoahWorkerPolicy::calc_workers_for_init_marking(),
                              "init marking");

  op_init_mark();
}

void ShenandoahConcurrentGC::entry_final_mark() {
  const char* msg = final_mark_event_message();
  ShenandoahPausePhase gc_phase(msg, ShenandoahPhaseTimings::final_mark);
  EventMark em("%s", msg);

  ShenandoahWorkerScope scope(ShenandoahHeap::heap()->workers(),
                              ShenandoahWorkerPolicy::calc_workers_for_final_marking(),
                              "final marking");

  op_final_mark();
}

void ShenandoahConcurrentGC::entry_init_updaterefs() {
  static const char* msg = "Pause Init Update Refs";
  ShenandoahPausePhase gc_phase(msg, ShenandoahPhaseTimings::init_update_refs);
  EventMark em("%s", msg);

  // No workers used in this phase, no setup required
  op_init_updaterefs();
}

void ShenandoahConcurrentGC::entry_final_updaterefs() {
  static const char* msg = "Pause Final Update Refs";
  ShenandoahPausePhase gc_phase(msg, ShenandoahPhaseTimings::final_update_refs);
  EventMark em("%s", msg);

  ShenandoahWorkerScope scope(ShenandoahHeap::heap()->workers(),
                              ShenandoahWorkerPolicy::calc_workers_for_final_update_ref(),
                              "final reference update");

  op_final_updaterefs();
}

void ShenandoahConcurrentGC::entry_final_roots() {
  static const char* msg = "Pause Final Roots";
  ShenandoahPausePhase gc_phase(msg, ShenandoahPhaseTimings::final_roots);
  EventMark em("%s", msg);

  op_final_roots();

#ifdef KELVIN_DEBUG
  log_info(gc)("KELVIN says we're no longer missing rebuild after abbreviated cycle");
#endif
  ShenandoahHeap::heap()->rebuild_free_set(true /*concurrent*/);
}

void ShenandoahConcurrentGC::entry_reset() {
  ShenandoahHeap* const heap = ShenandoahHeap::heap();
  heap->try_inject_alloc_failure();

  TraceCollectorStats tcs(heap->monitoring_support()->concurrent_collection_counters());
  {
    static const char* msg = "Concurrent reset";
    ShenandoahConcurrentPhase gc_phase(msg, ShenandoahPhaseTimings::conc_reset);
    EventMark em("%s", msg);

    ShenandoahWorkerScope scope(heap->workers(),
                                ShenandoahWorkerPolicy::calc_workers_for_conc_reset(),
                                msg);
    op_reset();
  }

  if (_do_old_gc_bootstrap) {
    static const char* msg = "Concurrent reset (OLD)";
    ShenandoahConcurrentPhase gc_phase(msg, ShenandoahPhaseTimings::conc_reset_old);
    ShenandoahWorkerScope scope(ShenandoahHeap::heap()->workers(),
                                ShenandoahWorkerPolicy::calc_workers_for_conc_reset(),
                                msg);
    EventMark em("%s", msg);

    heap->old_generation()->prepare_gc();
  }
}

void ShenandoahConcurrentGC::entry_scan_remembered_set() {
  if (_generation->is_young()) {
    ShenandoahHeap* const heap = ShenandoahHeap::heap();
    TraceCollectorStats tcs(heap->monitoring_support()->concurrent_collection_counters());
    const char* msg = "Concurrent remembered set scanning";
    ShenandoahConcurrentPhase gc_phase(msg, ShenandoahPhaseTimings::init_scan_rset);
    EventMark em("%s", msg);

    ShenandoahWorkerScope scope(heap->workers(),
                                ShenandoahWorkerPolicy::calc_workers_for_rs_scanning(),
                                msg);

    heap->try_inject_alloc_failure();
    _generation->scan_remembered_set(true /* is_concurrent */);
  }
}

void ShenandoahConcurrentGC::entry_mark_roots() {
  ShenandoahHeap* const heap = ShenandoahHeap::heap();
  TraceCollectorStats tcs(heap->monitoring_support()->concurrent_collection_counters());
  const char* msg = "Concurrent marking roots";
  ShenandoahConcurrentPhase gc_phase(msg, ShenandoahPhaseTimings::conc_mark_roots);
  EventMark em("%s", msg);

  ShenandoahWorkerScope scope(heap->workers(),
                              ShenandoahWorkerPolicy::calc_workers_for_conc_marking(),
                              "concurrent marking roots");

  heap->try_inject_alloc_failure();
  op_mark_roots();
}

void ShenandoahConcurrentGC::entry_mark() {
  ShenandoahHeap* const heap = ShenandoahHeap::heap();
  TraceCollectorStats tcs(heap->monitoring_support()->concurrent_collection_counters());
  const char* msg = conc_mark_event_message();
  ShenandoahConcurrentPhase gc_phase(msg, ShenandoahPhaseTimings::conc_mark);
  EventMark em("%s", msg);

  ShenandoahWorkerScope scope(heap->workers(),
                              ShenandoahWorkerPolicy::calc_workers_for_conc_marking(),
                              "concurrent marking");

  heap->try_inject_alloc_failure();
  op_mark();
}

void ShenandoahConcurrentGC::entry_thread_roots() {
  ShenandoahHeap* const heap = ShenandoahHeap::heap();
  static const char* msg = "Concurrent thread roots";
  ShenandoahConcurrentPhase gc_phase(msg, ShenandoahPhaseTimings::conc_thread_roots);
  EventMark em("%s", msg);

  ShenandoahWorkerScope scope(heap->workers(),
                              ShenandoahWorkerPolicy::calc_workers_for_conc_root_processing(),
                              msg);

  heap->try_inject_alloc_failure();
  op_thread_roots();
}

void ShenandoahConcurrentGC::entry_weak_refs() {
  ShenandoahHeap* const heap = ShenandoahHeap::heap();
  static const char* msg = "Concurrent weak references";
  ShenandoahConcurrentPhase gc_phase(msg, ShenandoahPhaseTimings::conc_weak_refs);
  EventMark em("%s", msg);

  ShenandoahWorkerScope scope(heap->workers(),
                              ShenandoahWorkerPolicy::calc_workers_for_conc_refs_processing(),
                              "concurrent weak references");

  heap->try_inject_alloc_failure();
  op_weak_refs();
}

void ShenandoahConcurrentGC::entry_weak_roots() {
  ShenandoahHeap* const heap = ShenandoahHeap::heap();
  TraceCollectorStats tcs(heap->monitoring_support()->concurrent_collection_counters());
  static const char* msg = "Concurrent weak roots";
  ShenandoahConcurrentPhase gc_phase(msg, ShenandoahPhaseTimings::conc_weak_roots);
  EventMark em("%s", msg);

  ShenandoahWorkerScope scope(heap->workers(),
                              ShenandoahWorkerPolicy::calc_workers_for_conc_root_processing(),
                              "concurrent weak root");

  heap->try_inject_alloc_failure();
  op_weak_roots();
}

void ShenandoahConcurrentGC::entry_class_unloading() {
  ShenandoahHeap* const heap = ShenandoahHeap::heap();
  TraceCollectorStats tcs(heap->monitoring_support()->concurrent_collection_counters());
  static const char* msg = "Concurrent class unloading";
  ShenandoahConcurrentPhase gc_phase(msg, ShenandoahPhaseTimings::conc_class_unload);
  EventMark em("%s", msg);

  ShenandoahWorkerScope scope(heap->workers(),
                              ShenandoahWorkerPolicy::calc_workers_for_conc_root_processing(),
                              "concurrent class unloading");

  heap->try_inject_alloc_failure();
  op_class_unloading();
}

void ShenandoahConcurrentGC::entry_strong_roots() {
  ShenandoahHeap* const heap = ShenandoahHeap::heap();
  TraceCollectorStats tcs(heap->monitoring_support()->concurrent_collection_counters());
  static const char* msg = "Concurrent strong roots";
  ShenandoahConcurrentPhase gc_phase(msg, ShenandoahPhaseTimings::conc_strong_roots);
  EventMark em("%s", msg);

  ShenandoahGCWorkerPhase worker_phase(ShenandoahPhaseTimings::conc_strong_roots);

  ShenandoahWorkerScope scope(heap->workers(),
                              ShenandoahWorkerPolicy::calc_workers_for_conc_root_processing(),
                              "concurrent strong root");

  heap->try_inject_alloc_failure();
  op_strong_roots();
}

void ShenandoahConcurrentGC::entry_cleanup_early() {
  ShenandoahHeap* const heap = ShenandoahHeap::heap();
  TraceCollectorStats tcs(heap->monitoring_support()->concurrent_collection_counters());
  static const char* msg = "Concurrent cleanup";
  ShenandoahConcurrentPhase gc_phase(msg, ShenandoahPhaseTimings::conc_cleanup_early, true /* log_heap_usage */);
  EventMark em("%s", msg);

  // This phase does not use workers, no need for setup
  heap->try_inject_alloc_failure();
  op_cleanup_early();
}

void ShenandoahConcurrentGC::entry_evacuate() {
  ShenandoahHeap* const heap = ShenandoahHeap::heap();
  TraceCollectorStats tcs(heap->monitoring_support()->concurrent_collection_counters());

  static const char* msg = "Concurrent evacuation";
  ShenandoahConcurrentPhase gc_phase(msg, ShenandoahPhaseTimings::conc_evac);
  EventMark em("%s", msg);

  ShenandoahWorkerScope scope(heap->workers(),
                              ShenandoahWorkerPolicy::calc_workers_for_conc_evac(),
                              "concurrent evacuation");

  heap->try_inject_alloc_failure();
  op_evacuate();
}

void ShenandoahConcurrentGC::entry_update_thread_roots() {
  ShenandoahHeap* const heap = ShenandoahHeap::heap();
  TraceCollectorStats tcs(heap->monitoring_support()->concurrent_collection_counters());

  static const char* msg = "Concurrent update thread roots";
  ShenandoahConcurrentPhase gc_phase(msg, ShenandoahPhaseTimings::conc_update_thread_roots);
  EventMark em("%s", msg);

  // No workers used in this phase, no setup required
  heap->try_inject_alloc_failure();
  op_update_thread_roots();
}

void ShenandoahConcurrentGC::entry_updaterefs() {
  ShenandoahHeap* const heap = ShenandoahHeap::heap();
  TraceCollectorStats tcs(heap->monitoring_support()->concurrent_collection_counters());
  static const char* msg = "Concurrent update references";
  ShenandoahConcurrentPhase gc_phase(msg, ShenandoahPhaseTimings::conc_update_refs);
  EventMark em("%s", msg);

  ShenandoahWorkerScope scope(heap->workers(),
                              ShenandoahWorkerPolicy::calc_workers_for_conc_update_ref(),
                              "concurrent reference update");

  heap->try_inject_alloc_failure();
  op_updaterefs();
}

void ShenandoahConcurrentGC::entry_cleanup_complete() {
  ShenandoahHeap* const heap = ShenandoahHeap::heap();
  TraceCollectorStats tcs(heap->monitoring_support()->concurrent_collection_counters());
  static const char* msg = "Concurrent cleanup";
  ShenandoahConcurrentPhase gc_phase(msg, ShenandoahPhaseTimings::conc_cleanup_complete, true /* log_heap_usage */);
  EventMark em("%s", msg);

  // This phase does not use workers, no need for setup
  heap->try_inject_alloc_failure();
  op_cleanup_complete();
}

void ShenandoahConcurrentGC::op_reset() {
  ShenandoahHeap* const heap = ShenandoahHeap::heap();
  if (ShenandoahPacing) {
    heap->pacer()->setup_for_reset();
  }
  _generation->prepare_gc();
}

class ShenandoahInitMarkUpdateRegionStateClosure : public ShenandoahHeapRegionClosure {
private:
  ShenandoahMarkingContext* const _ctx;
public:
  ShenandoahInitMarkUpdateRegionStateClosure() : _ctx(ShenandoahHeap::heap()->marking_context()) {}

  void heap_region_do(ShenandoahHeapRegion* r) {
    assert(!r->has_live(), "Region " SIZE_FORMAT " should have no live data", r->index());
    if (r->is_active()) {
      // Check if region needs updating its TAMS. We have updated it already during concurrent
      // reset, so it is very likely we don't need to do another write here.  Since most regions
      // are not "active", this path is relatively rare.
      if (_ctx->top_at_mark_start(r) != r->top()) {
        _ctx->capture_top_at_mark_start(r);
      }
    } else {
      assert(_ctx->top_at_mark_start(r) == r->top(),
             "Region " SIZE_FORMAT " should already have correct TAMS", r->index());
    }
  }

  bool is_thread_safe() { return true; }
};

void ShenandoahConcurrentGC::start_mark() {
  _mark.start_mark();
}

void ShenandoahConcurrentGC::op_init_mark() {
  ShenandoahHeap* const heap = ShenandoahHeap::heap();
  assert(ShenandoahSafepoint::is_at_shenandoah_safepoint(), "Should be at safepoint");
  assert(Thread::current()->is_VM_thread(), "can only do this in VMThread");

  assert(_generation->is_bitmap_clear(), "need clear marking bitmap");
  assert(!_generation->is_mark_complete(), "should not be complete");
  assert(!heap->has_forwarded_objects(), "No forwarded objects on this path");


  if (heap->mode()->is_generational()) {
    if (_generation->is_young() || (_generation->is_global() && ShenandoahVerify)) {
      // The current implementation of swap_remembered_set() copies the write-card-table
      // to the read-card-table. The remembered sets are also swapped for GLOBAL collections
      // so that the verifier works with the correct copy of the card table when verifying.
      // TODO: This path should not really depend on ShenandoahVerify.
      ShenandoahGCPhase phase(ShenandoahPhaseTimings::init_swap_rset);
      _generation->swap_remembered_set();
    }

    if (_generation->is_global()) {
      heap->cancel_old_gc();
    } else if (heap->is_concurrent_old_mark_in_progress()) {
      // Purge the SATB buffers, transferring any valid, old pointers to the
      // old generation mark queue. Any pointers in a young region will be
      // abandoned.
      ShenandoahGCPhase phase(ShenandoahPhaseTimings::init_transfer_satb);
      heap->transfer_old_pointers_from_satb();
    }
  }

  if (ShenandoahVerify) {
    heap->verifier()->verify_before_concmark();
  }

  if (VerifyBeforeGC) {
    Universe::verify();
  }

  _generation->set_concurrent_mark_in_progress(true);

  start_mark();

  if (_do_old_gc_bootstrap) {
    // Update region state for both young and old regions
    // TODO: We should be able to pull this out of the safepoint for the bootstrap
    // cycle. The top of an old region will only move when a GC cycle evacuates
    // objects into it. When we start an old cycle, we know that nothing can touch
    // the top of old regions.
    ShenandoahGCPhase phase(ShenandoahPhaseTimings::init_update_region_states);
    ShenandoahInitMarkUpdateRegionStateClosure cl;
    heap->parallel_heap_region_iterate(&cl);
    heap->old_generation()->ref_processor()->reset_thread_locals();
  } else {
    // Update region state for only young regions
    ShenandoahGCPhase phase(ShenandoahPhaseTimings::init_update_region_states);
    ShenandoahInitMarkUpdateRegionStateClosure cl;
    _generation->parallel_heap_region_iterate(&cl);
  }

  // Weak reference processing
  ShenandoahReferenceProcessor* rp = _generation->ref_processor();
  rp->reset_thread_locals();
  rp->set_soft_reference_policy(heap->soft_ref_policy()->should_clear_all_soft_refs());

  // Make above changes visible to worker threads
  OrderAccess::fence();

  // Arm nmethods for concurrent mark
  ShenandoahCodeRoots::arm_nmethods_for_mark();

  ShenandoahStackWatermark::change_epoch_id();
  if (ShenandoahPacing) {
    heap->pacer()->setup_for_mark();
  }
}

void ShenandoahConcurrentGC::op_mark_roots() {
  _mark.mark_concurrent_roots();
}

void ShenandoahConcurrentGC::op_mark() {
  _mark.concurrent_mark();
}

void ShenandoahConcurrentGC::op_final_mark() {
  ShenandoahHeap* const heap = ShenandoahHeap::heap();
  assert(ShenandoahSafepoint::is_at_shenandoah_safepoint(), "Should be at safepoint");
  assert(!heap->has_forwarded_objects(), "No forwarded objects on this path");

  if (ShenandoahVerify) {
    heap->verifier()->verify_roots_no_forwarded();
  }

  if (!heap->cancelled_gc()) {
    _mark.finish_mark();
    assert(!heap->cancelled_gc(), "STW mark cannot OOM");

    // Notify JVMTI that the tagmap table will need cleaning.
    JvmtiTagMap::set_needs_cleaning();

    // The collection set is chosen by prepare_regions_and_collection_set().
    //
    // TODO: Under severe memory overload conditions that can be checked here, we may want to limit
    // the inclusion of old-gen candidates within the collection set.  This would allow us to prioritize efforts on
    // evacuating young-gen,  This remediation is most appropriate when old-gen availability is very high (so there
    // are negligible negative impacts from delaying completion of old-gen evacuation) and when young-gen collections
    // are "under duress" (as signalled by very low availability of memory within young-gen, indicating that/ young-gen
    // collections are not triggering frequently enough).
    _generation->prepare_regions_and_collection_set(true /*concurrent*/);

    // Upon return from prepare_regions_and_collection_set(), certain parameters have been established to govern the
    // evacuation efforts that are about to begin.  In particular:
    //
    // heap->get_promoted_reserve() represents the amount of memory within old-gen's available memory that has
    //   been set aside to hold objects promoted from young-gen memory.  This represents an estimated percentage
    //   of the live young-gen memory within the collection set.  If there is more data ready to be promoted than
    //   can fit within this reserve, the promotion of some objects will be deferred until a subsequent evacuation
    //   pass.
    //
    // heap->get_old_evac_reserve() represents the amount of memory within old-gen's available memory that has been
    //  set aside to hold objects evacuated from the old-gen collection set.
    //
    // heap->get_young_evac_reserve() represents the amount of memory within young-gen's available memory that has
    //  been set aside to hold objects evacuated from the young-gen collection set.  Conservatively, this value
    //  equals the entire amount of live young-gen memory within the collection set, even though some of this memory
    //  will likely be promoted.

    // Has to be done after cset selection
    heap->prepare_concurrent_roots();

    if (heap->mode()->is_generational()) {
      if (!heap->collection_set()->is_empty() || heap->old_generation()->has_in_place_promotions()) {
        // Even if the collection set is empty, we need to do evacuation if there are regions to be promoted in place.
        // Concurrent evacuation takes responsibility for registering objects and setting the remembered set cards to dirty.

        LogTarget(Debug, gc, cset) lt;
        if (lt.is_enabled()) {
          ResourceMark rm;
          LogStream ls(lt);
          heap->collection_set()->print_on(&ls);
        }

        if (ShenandoahVerify) {
          heap->verifier()->verify_before_evacuation();
        }

        heap->set_evacuation_in_progress(true);

        // Verify before arming for concurrent processing.
        // Otherwise, verification can trigger stack processing.
        if (ShenandoahVerify) {
          heap->verifier()->verify_during_evacuation();
        }

        // Generational mode may promote objects in place during the evacuation phase.
        // If that is the only reason we are evacuating, we don't need to update references
        // and there will be no forwarded objects on the heap.
        heap->set_has_forwarded_objects(!heap->collection_set()->is_empty());

        // Arm nmethods/stack for concurrent processing
        if (!heap->collection_set()->is_empty()) {
          // Iff objects will be evaluated, arm the nmethod barriers. These will be disarmed
          // under the same condition (established in prepare_concurrent_roots) after strong
          // root evacuation has completed (see op_strong_roots).
          ShenandoahCodeRoots::arm_nmethods_for_evac();
          ShenandoahStackWatermark::change_epoch_id();
        }

        if (ShenandoahPacing) {
          heap->pacer()->setup_for_evac();
        }
      } else {
        if (ShenandoahVerify) {
          heap->verifier()->verify_after_concmark();
        }

        if (VerifyAfterGC) {
          Universe::verify();
        }
      }
    } else {
      // Not is_generational()
      if (!heap->collection_set()->is_empty()) {
        LogTarget(Debug, gc, ergo) lt;
        if (lt.is_enabled()) {
          ResourceMark rm;
          LogStream ls(lt);
          heap->collection_set()->print_on(&ls);
        }

        if (ShenandoahVerify) {
          heap->verifier()->verify_before_evacuation();
        }

        heap->set_evacuation_in_progress(true);

        // Verify before arming for concurrent processing.
        // Otherwise, verification can trigger stack processing.
        if (ShenandoahVerify) {
          heap->verifier()->verify_during_evacuation();
        }

        // From here on, we need to update references.
        heap->set_has_forwarded_objects(true);

        // Arm nmethods/stack for concurrent processing
        ShenandoahCodeRoots::arm_nmethods_for_evac();
        ShenandoahStackWatermark::change_epoch_id();

        if (ShenandoahPacing) {
          heap->pacer()->setup_for_evac();
        }
      } else {
        if (ShenandoahVerify) {
          heap->verifier()->verify_after_concmark();
        }

        if (VerifyAfterGC) {
          Universe::verify();
        }
      }
    }
  }
}

class ShenandoahConcurrentEvacThreadClosure : public ThreadClosure {
private:
  OopClosure* const _oops;

public:
  ShenandoahConcurrentEvacThreadClosure(OopClosure* oops);
  void do_thread(Thread* thread);
};

ShenandoahConcurrentEvacThreadClosure::ShenandoahConcurrentEvacThreadClosure(OopClosure* oops) :
  _oops(oops) {
}

void ShenandoahConcurrentEvacThreadClosure::do_thread(Thread* thread) {
  JavaThread* const jt = JavaThread::cast(thread);
  StackWatermarkSet::finish_processing(jt, _oops, StackWatermarkKind::gc);
  ShenandoahThreadLocalData::enable_plab_promotions(thread);
}

class ShenandoahConcurrentEvacUpdateThreadTask : public WorkerTask {
private:
  ShenandoahJavaThreadsIterator _java_threads;

public:
  ShenandoahConcurrentEvacUpdateThreadTask(uint n_workers) :
    WorkerTask("Shenandoah Evacuate/Update Concurrent Thread Roots"),
    _java_threads(ShenandoahPhaseTimings::conc_thread_roots, n_workers) {
  }

  void work(uint worker_id) {
    Thread* worker_thread = Thread::current();
    ShenandoahThreadLocalData::enable_plab_promotions(worker_thread);

    // ShenandoahEvacOOMScope has to be setup by ShenandoahContextEvacuateUpdateRootsClosure.
    // Otherwise, may deadlock with watermark lock
    ShenandoahContextEvacuateUpdateRootsClosure oops_cl;
    ShenandoahConcurrentEvacThreadClosure thr_cl(&oops_cl);
    _java_threads.threads_do(&thr_cl, worker_id);
  }
};

void ShenandoahConcurrentGC::op_thread_roots() {
  ShenandoahHeap* const heap = ShenandoahHeap::heap();
  assert(heap->is_evacuation_in_progress(), "Checked by caller");
  ShenandoahGCWorkerPhase worker_phase(ShenandoahPhaseTimings::conc_thread_roots);
  ShenandoahConcurrentEvacUpdateThreadTask task(heap->workers()->active_workers());
  heap->workers()->run_task(&task);
}

void ShenandoahConcurrentGC::op_weak_refs() {
  ShenandoahHeap* const heap = ShenandoahHeap::heap();
  assert(heap->is_concurrent_weak_root_in_progress(), "Only during this phase");
  // Concurrent weak refs processing
  ShenandoahGCWorkerPhase worker_phase(ShenandoahPhaseTimings::conc_weak_refs);
  if (heap->gc_cause() == GCCause::_wb_breakpoint) {
    ShenandoahBreakpoint::at_after_reference_processing_started();
  }
  _generation->ref_processor()->process_references(ShenandoahPhaseTimings::conc_weak_refs, heap->workers(), true /* concurrent */);
}

class ShenandoahEvacUpdateCleanupOopStorageRootsClosure : public BasicOopIterateClosure {
private:
  ShenandoahHeap* const _heap;
  ShenandoahMarkingContext* const _mark_context;
  bool  _evac_in_progress;
  Thread* const _thread;

public:
  ShenandoahEvacUpdateCleanupOopStorageRootsClosure();
  void do_oop(oop* p);
  void do_oop(narrowOop* p);
};

ShenandoahEvacUpdateCleanupOopStorageRootsClosure::ShenandoahEvacUpdateCleanupOopStorageRootsClosure() :
  _heap(ShenandoahHeap::heap()),
  _mark_context(ShenandoahHeap::heap()->marking_context()),
  _evac_in_progress(ShenandoahHeap::heap()->is_evacuation_in_progress()),
  _thread(Thread::current()) {
}

void ShenandoahEvacUpdateCleanupOopStorageRootsClosure::do_oop(oop* p) {
  const oop obj = RawAccess<>::oop_load(p);
  if (!CompressedOops::is_null(obj)) {
    if (!_mark_context->is_marked(obj)) {
      if (_heap->is_in_active_generation(obj)) {
        // TODO: This worries me. Here we are asserting that an unmarked from-space object is 'correct'.
        // Normally, I would call this a bogus assert, but there seems to be a legitimate use-case for
        // accessing from-space objects during class unloading. However, the from-space object may have
        // been "filled". We've made no effort to prevent old generation classes being unloaded by young
        // gen (and vice-versa).
        shenandoah_assert_correct(p, obj);
        ShenandoahHeap::atomic_clear_oop(p, obj);
      }
    } else if (_evac_in_progress && _heap->in_collection_set(obj)) {
      oop resolved = ShenandoahBarrierSet::resolve_forwarded_not_null(obj);
      if (resolved == obj) {
        resolved = _heap->evacuate_object(obj, _thread);
      }
      shenandoah_assert_not_in_cset_except(p, resolved, _heap->cancelled_gc());
      ShenandoahHeap::atomic_update_oop(resolved, p, obj);
    }
  }
}

void ShenandoahEvacUpdateCleanupOopStorageRootsClosure::do_oop(narrowOop* p) {
  ShouldNotReachHere();
}

class ShenandoahIsCLDAliveClosure : public CLDClosure {
public:
  void do_cld(ClassLoaderData* cld) {
    cld->is_alive();
  }
};

class ShenandoahIsNMethodAliveClosure: public NMethodClosure {
public:
  void do_nmethod(nmethod* n) {
    n->is_unloading();
  }
};

// This task not only evacuates/updates marked weak roots, but also "null"
// dead weak roots.
class ShenandoahConcurrentWeakRootsEvacUpdateTask : public WorkerTask {
private:
  ShenandoahVMWeakRoots<true /*concurrent*/> _vm_roots;

  // Roots related to concurrent class unloading
  ShenandoahClassLoaderDataRoots<true /* concurrent */>
                                             _cld_roots;
  ShenandoahConcurrentNMethodIterator        _nmethod_itr;
  ShenandoahPhaseTimings::Phase              _phase;

public:
  ShenandoahConcurrentWeakRootsEvacUpdateTask(ShenandoahPhaseTimings::Phase phase) :
    WorkerTask("Shenandoah Evacuate/Update Concurrent Weak Roots"),
    _vm_roots(phase),
    _cld_roots(phase, ShenandoahHeap::heap()->workers()->active_workers(), false /*heap iteration*/),
    _nmethod_itr(ShenandoahCodeRoots::table()),
    _phase(phase) {
    if (ShenandoahHeap::heap()->unload_classes()) {
      MutexLocker mu(CodeCache_lock, Mutex::_no_safepoint_check_flag);
      _nmethod_itr.nmethods_do_begin();
    }
  }

  ~ShenandoahConcurrentWeakRootsEvacUpdateTask() {
    if (ShenandoahHeap::heap()->unload_classes()) {
      MutexLocker mu(CodeCache_lock, Mutex::_no_safepoint_check_flag);
      _nmethod_itr.nmethods_do_end();
    }
    // Notify runtime data structures of potentially dead oops
    _vm_roots.report_num_dead();
  }

  void work(uint worker_id) {
    ShenandoahConcurrentWorkerSession worker_session(worker_id);
    ShenandoahSuspendibleThreadSetJoiner sts_join;
    {
      ShenandoahEvacOOMScope oom;
      // jni_roots and weak_roots are OopStorage backed roots, concurrent iteration
      // may race against OopStorage::release() calls.
      ShenandoahEvacUpdateCleanupOopStorageRootsClosure cl;
      _vm_roots.oops_do(&cl, worker_id);
    }

    // If we are going to perform concurrent class unloading later on, we need to
    // cleanup the weak oops in CLD and determinate nmethod's unloading state, so that we
    // can cleanup immediate garbage sooner.
    if (ShenandoahHeap::heap()->unload_classes()) {
      // Applies ShenandoahIsCLDAlive closure to CLDs, native barrier will either null the
      // CLD's holder or evacuate it.
      {
        ShenandoahIsCLDAliveClosure is_cld_alive;
        _cld_roots.cld_do(&is_cld_alive, worker_id);
      }

      // Applies ShenandoahIsNMethodAliveClosure to registered nmethods.
      // The closure calls nmethod->is_unloading(). The is_unloading
      // state is cached, therefore, during concurrent class unloading phase,
      // we will not touch the metadata of unloading nmethods
      {
        ShenandoahWorkerTimingsTracker timer(_phase, ShenandoahPhaseTimings::CodeCacheRoots, worker_id);
        ShenandoahIsNMethodAliveClosure is_nmethod_alive;
        _nmethod_itr.nmethods_do(&is_nmethod_alive);
      }
    }
  }
};

void ShenandoahConcurrentGC::op_weak_roots() {
  ShenandoahHeap* const heap = ShenandoahHeap::heap();
  assert(heap->is_concurrent_weak_root_in_progress(), "Only during this phase");
  // Concurrent weak root processing
  {
    ShenandoahTimingsTracker t(ShenandoahPhaseTimings::conc_weak_roots_work);
    ShenandoahGCWorkerPhase worker_phase(ShenandoahPhaseTimings::conc_weak_roots_work);
    ShenandoahConcurrentWeakRootsEvacUpdateTask task(ShenandoahPhaseTimings::conc_weak_roots_work);
    heap->workers()->run_task(&task);
  }

  // Perform handshake to flush out dead oops
  {
    ShenandoahTimingsTracker t(ShenandoahPhaseTimings::conc_weak_roots_rendezvous);
    heap->rendezvous_threads();
  }
}

void ShenandoahConcurrentGC::op_class_unloading() {
  ShenandoahHeap* const heap = ShenandoahHeap::heap();
  assert (heap->is_concurrent_weak_root_in_progress() &&
          heap->unload_classes(),
          "Checked by caller");
  heap->do_class_unloading();
}

class ShenandoahEvacUpdateCodeCacheClosure : public NMethodClosure {
private:
  BarrierSetNMethod* const                  _bs;
  ShenandoahEvacuateUpdateMetadataClosure   _cl;

public:
  ShenandoahEvacUpdateCodeCacheClosure() :
    _bs(BarrierSet::barrier_set()->barrier_set_nmethod()),
    _cl() {
  }

  void do_nmethod(nmethod* n) {
    ShenandoahNMethod* data = ShenandoahNMethod::gc_data(n);
    ShenandoahReentrantLocker locker(data->lock());
    // Setup EvacOOM scope below reentrant lock to avoid deadlock with
    // nmethod_entry_barrier
    ShenandoahEvacOOMScope oom;
    data->oops_do(&_cl, true/*fix relocation*/);
    _bs->disarm(n);
  }
};

class ShenandoahConcurrentRootsEvacUpdateTask : public WorkerTask {
private:
  ShenandoahPhaseTimings::Phase                 _phase;
  ShenandoahVMRoots<true /*concurrent*/>        _vm_roots;
  ShenandoahClassLoaderDataRoots<true /*concurrent*/>
                                                _cld_roots;
  ShenandoahConcurrentNMethodIterator           _nmethod_itr;

public:
  ShenandoahConcurrentRootsEvacUpdateTask(ShenandoahPhaseTimings::Phase phase) :
    WorkerTask("Shenandoah Evacuate/Update Concurrent Strong Roots"),
    _phase(phase),
    _vm_roots(phase),
    _cld_roots(phase, ShenandoahHeap::heap()->workers()->active_workers(), false /*heap iteration*/),
    _nmethod_itr(ShenandoahCodeRoots::table()) {
    if (!ShenandoahHeap::heap()->unload_classes()) {
      MutexLocker mu(CodeCache_lock, Mutex::_no_safepoint_check_flag);
      _nmethod_itr.nmethods_do_begin();
    }
  }

  ~ShenandoahConcurrentRootsEvacUpdateTask() {
    if (!ShenandoahHeap::heap()->unload_classes()) {
      MutexLocker mu(CodeCache_lock, Mutex::_no_safepoint_check_flag);
      _nmethod_itr.nmethods_do_end();
    }
  }

  void work(uint worker_id) {
    ShenandoahConcurrentWorkerSession worker_session(worker_id);
    {
      ShenandoahEvacOOMScope oom;
      {
        // vm_roots and weak_roots are OopStorage backed roots, concurrent iteration
        // may race against OopStorage::release() calls.
        ShenandoahContextEvacuateUpdateRootsClosure cl;
        _vm_roots.oops_do<ShenandoahContextEvacuateUpdateRootsClosure>(&cl, worker_id);
      }

      {
        ShenandoahEvacuateUpdateMetadataClosure cl;
        CLDToOopClosure clds(&cl, ClassLoaderData::_claim_strong);
        _cld_roots.cld_do(&clds, worker_id);
      }
    }

    // Cannot setup ShenandoahEvacOOMScope here, due to potential deadlock with nmethod_entry_barrier.
    if (!ShenandoahHeap::heap()->unload_classes()) {
      ShenandoahWorkerTimingsTracker timer(_phase, ShenandoahPhaseTimings::CodeCacheRoots, worker_id);
      ShenandoahEvacUpdateCodeCacheClosure cl;
      _nmethod_itr.nmethods_do(&cl);
    }
  }
};

void ShenandoahConcurrentGC::op_strong_roots() {
  ShenandoahHeap* const heap = ShenandoahHeap::heap();
  assert(heap->is_concurrent_strong_root_in_progress(), "Checked by caller");
  ShenandoahConcurrentRootsEvacUpdateTask task(ShenandoahPhaseTimings::conc_strong_roots);
  heap->workers()->run_task(&task);
  heap->set_concurrent_strong_root_in_progress(false);
}

void ShenandoahConcurrentGC::op_cleanup_early() {
  ShenandoahHeap::heap()->free_set()->recycle_trash();
}

void ShenandoahConcurrentGC::op_evacuate() {
  ShenandoahHeap::heap()->evacuate_collection_set(true /*concurrent*/);
}

void ShenandoahConcurrentGC::op_init_updaterefs() {
  ShenandoahHeap* const heap = ShenandoahHeap::heap();
  heap->set_evacuation_in_progress(false);
  heap->set_concurrent_weak_root_in_progress(false);
  heap->prepare_update_heap_references(true /*concurrent*/);
  heap->set_update_refs_in_progress(true);
  if (ShenandoahVerify) {
    heap->verifier()->verify_before_updaterefs();
  }
  if (ShenandoahPacing) {
    heap->pacer()->setup_for_updaterefs();
  }
}

void ShenandoahConcurrentGC::op_updaterefs() {
  ShenandoahHeap::heap()->update_heap_references(true /*concurrent*/);
}

class ShenandoahUpdateThreadClosure : public HandshakeClosure {
private:
  ShenandoahUpdateRefsClosure _cl;
public:
  ShenandoahUpdateThreadClosure();
  void do_thread(Thread* thread);
};

ShenandoahUpdateThreadClosure::ShenandoahUpdateThreadClosure() :
  HandshakeClosure("Shenandoah Update Thread Roots") {
}

void ShenandoahUpdateThreadClosure::do_thread(Thread* thread) {
  if (thread->is_Java_thread()) {
    JavaThread* jt = JavaThread::cast(thread);
    ResourceMark rm;
    jt->oops_do(&_cl, nullptr);
  }
}

void ShenandoahConcurrentGC::op_update_thread_roots() {
  ShenandoahUpdateThreadClosure cl;
  Handshake::execute(&cl);
}

void ShenandoahConcurrentGC::op_final_updaterefs() {
  ShenandoahHeap* const heap = ShenandoahHeap::heap();
  assert(ShenandoahSafepoint::is_at_shenandoah_safepoint(), "must be at safepoint");
  assert(!heap->_update_refs_iterator.has_next(), "Should have finished update references");

  heap->finish_concurrent_roots();

  // Clear cancelled GC, if set. On cancellation path, the block before would handle
  // everything.
  if (heap->cancelled_gc()) {
    heap->clear_cancelled_gc(true /* clear oom handler */);
  }

  // Has to be done before cset is clear
  if (ShenandoahVerify) {
    heap->verifier()->verify_roots_in_to_space();
  }

  if (heap->mode()->is_generational() && heap->is_concurrent_old_mark_in_progress()) {
    // When the SATB barrier is left on to support concurrent old gen mark, it may pick up writes to
    // objects in the collection set. After those objects are evacuated, the pointers in the
    // SATB are no longer safe. Once we have finished update references, we are guaranteed that
    // no more writes to the collection set are possible.
    //
    // This will transfer any old pointers in _active_ regions from the SATB to the old gen
    // mark queues. All other pointers will be discarded. This would also discard any pointers
    // in old regions that were included in a mixed evacuation. We aren't using the SATB filter
    // methods here because we cannot control when they execute. If the SATB filter runs _after_
    // a region has been recycled, we will not be able to detect the bad pointer.
    //
    // We are not concerned about skipping this step in abbreviated cycles because regions
    // with no live objects cannot have been written to and so cannot have entries in the SATB
    // buffers.
    heap->transfer_old_pointers_from_satb();
  }

  heap->update_heap_region_states(true /*concurrent*/);

  heap->set_update_refs_in_progress(false);
  heap->set_has_forwarded_objects(false);

  // Aging_cycle is only relevant during evacuation cycle for individual objects and during final mark for
  // entire regions.  Both of these relevant operations occur before final update refs.
  heap->set_aging_cycle(false);

  if (ShenandoahVerify) {
    heap->verifier()->verify_after_updaterefs();
  }

  if (VerifyAfterGC) {
    Universe::verify();
  }

#ifdef KELVIN_DEBUG
  log_info(gc)("KELVIN: op_final_updaterefs() invokes rebuild");
#endif
  heap->rebuild_free_set(true /*concurrent*/);
}

void ShenandoahConcurrentGC::op_final_roots() {

  ShenandoahHeap *heap = ShenandoahHeap::heap();
  heap->set_concurrent_weak_root_in_progress(false);
  heap->set_evacuation_in_progress(false);

  if (heap->mode()->is_generational()) {
    // If the cycle was shortened for having enough immediate garbage, this could be
    // the last GC safepoint before concurrent marking of old resumes. We must be sure
    // that old mark threads don't see any pointers to garbage in the SATB buffers.
    if (heap->is_concurrent_old_mark_in_progress()) {
      heap->transfer_old_pointers_from_satb();
    }

    ShenandoahMarkingContext *ctx = heap->complete_marking_context();
    for (size_t i = 0; i < heap->num_regions(); i++) {
      ShenandoahHeapRegion *r = heap->get_region(i);
      if (r->is_active() && r->is_young()) {
        HeapWord* tams = ctx->top_at_mark_start(r);
        HeapWord* top = r->top();
        if (top > tams) {
          r->reset_age();
        } else if (heap->is_aging_cycle()) {
          r->increment_age();
        }
      }
    }
  }
}

void ShenandoahConcurrentGC::entry_global_coalesce_and_fill() {
  ShenandoahHeap* const heap = ShenandoahHeap::heap();

  const char* msg = "Coalescing and filling old regions in global collect";
  ShenandoahConcurrentPhase gc_phase(msg, ShenandoahPhaseTimings::conc_coalesce_and_fill);

  TraceCollectorStats tcs(heap->monitoring_support()->concurrent_collection_counters());
  EventMark em("%s", msg);
  ShenandoahWorkerScope scope(heap->workers(),
                              ShenandoahWorkerPolicy::calc_workers_for_conc_marking(),
                              "concurrent coalesce and fill");

  op_global_coalesce_and_fill();
}

void ShenandoahConcurrentGC::op_global_coalesce_and_fill() {
  ShenandoahGenerationalHeap::heap()->coalesce_and_fill_old_regions(true);
}

void ShenandoahConcurrentGC::op_cleanup_complete() {
  ShenandoahHeap::heap()->free_set()->recycle_trash();
}

bool ShenandoahConcurrentGC::check_cancellation_and_abort(ShenandoahDegenPoint point) {
  if (ShenandoahHeap::heap()->cancelled_gc()) {
    _degen_point = point;
    return true;
  }
  return false;
}

const char* ShenandoahConcurrentGC::init_mark_event_message() const {
  ShenandoahHeap* const heap = ShenandoahHeap::heap();
  assert(!heap->has_forwarded_objects(), "Should not have forwarded objects here");
  if (heap->unload_classes()) {
    SHENANDOAH_RETURN_EVENT_MESSAGE(_generation->type(), "Pause Init Mark", " (unload classes)");
  } else {
    SHENANDOAH_RETURN_EVENT_MESSAGE(_generation->type(), "Pause Init Mark", "");
  }
}

const char* ShenandoahConcurrentGC::final_mark_event_message() const {
  ShenandoahHeap* const heap = ShenandoahHeap::heap();
  assert(!heap->has_forwarded_objects() || heap->is_concurrent_old_mark_in_progress(),
         "Should not have forwarded objects during final mark, unless old gen concurrent mark is running");

  if (heap->unload_classes()) {
    SHENANDOAH_RETURN_EVENT_MESSAGE(_generation->type(), "Pause Final Mark", " (unload classes)");
  } else {
    SHENANDOAH_RETURN_EVENT_MESSAGE(_generation->type(), "Pause Final Mark", "");
  }
}

const char* ShenandoahConcurrentGC::conc_mark_event_message() const {
  ShenandoahHeap* const heap = ShenandoahHeap::heap();
  assert(!heap->has_forwarded_objects() || heap->is_concurrent_old_mark_in_progress(),
         "Should not have forwarded objects concurrent mark, unless old gen concurrent mark is running");
  if (heap->unload_classes()) {
    SHENANDOAH_RETURN_EVENT_MESSAGE(_generation->type(), "Concurrent marking", " (unload classes)");
  } else {
    SHENANDOAH_RETURN_EVENT_MESSAGE(_generation->type(), "Concurrent marking", "");
  }
}<|MERGE_RESOLUTION|>--- conflicted
+++ resolved
@@ -246,23 +246,25 @@
       // we could start a young collection. This could delay the start of the young cycle and
       // throw off the heuristics.
       entry_global_coalesce_and_fill();
-    }
-
-    ShenandoahGenerationalHeap::TransferResult result;
+      // Finish global coalesce and fill before we initiate further GC efforts.
+    }
+
+    bool success;
+    size_t region_xfer;
+    const char* region_destination;
+    ShenandoahYoungGeneration* young_gen = heap->young_generation();
+    ShenandoahOldGeneration* old_gen = heap->old_generation();
     {
-<<<<<<< HEAD
-      ShenandoahHeapLocker locker(heap->lock());
-
-      size_t old_region_surplus = heap->get_old_region_surplus();
-      size_t old_region_deficit = heap->get_old_region_deficit();
-#ifdef KELVIN_DEBUG
-      log_info(gc)("KELVIN Fetching old surplus: " SIZE_FORMAT " and deficit: " SIZE_FORMAT, old_region_surplus, old_region_deficit);
-#endif
-      if (old_region_surplus) {
+      ShenandoahGenerationalHeap* gen_heap = ShenandoahGenerationalHeap::heap();
+      ShenandoahHeapLocker locker(gen_heap->lock());
+      ssize_t region_imbalance = old_gen->get_region_balance();
+      if (region_imbalance > 0) {
+        const size_t old_region_surplus = region_imbalance;
         success = heap->generation_sizer()->transfer_to_young(old_region_surplus);
         region_destination = "young";
         region_xfer = old_region_surplus;
-      } else if (old_region_deficit) {
+      } else if (region_imbalance < 0) {
+        const size_t old_region_deficit = -region_imbalance;
         success = heap->generation_sizer()->transfer_to_old(old_region_deficit);
         region_destination = "old";
         region_xfer = old_region_deficit;
@@ -274,15 +276,16 @@
         region_xfer = 0;
         success = true;
       }
-      heap->set_old_region_surplus(0);
-      heap->set_old_region_deficit(0);
-=======
+      old_gen->set_region_balance(0);
+    }
+
+    ShenandoahGenerationalHeap::TransferResult result;
+    {
       ShenandoahGenerationalHeap* gen_heap = ShenandoahGenerationalHeap::heap();
       ShenandoahHeapLocker locker(gen_heap->lock());
 
       result = gen_heap->balance_generations();
       gen_heap->reset_generation_reserves();
->>>>>>> bac08f0c
     }
 
     LogTarget(Info, gc, ergo) lt;
@@ -779,16 +782,16 @@
     // Upon return from prepare_regions_and_collection_set(), certain parameters have been established to govern the
     // evacuation efforts that are about to begin.  In particular:
     //
-    // heap->get_promoted_reserve() represents the amount of memory within old-gen's available memory that has
+    // old_generation->get_promoted_reserve() represents the amount of memory within old-gen's available memory that has
     //   been set aside to hold objects promoted from young-gen memory.  This represents an estimated percentage
     //   of the live young-gen memory within the collection set.  If there is more data ready to be promoted than
     //   can fit within this reserve, the promotion of some objects will be deferred until a subsequent evacuation
     //   pass.
     //
-    // heap->get_old_evac_reserve() represents the amount of memory within old-gen's available memory that has been
+    // old_generation->get_evacuation_reserve() represents the amount of memory within old-gen's available memory that has been
     //  set aside to hold objects evacuated from the old-gen collection set.
     //
-    // heap->get_young_evac_reserve() represents the amount of memory within young-gen's available memory that has
+    // young_generation->get_evacuation_reserve() represents the amount of memory within young-gen's available memory that has
     //  been set aside to hold objects evacuated from the young-gen collection set.  Conservatively, this value
     //  equals the entire amount of live young-gen memory within the collection set, even though some of this memory
     //  will likely be promoted.
