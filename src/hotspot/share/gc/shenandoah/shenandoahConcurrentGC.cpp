--- conflicted
+++ resolved
@@ -247,25 +247,13 @@
       result = gen_heap->balance_generations();
       gen_heap->reset_generation_reserves();
     }
-<<<<<<< HEAD
-    // Report outside the heap lock
-    size_t young_available = young_gen->available();
-    size_t old_available = old_gen->available();
-    log_info(gc, ergo)("After cleanup, %s " SIZE_FORMAT " regions to %s to prepare for next gc, old available: "
-                       SIZE_FORMAT "%s, young_available: " SIZE_FORMAT "%s",
-                       success? "successfully transferred": "failed to transfer", region_xfer, region_destination,
-                       byte_size_in_proper_unit(old_available), proper_unit_for_byte_size(old_available),
-                       byte_size_in_proper_unit(young_available), proper_unit_for_byte_size(young_available));
-=======
 
     LogTarget(Info, gc, ergo) lt;
     if (lt.is_enabled()) {
       LogStream ls(lt);
       result.print_on("Concurrent GC", &ls);
     }
->>>>>>> a43675a4
-  }
-
+  }
 
   return true;
 }
