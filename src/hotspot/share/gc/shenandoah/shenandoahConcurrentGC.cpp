/*
 * Copyright (c) 2021, 2022, Red Hat, Inc. All rights reserved.
 * Copyright Amazon.com Inc. or its affiliates. All Rights Reserved.
 * DO NOT ALTER OR REMOVE COPYRIGHT NOTICES OR THIS FILE HEADER.
 *
 * This code is free software; you can redistribute it and/or modify it
 * under the terms of the GNU General Public License version 2 only, as
 * published by the Free Software Foundation.
 *
 * This code is distributed in the hope that it will be useful, but WITHOUT
 * ANY WARRANTY; without even the implied warranty of MERCHANTABILITY or
 * FITNESS FOR A PARTICULAR PURPOSE.  See the GNU General Public License
 * version 2 for more details (a copy is included in the LICENSE file that
 * accompanied this code).
 *
 * You should have received a copy of the GNU General Public License version
 * 2 along with this work; if not, write to the Free Software Foundation,
 * Inc., 51 Franklin St, Fifth Floor, Boston, MA 02110-1301 USA.
 *
 * Please contact Oracle, 500 Oracle Parkway, Redwood Shores, CA 94065 USA
 * or visit www.oracle.com if you need additional information or have any
 * questions.
 *
 */

#include "precompiled.hpp"

#include "gc/shared/barrierSetNMethod.hpp"
#include "gc/shared/collectorCounters.hpp"
#include "gc/shared/continuationGCSupport.inline.hpp"
#include "gc/shenandoah/shenandoahBreakpoint.hpp"
#include "gc/shenandoah/shenandoahCollectorPolicy.hpp"
#include "gc/shenandoah/shenandoahConcurrentGC.hpp"
#include "gc/shenandoah/shenandoahFreeSet.hpp"
#include "gc/shenandoah/shenandoahGeneration.hpp"
#include "gc/shenandoah/shenandoahOldGeneration.hpp"
#include "gc/shenandoah/shenandoahYoungGeneration.hpp"
#include "gc/shenandoah/shenandoahLock.hpp"
#include "gc/shenandoah/shenandoahMark.inline.hpp"
#include "gc/shenandoah/shenandoahMonitoringSupport.hpp"
#include "gc/shenandoah/shenandoahOopClosures.inline.hpp"
#include "gc/shenandoah/shenandoahPhaseTimings.hpp"
#include "gc/shenandoah/shenandoahReferenceProcessor.hpp"
#include "gc/shenandoah/shenandoahRootProcessor.inline.hpp"
#include "gc/shenandoah/shenandoahStackWatermark.hpp"
#include "gc/shenandoah/shenandoahUtils.hpp"
#include "gc/shenandoah/shenandoahVerifier.hpp"
#include "gc/shenandoah/shenandoahVMOperations.hpp"
#include "gc/shenandoah/shenandoahWorkGroup.hpp"
#include "gc/shenandoah/shenandoahWorkerPolicy.hpp"
#include "memory/allocation.hpp"
#include "prims/jvmtiTagMap.hpp"
#include "runtime/vmThread.hpp"
#include "utilities/events.hpp"

// Breakpoint support
class ShenandoahBreakpointGCScope : public StackObj {
private:
  const GCCause::Cause _cause;
public:
  ShenandoahBreakpointGCScope(GCCause::Cause cause) : _cause(cause) {
    if (cause == GCCause::_wb_breakpoint) {
      ShenandoahBreakpoint::start_gc();
      ShenandoahBreakpoint::at_before_gc();
    }
  }

  ~ShenandoahBreakpointGCScope() {
    if (_cause == GCCause::_wb_breakpoint) {
      ShenandoahBreakpoint::at_after_gc();
    }
  }
};

class ShenandoahBreakpointMarkScope : public StackObj {
private:
  const GCCause::Cause _cause;
public:
  ShenandoahBreakpointMarkScope(GCCause::Cause cause) : _cause(cause) {
    if (_cause == GCCause::_wb_breakpoint) {
      ShenandoahBreakpoint::at_after_marking_started();
    }
  }

  ~ShenandoahBreakpointMarkScope() {
    if (_cause == GCCause::_wb_breakpoint) {
      ShenandoahBreakpoint::at_before_marking_completed();
    }
  }
};

ShenandoahConcurrentGC::ShenandoahConcurrentGC(ShenandoahGeneration* generation, bool do_old_gc_bootstrap) :
  _mark(generation),
  _degen_point(ShenandoahDegenPoint::_degenerated_unset),
  _abbreviated(false),
  _do_old_gc_bootstrap(do_old_gc_bootstrap),
  _generation(generation) {
}

ShenandoahGC::ShenandoahDegenPoint ShenandoahConcurrentGC::degen_point() const {
  return _degen_point;
}

bool ShenandoahConcurrentGC::collect(GCCause::Cause cause) {
  ShenandoahHeap* const heap = ShenandoahHeap::heap();
  heap->start_conc_gc();

  ShenandoahBreakpointGCScope breakpoint_gc_scope(cause);

  // Reset for upcoming marking
  entry_reset();

  // Start initial mark under STW
  vmop_entry_init_mark();

  {
    ShenandoahBreakpointMarkScope breakpoint_mark_scope(cause);

    // Reset task queue stats here, rather than in mark_concurrent_roots,
    // because remembered set scan will `push` oops into the queues and
    // resetting after this happens will lose those counts.
    TASKQUEUE_STATS_ONLY(_mark.task_queues()->reset_taskqueue_stats());

    // Concurrent remembered set scanning
    entry_scan_remembered_set();
    // TODO: When RS scanning yields, we will need a check_cancellation_and_abort() degeneration point here.

    // Concurrent mark roots
    entry_mark_roots();
    if (check_cancellation_and_abort(ShenandoahDegenPoint::_degenerated_roots)) return false;

    // Continue concurrent mark
    entry_mark();
    if (check_cancellation_and_abort(ShenandoahDegenPoint::_degenerated_mark)) return false;
  }

  // Complete marking under STW, and start evacuation
  vmop_entry_final_mark();

  // If GC was cancelled before final mark, then the safepoint operation will do nothing
  // and the concurrent mark will still be in progress. In this case it is safe to resume
  // the degenerated cycle from the marking phase. On the other hand, if the GC is cancelled
  // after final mark (but before this check), then the final mark safepoint operation
  // will have finished the mark (setting concurrent mark in progress to false). Final mark
  // will also have setup state (in concurrent stack processing) that will not be safe to
  // resume from the marking phase in the degenerated cycle. That is, if the cancellation
  // occurred after final mark, we must resume the degenerated cycle after the marking phase.
  if (_generation->is_concurrent_mark_in_progress() && check_cancellation_and_abort(ShenandoahDegenPoint::_degenerated_mark)) {
    assert(!heap->is_concurrent_weak_root_in_progress(), "Weak roots should not be in progress when concurrent mark is in progress");
    return false;
  }

  // Concurrent stack processing
  if (heap->is_evacuation_in_progress()) {
    entry_thread_roots();
  }

  // Process weak roots that might still point to regions that would be broken by cleanup
  if (heap->is_concurrent_weak_root_in_progress()) {
    entry_weak_refs();
    entry_weak_roots();
  }

  // Final mark might have reclaimed some immediate garbage, kick cleanup to reclaim
  // the space. This would be the last action if there is nothing to evacuate.  Note that
  // we will not age young-gen objects in the case that we skip evacuation.
  entry_cleanup_early();

  {
    ShenandoahHeapLocker locker(heap->lock());
    heap->free_set()->log_status();
  }

  // Perform concurrent class unloading
  if (heap->unload_classes() &&
      heap->is_concurrent_weak_root_in_progress()) {
    entry_class_unloading();
  }

  // Processing strong roots
  // This may be skipped if there is nothing to update/evacuate.
  // If so, strong_root_in_progress would be unset.
  if (heap->is_concurrent_strong_root_in_progress()) {
    entry_strong_roots();
  }

  // Global marking has completed. We need to fill in any unmarked objects in the old generation
  // so that subsequent remembered set scans will not walk pointers into reclaimed memory.
  if (!heap->cancelled_gc() && heap->mode()->is_generational() && _generation->is_global()) {
    entry_global_coalesce_and_fill();
  }

  // Continue the cycle with evacuation and optional update-refs.
  // This may be skipped if there is nothing to evacuate.
  // If so, evac_in_progress would be unset by collection set preparation code.
  if (heap->is_evacuation_in_progress()) {
    // Concurrently evacuate
    entry_evacuate();
    if (check_cancellation_and_abort(ShenandoahDegenPoint::_degenerated_evac)) return false;

    // Perform update-refs phase.
    vmop_entry_init_updaterefs();
    entry_updaterefs();
    if (check_cancellation_and_abort(ShenandoahDegenPoint::_degenerated_updaterefs)) return false;

    // Concurrent update thread roots
    entry_update_thread_roots();
    if (check_cancellation_and_abort(ShenandoahDegenPoint::_degenerated_updaterefs)) return false;

    vmop_entry_final_updaterefs();

    // Update references freed up collection set, kick the cleanup to reclaim the space.
    entry_cleanup_complete();
  } else {
    // We chose not to evacuate because we found sufficient immediate garbage.
    vmop_entry_final_roots(heap->is_aging_cycle());
    _abbreviated = true;
  }

  if (heap->mode()->is_generational()) {
    {
      ShenandoahYoungGeneration* young_gen = heap->young_generation();
      ShenandoahGeneration* old_gen = heap->old_generation();
      ShenandoahHeapLocker locker(heap->lock());

      size_t old_usage_before_evac = heap->capture_old_usage(0);
      size_t old_usage_now = old_gen->used();
      size_t promoted_bytes = old_usage_now - old_usage_before_evac;
      heap->set_previous_promotion(promoted_bytes);

      young_gen->unadjust_available();
      old_gen->unadjust_available();
      // No need to old_gen->increase_used().
      // That was done when plabs were allocated, accounting for both old evacs and promotions.

      heap->set_alloc_supplement_reserve(0);
      heap->set_young_evac_reserve(0);
      heap->set_old_evac_reserve(0);
      heap->reset_old_evac_expended();
      heap->set_promoted_reserve(0);
    }
  }
  return true;
}

void ShenandoahConcurrentGC::vmop_entry_init_mark() {
  ShenandoahHeap* const heap = ShenandoahHeap::heap();
  TraceCollectorStats tcs(heap->monitoring_support()->stw_collection_counters());
  ShenandoahTimingsTracker timing(ShenandoahPhaseTimings::init_mark_gross);

  heap->try_inject_alloc_failure();
  VM_ShenandoahInitMark op(this);
  VMThread::execute(&op); // jump to entry_init_mark() under safepoint
}

void ShenandoahConcurrentGC::vmop_entry_final_mark() {
  ShenandoahHeap* const heap = ShenandoahHeap::heap();
  TraceCollectorStats tcs(heap->monitoring_support()->stw_collection_counters());
  ShenandoahTimingsTracker timing(ShenandoahPhaseTimings::final_mark_gross);

  heap->try_inject_alloc_failure();
  VM_ShenandoahFinalMarkStartEvac op(this);
  VMThread::execute(&op); // jump to entry_final_mark under safepoint
}

void ShenandoahConcurrentGC::vmop_entry_init_updaterefs() {
  ShenandoahHeap* const heap = ShenandoahHeap::heap();
  TraceCollectorStats tcs(heap->monitoring_support()->stw_collection_counters());
  ShenandoahTimingsTracker timing(ShenandoahPhaseTimings::init_update_refs_gross);

  heap->try_inject_alloc_failure();
  VM_ShenandoahInitUpdateRefs op(this);
  VMThread::execute(&op);
}

void ShenandoahConcurrentGC::vmop_entry_final_updaterefs() {
  ShenandoahHeap* const heap = ShenandoahHeap::heap();
  TraceCollectorStats tcs(heap->monitoring_support()->stw_collection_counters());
  ShenandoahTimingsTracker timing(ShenandoahPhaseTimings::final_update_refs_gross);

  heap->try_inject_alloc_failure();
  VM_ShenandoahFinalUpdateRefs op(this);
  VMThread::execute(&op);
}

void ShenandoahConcurrentGC::vmop_entry_final_roots(bool increment_region_ages) {
  ShenandoahHeap* const heap = ShenandoahHeap::heap();
  TraceCollectorStats tcs(heap->monitoring_support()->stw_collection_counters());
  ShenandoahTimingsTracker timing(ShenandoahPhaseTimings::final_roots_gross);

  // This phase does not use workers, no need for setup
  heap->try_inject_alloc_failure();
  VM_ShenandoahFinalRoots op(this, increment_region_ages);
  VMThread::execute(&op);
}

void ShenandoahConcurrentGC::entry_init_mark() {
  char msg[1024];
  init_mark_event_message(msg, sizeof(msg));
  ShenandoahPausePhase gc_phase(msg, ShenandoahPhaseTimings::init_mark);
  EventMark em("%s", msg);

  ShenandoahWorkerScope scope(ShenandoahHeap::heap()->workers(),
                              ShenandoahWorkerPolicy::calc_workers_for_init_marking(),
                              "init marking");

  op_init_mark();
}

void ShenandoahConcurrentGC::entry_final_mark() {
  char msg[1024];
  final_mark_event_message(msg, sizeof(msg));
  ShenandoahPausePhase gc_phase(msg, ShenandoahPhaseTimings::final_mark);
  EventMark em("%s", msg);

  ShenandoahWorkerScope scope(ShenandoahHeap::heap()->workers(),
                              ShenandoahWorkerPolicy::calc_workers_for_final_marking(),
                              "final marking");

  op_final_mark();
}

void ShenandoahConcurrentGC::entry_init_updaterefs() {
  static const char* msg = "Pause Init Update Refs";
  ShenandoahPausePhase gc_phase(msg, ShenandoahPhaseTimings::init_update_refs);
  EventMark em("%s", msg);

  // No workers used in this phase, no setup required
  op_init_updaterefs();
}

void ShenandoahConcurrentGC::entry_final_updaterefs() {
  static const char* msg = "Pause Final Update Refs";
  ShenandoahPausePhase gc_phase(msg, ShenandoahPhaseTimings::final_update_refs);
  EventMark em("%s", msg);

  ShenandoahWorkerScope scope(ShenandoahHeap::heap()->workers(),
                              ShenandoahWorkerPolicy::calc_workers_for_final_update_ref(),
                              "final reference update");

  op_final_updaterefs();
}

void ShenandoahConcurrentGC::entry_final_roots() {
  static const char* msg = "Pause Final Roots";
  ShenandoahPausePhase gc_phase(msg, ShenandoahPhaseTimings::final_roots);
  EventMark em("%s", msg);

  op_final_roots();
}

void ShenandoahConcurrentGC::entry_reset() {
  ShenandoahHeap* const heap = ShenandoahHeap::heap();
  TraceCollectorStats tcs(heap->monitoring_support()->concurrent_collection_counters());
  static const char* msg = "Concurrent reset";
  ShenandoahConcurrentPhase gc_phase(msg, ShenandoahPhaseTimings::conc_reset);
  EventMark em("%s", msg);

  ShenandoahWorkerScope scope(heap->workers(),
                              ShenandoahWorkerPolicy::calc_workers_for_conc_reset(),
                              "concurrent reset");

  heap->try_inject_alloc_failure();
  op_reset();
}

void ShenandoahConcurrentGC::entry_scan_remembered_set() {
  if (_generation->is_young()) {
    ShenandoahHeap* const heap = ShenandoahHeap::heap();
    TraceCollectorStats tcs(heap->monitoring_support()->concurrent_collection_counters());
    const char* msg = "Concurrent remembered set scanning";
    ShenandoahConcurrentPhase gc_phase(msg, ShenandoahPhaseTimings::init_scan_rset);
    EventMark em("%s", msg);

    ShenandoahWorkerScope scope(heap->workers(),
                                ShenandoahWorkerPolicy::calc_workers_for_rs_scanning(),
                                msg);

    heap->try_inject_alloc_failure();
    _generation->scan_remembered_set(true /* is_concurrent */);
  }
}

void ShenandoahConcurrentGC::entry_mark_roots() {
  ShenandoahHeap* const heap = ShenandoahHeap::heap();
  TraceCollectorStats tcs(heap->monitoring_support()->concurrent_collection_counters());
  const char* msg = "Concurrent marking roots";
  ShenandoahConcurrentPhase gc_phase(msg, ShenandoahPhaseTimings::conc_mark_roots);
  EventMark em("%s", msg);

  ShenandoahWorkerScope scope(heap->workers(),
                              ShenandoahWorkerPolicy::calc_workers_for_conc_marking(),
                              "concurrent marking roots");

  heap->try_inject_alloc_failure();
  op_mark_roots();
}

void ShenandoahConcurrentGC::entry_mark() {
  char msg[1024];
  ShenandoahHeap* const heap = ShenandoahHeap::heap();
  TraceCollectorStats tcs(heap->monitoring_support()->concurrent_collection_counters());
  conc_mark_event_message(msg, sizeof(msg));
  ShenandoahConcurrentPhase gc_phase(msg, ShenandoahPhaseTimings::conc_mark);
  EventMark em("%s", msg);

  ShenandoahWorkerScope scope(heap->workers(),
                              ShenandoahWorkerPolicy::calc_workers_for_conc_marking(),
                              "concurrent marking");

  heap->try_inject_alloc_failure();
  op_mark();
}

void ShenandoahConcurrentGC::entry_thread_roots() {
  ShenandoahHeap* const heap = ShenandoahHeap::heap();
  static const char* msg = "Concurrent thread roots";
  ShenandoahConcurrentPhase gc_phase(msg, ShenandoahPhaseTimings::conc_thread_roots);
  EventMark em("%s", msg);

  ShenandoahWorkerScope scope(heap->workers(),
                              ShenandoahWorkerPolicy::calc_workers_for_conc_root_processing(),
                              msg);

  heap->try_inject_alloc_failure();
  op_thread_roots();
}

void ShenandoahConcurrentGC::entry_weak_refs() {
  ShenandoahHeap* const heap = ShenandoahHeap::heap();
  static const char* msg = "Concurrent weak references";
  ShenandoahConcurrentPhase gc_phase(msg, ShenandoahPhaseTimings::conc_weak_refs);
  EventMark em("%s", msg);

  ShenandoahWorkerScope scope(heap->workers(),
                              ShenandoahWorkerPolicy::calc_workers_for_conc_refs_processing(),
                              "concurrent weak references");

  heap->try_inject_alloc_failure();
  op_weak_refs();
}

void ShenandoahConcurrentGC::entry_weak_roots() {
  ShenandoahHeap* const heap = ShenandoahHeap::heap();
  TraceCollectorStats tcs(heap->monitoring_support()->concurrent_collection_counters());
  static const char* msg = "Concurrent weak roots";
  ShenandoahConcurrentPhase gc_phase(msg, ShenandoahPhaseTimings::conc_weak_roots);
  EventMark em("%s", msg);

  ShenandoahWorkerScope scope(heap->workers(),
                              ShenandoahWorkerPolicy::calc_workers_for_conc_root_processing(),
                              "concurrent weak root");

  heap->try_inject_alloc_failure();
  op_weak_roots();
}

void ShenandoahConcurrentGC::entry_class_unloading() {
  ShenandoahHeap* const heap = ShenandoahHeap::heap();
  TraceCollectorStats tcs(heap->monitoring_support()->concurrent_collection_counters());
  static const char* msg = "Concurrent class unloading";
  ShenandoahConcurrentPhase gc_phase(msg, ShenandoahPhaseTimings::conc_class_unload);
  EventMark em("%s", msg);

  ShenandoahWorkerScope scope(heap->workers(),
                              ShenandoahWorkerPolicy::calc_workers_for_conc_root_processing(),
                              "concurrent class unloading");

  heap->try_inject_alloc_failure();
  op_class_unloading();
}

void ShenandoahConcurrentGC::entry_strong_roots() {
  ShenandoahHeap* const heap = ShenandoahHeap::heap();
  TraceCollectorStats tcs(heap->monitoring_support()->concurrent_collection_counters());
  static const char* msg = "Concurrent strong roots";
  ShenandoahConcurrentPhase gc_phase(msg, ShenandoahPhaseTimings::conc_strong_roots);
  EventMark em("%s", msg);

  ShenandoahGCWorkerPhase worker_phase(ShenandoahPhaseTimings::conc_strong_roots);

  ShenandoahWorkerScope scope(heap->workers(),
                              ShenandoahWorkerPolicy::calc_workers_for_conc_root_processing(),
                              "concurrent strong root");

  heap->try_inject_alloc_failure();
  op_strong_roots();
}

void ShenandoahConcurrentGC::entry_cleanup_early() {
  ShenandoahHeap* const heap = ShenandoahHeap::heap();
  TraceCollectorStats tcs(heap->monitoring_support()->concurrent_collection_counters());
  static const char* msg = "Concurrent cleanup";
  ShenandoahConcurrentPhase gc_phase(msg, ShenandoahPhaseTimings::conc_cleanup_early, true /* log_heap_usage */);
  EventMark em("%s", msg);

  // This phase does not use workers, no need for setup
  heap->try_inject_alloc_failure();
  op_cleanup_early();
}

void ShenandoahConcurrentGC::entry_evacuate() {
  ShenandoahHeap* const heap = ShenandoahHeap::heap();
  TraceCollectorStats tcs(heap->monitoring_support()->concurrent_collection_counters());

  static const char* msg = "Concurrent evacuation";
  ShenandoahConcurrentPhase gc_phase(msg, ShenandoahPhaseTimings::conc_evac);
  EventMark em("%s", msg);

  ShenandoahWorkerScope scope(heap->workers(),
                              ShenandoahWorkerPolicy::calc_workers_for_conc_evac(),
                              "concurrent evacuation");

  heap->try_inject_alloc_failure();
  op_evacuate();
}

void ShenandoahConcurrentGC::entry_update_thread_roots() {
  ShenandoahHeap* const heap = ShenandoahHeap::heap();
  TraceCollectorStats tcs(heap->monitoring_support()->concurrent_collection_counters());

  static const char* msg = "Concurrent update thread roots";
  ShenandoahConcurrentPhase gc_phase(msg, ShenandoahPhaseTimings::conc_update_thread_roots);
  EventMark em("%s", msg);

  // No workers used in this phase, no setup required
  heap->try_inject_alloc_failure();
  op_update_thread_roots();
}

void ShenandoahConcurrentGC::entry_updaterefs() {
  ShenandoahHeap* const heap = ShenandoahHeap::heap();
  TraceCollectorStats tcs(heap->monitoring_support()->concurrent_collection_counters());
  static const char* msg = "Concurrent update references";
  ShenandoahConcurrentPhase gc_phase(msg, ShenandoahPhaseTimings::conc_update_refs);
  EventMark em("%s", msg);

  ShenandoahWorkerScope scope(heap->workers(),
                              ShenandoahWorkerPolicy::calc_workers_for_conc_update_ref(),
                              "concurrent reference update");

  heap->try_inject_alloc_failure();
  op_updaterefs();
}

void ShenandoahConcurrentGC::entry_cleanup_complete() {
  ShenandoahHeap* const heap = ShenandoahHeap::heap();
  TraceCollectorStats tcs(heap->monitoring_support()->concurrent_collection_counters());
  static const char* msg = "Concurrent cleanup";
  ShenandoahConcurrentPhase gc_phase(msg, ShenandoahPhaseTimings::conc_cleanup_complete, true /* log_heap_usage */);
  EventMark em("%s", msg);

  // This phase does not use workers, no need for setup
  heap->try_inject_alloc_failure();
  op_cleanup_complete();
}

void ShenandoahConcurrentGC::entry_global_coalesce_and_fill() {
  ShenandoahHeap* const heap = ShenandoahHeap::heap();

  const char* msg = "Coalescing and filling old regions in global collect";
  ShenandoahConcurrentPhase gc_phase(msg, ShenandoahPhaseTimings::coalesce_and_fill);

  TraceCollectorStats tcs(heap->monitoring_support()->concurrent_collection_counters());
  EventMark em("%s", msg);
  ShenandoahWorkerScope scope(heap->workers(),
                              ShenandoahWorkerPolicy::calc_workers_for_conc_marking(),
                              "concurrent coalesce and fill");

  op_global_coalesce_and_fill();
}

void ShenandoahConcurrentGC::op_reset() {
  ShenandoahHeap* const heap = ShenandoahHeap::heap();
  if (ShenandoahPacing) {
    heap->pacer()->setup_for_reset();
  }
  _generation->prepare_gc();
}

class ShenandoahInitMarkUpdateRegionStateClosure : public ShenandoahHeapRegionClosure {
private:
  ShenandoahMarkingContext* const _ctx;
public:
  ShenandoahInitMarkUpdateRegionStateClosure() : _ctx(ShenandoahHeap::heap()->marking_context()) {}

  void heap_region_do(ShenandoahHeapRegion* r) {
    assert(!r->has_live(), "Region " SIZE_FORMAT " should have no live data", r->index());
    if (r->is_active()) {
      // Check if region needs updating its TAMS. We have updated it already during concurrent
      // reset, so it is very likely we don't need to do another write here.  Since most regions
      // are not "active", this path is relatively rare.
      if (_ctx->top_at_mark_start(r) != r->top()) {
        _ctx->capture_top_at_mark_start(r);
      }
    } else {
      assert(_ctx->top_at_mark_start(r) == r->top(),
             "Region " SIZE_FORMAT " should already have correct TAMS", r->index());
    }
  }

  bool is_thread_safe() { return true; }
};

void ShenandoahConcurrentGC::start_mark() {
  _mark.start_mark();
}

void ShenandoahConcurrentGC::op_init_mark() {
  ShenandoahHeap* const heap = ShenandoahHeap::heap();
  assert(ShenandoahSafepoint::is_at_shenandoah_safepoint(), "Should be at safepoint");
  assert(Thread::current()->is_VM_thread(), "can only do this in VMThread");

  assert(_generation->is_bitmap_clear(), "need clear marking bitmap");
  assert(!_generation->is_mark_complete(), "should not be complete");
  assert(!heap->has_forwarded_objects(), "No forwarded objects on this path");


  if (heap->mode()->is_generational()) {
<<<<<<< HEAD
    if (_generation->generation_mode() == YOUNG || (_generation->generation_mode() == GLOBAL && ShenandoahVerify)) {
=======
      if (_generation->is_young() || (_generation->is_global() && ShenandoahVerify)) {
>>>>>>> 461f0831
      // The current implementation of swap_remembered_set() copies the write-card-table
      // to the read-card-table. The remembered sets are also swapped for GLOBAL collections
      // so that the verifier works with the correct copy of the card table when verifying.
      // TODO: This path should not really depend on ShenandoahVerify.
      ShenandoahGCPhase phase(ShenandoahPhaseTimings::init_swap_rset);
      _generation->swap_remembered_set();
    }

    if (_generation->is_global()) {
      heap->cancel_old_gc();
    } else if (heap->is_concurrent_old_mark_in_progress()) {
      // Purge the SATB buffers, transferring any valid, old pointers to the
      // old generation mark queue. Any pointers in a young region will be
      // abandoned.
      ShenandoahGCPhase phase(ShenandoahPhaseTimings::init_transfer_satb);
      heap->transfer_old_pointers_from_satb();
    }
  }

  if (ShenandoahVerify) {
    heap->verifier()->verify_before_concmark();
  }

  if (VerifyBeforeGC) {
    Universe::verify();
  }

  _generation->set_concurrent_mark_in_progress(true);

  start_mark();

  if (_do_old_gc_bootstrap) {
    // Update region state for both young and old regions
    // TODO: We should be able to pull this out of the safepoint for the bootstrap
    // cycle. The top of an old region will only move when a GC cycle evacuates
    // objects into it. When we start an old cycle, we know that nothing can touch
    // the top of old regions.
    ShenandoahGCPhase phase(ShenandoahPhaseTimings::init_update_region_states);
    ShenandoahInitMarkUpdateRegionStateClosure cl;
    heap->parallel_heap_region_iterate(&cl);
  } else {
    // Update region state for only young regions
    ShenandoahGCPhase phase(ShenandoahPhaseTimings::init_update_region_states);
    ShenandoahInitMarkUpdateRegionStateClosure cl;
    _generation->parallel_heap_region_iterate(&cl);
  }

  // Weak reference processing
  ShenandoahReferenceProcessor* rp = _generation->ref_processor();
  rp->reset_thread_locals();
  rp->set_soft_reference_policy(heap->soft_ref_policy()->should_clear_all_soft_refs());

  // Make above changes visible to worker threads
  OrderAccess::fence();

  // Arm nmethods for concurrent marking. When a nmethod is about to be executed,
  // we need to make sure that all its metadata are marked. alternative is to remark
  // thread roots at final mark pause, but it can be potential latency killer.
  if (heap->unload_classes()) {
    ShenandoahCodeRoots::arm_nmethods();
  }

  ShenandoahStackWatermark::change_epoch_id();
  if (ShenandoahPacing) {
    heap->pacer()->setup_for_mark();
  }
}

void ShenandoahConcurrentGC::op_mark_roots() {
  _mark.mark_concurrent_roots();
}

void ShenandoahConcurrentGC::op_mark() {
  _mark.concurrent_mark();
}

void ShenandoahConcurrentGC::op_final_mark() {
  ShenandoahHeap* const heap = ShenandoahHeap::heap();
  assert(ShenandoahSafepoint::is_at_shenandoah_safepoint(), "Should be at safepoint");
  assert(!heap->has_forwarded_objects(), "No forwarded objects on this path");

  if (ShenandoahVerify) {
    heap->verifier()->verify_roots_no_forwarded();
  }

  if (!heap->cancelled_gc()) {
    _mark.finish_mark();
    assert(!heap->cancelled_gc(), "STW mark cannot OOM");

    // Notify JVMTI that the tagmap table will need cleaning.
    JvmtiTagMap::set_needs_cleaning();

    // The collection set is chosen by prepare_regions_and_collection_set().
    //
    // TODO: Under severe memory overload conditions that can be checked here, we may want to limit
    // the inclusion of old-gen candidates within the collection set.  This would allow us to prioritize efforts on
    // evacuating young-gen,  This remediation is most appropriate when old-gen availability is very high (so there
    // are negligible negative impacts from delaying completion of old-gen evacuation) and when young-gen collections
    // are "under duress" (as signalled by very low availability of memory within young-gen, indicating that/ young-gen
    // collections are not triggering frequently enough).
    _generation->prepare_regions_and_collection_set(true /*concurrent*/);

    // Upon return from prepare_regions_and_collection_set(), certain parameters have been established to govern the
    // evacuation efforts that are about to begin.  In particular:
    //
    // heap->get_promoted_reserve() represents the amount of memory within old-gen's available memory that has
    //   been set aside to hold objects promoted from young-gen memory.  This represents an estimated percentage
    //   of the live young-gen memory within the collection set.  If there is more data ready to be promoted than
    //   can fit within this reserve, the promotion of some objects will be deferred until a subsequent evacuation
    //   pass.
    //
    // heap->get_old_evac_reserve() represents the amount of memory within old-gen's available memory that has been
    //  set aside to hold objects evacuated from the old-gen collection set.
    //
    // heap->get_young_evac_reserve() represents the amount of memory within young-gen's available memory that has
    //  been set aside to hold objects evacuated from the young-gen collection set.  Conservatively, this value
    //  equals the entire amount of live young-gen memory within the collection set, even though some of this memory
    //  will likely be promoted.
    //
    // heap->get_alloc_supplement_reserve() represents the amount of old-gen memory that can be allocated during evacuation
    // and update-refs phases of gc.  The young evacuation reserve has already been removed from this quantity.

    // Has to be done after cset selection
    heap->prepare_concurrent_roots();

    if (!heap->collection_set()->is_empty()) {
      LogTarget(Debug, gc, cset) lt;
      if (lt.is_enabled()) {
        ResourceMark rm;
        LogStream ls(lt);
        heap->collection_set()->print_on(&ls);
      }

      if (ShenandoahVerify) {
        heap->verifier()->verify_before_evacuation();
      }

      heap->set_evacuation_in_progress(true);
      // From here on, we need to update references.
      heap->set_has_forwarded_objects(true);

      // Verify before arming for concurrent processing.
      // Otherwise, verification can trigger stack processing.
      if (ShenandoahVerify) {
        heap->verifier()->verify_during_evacuation();
      }

      // Arm nmethods/stack for concurrent processing
      ShenandoahCodeRoots::arm_nmethods();
      ShenandoahStackWatermark::change_epoch_id();

      if (heap->mode()->is_generational()) {
        // Calculate the temporary evacuation allowance supplement to young-gen memory capacity (for allocations
        // and young-gen evacuations).
        intptr_t adjustment = heap->get_alloc_supplement_reserve();
        size_t young_available = heap->young_generation()->adjust_available(adjustment);
        // old_available is memory that can hold promotions and evacuations.  Subtract out the memory that is being
        // loaned for young-gen allocations or evacuations.
        size_t old_available = heap->old_generation()->adjust_available(-adjustment);

        log_info(gc, ergo)("After generational memory budget adjustments, old available: " SIZE_FORMAT
                           "%s, young_available: " SIZE_FORMAT "%s",
                           byte_size_in_proper_unit(old_available),   proper_unit_for_byte_size(old_available),
                           byte_size_in_proper_unit(young_available), proper_unit_for_byte_size(young_available));
      }

      if (ShenandoahPacing) {
        heap->pacer()->setup_for_evac();
      }
    } else {
      if (ShenandoahVerify) {
        heap->verifier()->verify_after_concmark();
      }

      if (VerifyAfterGC) {
        Universe::verify();
      }
    }
  }
}

class ShenandoahConcurrentEvacThreadClosure : public ThreadClosure {
private:
  OopClosure* const _oops;

public:
  ShenandoahConcurrentEvacThreadClosure(OopClosure* oops);
  void do_thread(Thread* thread);
};

ShenandoahConcurrentEvacThreadClosure::ShenandoahConcurrentEvacThreadClosure(OopClosure* oops) :
  _oops(oops) {
}

void ShenandoahConcurrentEvacThreadClosure::do_thread(Thread* thread) {
  JavaThread* const jt = JavaThread::cast(thread);
  StackWatermarkSet::finish_processing(jt, _oops, StackWatermarkKind::gc);
}

class ShenandoahConcurrentEvacUpdateThreadTask : public WorkerTask {
private:
  ShenandoahJavaThreadsIterator _java_threads;

public:
  ShenandoahConcurrentEvacUpdateThreadTask(uint n_workers) :
    WorkerTask("Shenandoah Evacuate/Update Concurrent Thread Roots"),
    _java_threads(ShenandoahPhaseTimings::conc_thread_roots, n_workers) {
  }

  void work(uint worker_id) {
    // ShenandoahEvacOOMScope has to be setup by ShenandoahContextEvacuateUpdateRootsClosure.
    // Otherwise, may deadlock with watermark lock
    ShenandoahContextEvacuateUpdateRootsClosure oops_cl;
    ShenandoahConcurrentEvacThreadClosure thr_cl(&oops_cl);
    _java_threads.threads_do(&thr_cl, worker_id);
  }
};

void ShenandoahConcurrentGC::op_thread_roots() {
  ShenandoahHeap* const heap = ShenandoahHeap::heap();
  assert(heap->is_evacuation_in_progress(), "Checked by caller");
  ShenandoahGCWorkerPhase worker_phase(ShenandoahPhaseTimings::conc_thread_roots);
  ShenandoahConcurrentEvacUpdateThreadTask task(heap->workers()->active_workers());
  heap->workers()->run_task(&task);
}

void ShenandoahConcurrentGC::op_weak_refs() {
  ShenandoahHeap* const heap = ShenandoahHeap::heap();
  assert(heap->is_concurrent_weak_root_in_progress(), "Only during this phase");
  // Concurrent weak refs processing
  ShenandoahGCWorkerPhase worker_phase(ShenandoahPhaseTimings::conc_weak_refs);
  if (heap->gc_cause() == GCCause::_wb_breakpoint) {
    ShenandoahBreakpoint::at_after_reference_processing_started();
  }
  _generation->ref_processor()->process_references(ShenandoahPhaseTimings::conc_weak_refs, heap->workers(), true /* concurrent */);
}

class ShenandoahEvacUpdateCleanupOopStorageRootsClosure : public BasicOopIterateClosure {
private:
  ShenandoahHeap* const _heap;
  ShenandoahMarkingContext* const _mark_context;
  bool  _evac_in_progress;
  Thread* const _thread;

public:
  ShenandoahEvacUpdateCleanupOopStorageRootsClosure();
  void do_oop(oop* p);
  void do_oop(narrowOop* p);
};

ShenandoahEvacUpdateCleanupOopStorageRootsClosure::ShenandoahEvacUpdateCleanupOopStorageRootsClosure() :
  _heap(ShenandoahHeap::heap()),
  _mark_context(ShenandoahHeap::heap()->marking_context()),
  _evac_in_progress(ShenandoahHeap::heap()->is_evacuation_in_progress()),
  _thread(Thread::current()) {
}

void ShenandoahEvacUpdateCleanupOopStorageRootsClosure::do_oop(oop* p) {
  const oop obj = RawAccess<>::oop_load(p);
  if (!CompressedOops::is_null(obj)) {
    if (!_mark_context->is_marked(obj)) {
      if (_heap->is_in_active_generation(obj)) {
        // TODO: This worries me. Here we are asserting that an unmarked from-space object is 'correct'.
        // Normally, I would call this a bogus assert, but there seems to be a legitimate use-case for
        // accessing from-space objects during class unloading. However, the from-space object may have
        // been "filled". We've made no effort to prevent old generation classes being unloaded by young
        // gen (and vice-versa).
        shenandoah_assert_correct(p, obj);
        ShenandoahHeap::atomic_clear_oop(p, obj);
      }
    } else if (_evac_in_progress && _heap->in_collection_set(obj)) {
      oop resolved = ShenandoahBarrierSet::resolve_forwarded_not_null(obj);
      if (resolved == obj) {
        resolved = _heap->evacuate_object(obj, _thread);
      }
      ShenandoahHeap::atomic_update_oop(resolved, p, obj);
      assert(_heap->cancelled_gc() ||
             _mark_context->is_marked(resolved) && !_heap->in_collection_set(resolved),
             "Sanity");
    }
  }
}

void ShenandoahEvacUpdateCleanupOopStorageRootsClosure::do_oop(narrowOop* p) {
  ShouldNotReachHere();
}

class ShenandoahIsCLDAliveClosure : public CLDClosure {
public:
  void do_cld(ClassLoaderData* cld) {
    cld->is_alive();
  }
};

class ShenandoahIsNMethodAliveClosure: public NMethodClosure {
public:
  void do_nmethod(nmethod* n) {
    n->is_unloading();
  }
};

// This task not only evacuates/updates marked weak roots, but also "null"
// dead weak roots.
class ShenandoahConcurrentWeakRootsEvacUpdateTask : public WorkerTask {
private:
  ShenandoahVMWeakRoots<true /*concurrent*/> _vm_roots;

  // Roots related to concurrent class unloading
  ShenandoahClassLoaderDataRoots<true /* concurrent */>
                                             _cld_roots;
  ShenandoahConcurrentNMethodIterator        _nmethod_itr;
  ShenandoahPhaseTimings::Phase              _phase;

public:
  ShenandoahConcurrentWeakRootsEvacUpdateTask(ShenandoahPhaseTimings::Phase phase) :
    WorkerTask("Shenandoah Evacuate/Update Concurrent Weak Roots"),
    _vm_roots(phase),
    _cld_roots(phase, ShenandoahHeap::heap()->workers()->active_workers(), false /*heap iteration*/),
    _nmethod_itr(ShenandoahCodeRoots::table()),
    _phase(phase) {
    if (ShenandoahHeap::heap()->unload_classes()) {
      MutexLocker mu(CodeCache_lock, Mutex::_no_safepoint_check_flag);
      _nmethod_itr.nmethods_do_begin();
    }
  }

  ~ShenandoahConcurrentWeakRootsEvacUpdateTask() {
    if (ShenandoahHeap::heap()->unload_classes()) {
      MutexLocker mu(CodeCache_lock, Mutex::_no_safepoint_check_flag);
      _nmethod_itr.nmethods_do_end();
    }
    // Notify runtime data structures of potentially dead oops
    _vm_roots.report_num_dead();
  }

  void work(uint worker_id) {
    ShenandoahConcurrentWorkerSession worker_session(worker_id);
    {
      ShenandoahEvacOOMScope oom;
      // jni_roots and weak_roots are OopStorage backed roots, concurrent iteration
      // may race against OopStorage::release() calls.
      ShenandoahEvacUpdateCleanupOopStorageRootsClosure cl;
      _vm_roots.oops_do(&cl, worker_id);
    }

    // If we are going to perform concurrent class unloading later on, we need to
    // cleanup the weak oops in CLD and determinate nmethod's unloading state, so that we
    // can cleanup immediate garbage sooner.
    if (ShenandoahHeap::heap()->unload_classes()) {
      // Applies ShenandoahIsCLDAlive closure to CLDs, native barrier will either null the
      // CLD's holder or evacuate it.
      {
        ShenandoahIsCLDAliveClosure is_cld_alive;
        _cld_roots.cld_do(&is_cld_alive, worker_id);
      }

      // Applies ShenandoahIsNMethodAliveClosure to registered nmethods.
      // The closure calls nmethod->is_unloading(). The is_unloading
      // state is cached, therefore, during concurrent class unloading phase,
      // we will not touch the metadata of unloading nmethods
      {
        ShenandoahWorkerTimingsTracker timer(_phase, ShenandoahPhaseTimings::CodeCacheRoots, worker_id);
        ShenandoahIsNMethodAliveClosure is_nmethod_alive;
        _nmethod_itr.nmethods_do(&is_nmethod_alive);
      }
    }
  }
};

void ShenandoahConcurrentGC::op_weak_roots() {
  ShenandoahHeap* const heap = ShenandoahHeap::heap();
  assert(heap->is_concurrent_weak_root_in_progress(), "Only during this phase");
  // Concurrent weak root processing
  {
    ShenandoahTimingsTracker t(ShenandoahPhaseTimings::conc_weak_roots_work);
    ShenandoahGCWorkerPhase worker_phase(ShenandoahPhaseTimings::conc_weak_roots_work);
    ShenandoahConcurrentWeakRootsEvacUpdateTask task(ShenandoahPhaseTimings::conc_weak_roots_work);
    heap->workers()->run_task(&task);
  }

  // Perform handshake to flush out dead oops
  {
    ShenandoahTimingsTracker t(ShenandoahPhaseTimings::conc_weak_roots_rendezvous);
    heap->rendezvous_threads();
  }
}

void ShenandoahConcurrentGC::op_class_unloading() {
  ShenandoahHeap* const heap = ShenandoahHeap::heap();
  assert (heap->is_concurrent_weak_root_in_progress() &&
          heap->unload_classes(),
          "Checked by caller");
  heap->do_class_unloading();
}

class ShenandoahEvacUpdateCodeCacheClosure : public NMethodClosure {
private:
  BarrierSetNMethod* const                  _bs;
  ShenandoahEvacuateUpdateMetadataClosure   _cl;

public:
  ShenandoahEvacUpdateCodeCacheClosure() :
    _bs(BarrierSet::barrier_set()->barrier_set_nmethod()),
    _cl() {
  }

  void do_nmethod(nmethod* n) {
    ShenandoahNMethod* data = ShenandoahNMethod::gc_data(n);
    ShenandoahReentrantLocker locker(data->lock());
    // Setup EvacOOM scope below reentrant lock to avoid deadlock with
    // nmethod_entry_barrier
    ShenandoahEvacOOMScope oom;
    data->oops_do(&_cl, true/*fix relocation*/);
    _bs->disarm(n);
  }
};

class ShenandoahConcurrentRootsEvacUpdateTask : public WorkerTask {
private:
  ShenandoahPhaseTimings::Phase                 _phase;
  ShenandoahVMRoots<true /*concurrent*/>        _vm_roots;
  ShenandoahClassLoaderDataRoots<true /*concurrent*/>
                                                _cld_roots;
  ShenandoahConcurrentNMethodIterator           _nmethod_itr;

public:
  ShenandoahConcurrentRootsEvacUpdateTask(ShenandoahPhaseTimings::Phase phase) :
    WorkerTask("Shenandoah Evacuate/Update Concurrent Strong Roots"),
    _phase(phase),
    _vm_roots(phase),
    _cld_roots(phase, ShenandoahHeap::heap()->workers()->active_workers(), false /*heap iteration*/),
    _nmethod_itr(ShenandoahCodeRoots::table()) {
    if (!ShenandoahHeap::heap()->unload_classes()) {
      MutexLocker mu(CodeCache_lock, Mutex::_no_safepoint_check_flag);
      _nmethod_itr.nmethods_do_begin();
    }
  }

  ~ShenandoahConcurrentRootsEvacUpdateTask() {
    if (!ShenandoahHeap::heap()->unload_classes()) {
      MutexLocker mu(CodeCache_lock, Mutex::_no_safepoint_check_flag);
      _nmethod_itr.nmethods_do_end();
    }
  }

  void work(uint worker_id) {
    ShenandoahConcurrentWorkerSession worker_session(worker_id);
    {
      ShenandoahEvacOOMScope oom;
      {
        // vm_roots and weak_roots are OopStorage backed roots, concurrent iteration
        // may race against OopStorage::release() calls.
        ShenandoahContextEvacuateUpdateRootsClosure cl;
        _vm_roots.oops_do<ShenandoahContextEvacuateUpdateRootsClosure>(&cl, worker_id);
      }

      {
        ShenandoahEvacuateUpdateMetadataClosure cl;
        CLDToOopClosure clds(&cl, ClassLoaderData::_claim_strong);
        _cld_roots.cld_do(&clds, worker_id);
      }
    }

    // Cannot setup ShenandoahEvacOOMScope here, due to potential deadlock with nmethod_entry_barrier.
    if (!ShenandoahHeap::heap()->unload_classes()) {
      ShenandoahWorkerTimingsTracker timer(_phase, ShenandoahPhaseTimings::CodeCacheRoots, worker_id);
      ShenandoahEvacUpdateCodeCacheClosure cl;
      _nmethod_itr.nmethods_do(&cl);
    }
  }
};

void ShenandoahConcurrentGC::op_strong_roots() {
  ShenandoahHeap* const heap = ShenandoahHeap::heap();
  assert(heap->is_concurrent_strong_root_in_progress(), "Checked by caller");
  ShenandoahConcurrentRootsEvacUpdateTask task(ShenandoahPhaseTimings::conc_strong_roots);
  heap->workers()->run_task(&task);
  heap->set_concurrent_strong_root_in_progress(false);
}

void ShenandoahConcurrentGC::op_cleanup_early() {
  ShenandoahHeap::heap()->free_set()->recycle_trash();
}

void ShenandoahConcurrentGC::op_evacuate() {
  ShenandoahHeap::heap()->evacuate_collection_set(true /*concurrent*/);
}

void ShenandoahConcurrentGC::op_init_updaterefs() {
  ShenandoahHeap* const heap = ShenandoahHeap::heap();
  heap->set_evacuation_in_progress(false);
  heap->set_concurrent_weak_root_in_progress(false);
  heap->prepare_update_heap_references(true /*concurrent*/);
  heap->set_update_refs_in_progress(true);
  if (ShenandoahVerify) {
    heap->verifier()->verify_before_updaterefs();
  }
  if (ShenandoahPacing) {
    heap->pacer()->setup_for_updaterefs();
  }
}

void ShenandoahConcurrentGC::op_updaterefs() {
  ShenandoahHeap::heap()->update_heap_references(true /*concurrent*/);
}

class ShenandoahUpdateThreadClosure : public HandshakeClosure {
private:
  ShenandoahUpdateRefsClosure _cl;
public:
  ShenandoahUpdateThreadClosure();
  void do_thread(Thread* thread);
};

ShenandoahUpdateThreadClosure::ShenandoahUpdateThreadClosure() :
  HandshakeClosure("Shenandoah Update Thread Roots") {
}

void ShenandoahUpdateThreadClosure::do_thread(Thread* thread) {
  if (thread->is_Java_thread()) {
    JavaThread* jt = JavaThread::cast(thread);
    ResourceMark rm;
    jt->oops_do(&_cl, nullptr);
  }
}

void ShenandoahConcurrentGC::op_update_thread_roots() {
  ShenandoahUpdateThreadClosure cl;
  Handshake::execute(&cl);
}

void ShenandoahConcurrentGC::op_final_updaterefs() {
  ShenandoahHeap* const heap = ShenandoahHeap::heap();
  assert(ShenandoahSafepoint::is_at_shenandoah_safepoint(), "must be at safepoint");
  assert(!heap->_update_refs_iterator.has_next(), "Should have finished update references");

  heap->finish_concurrent_roots();

  // Clear cancelled GC, if set. On cancellation path, the block before would handle
  // everything.
  if (heap->cancelled_gc()) {
    heap->clear_cancelled_gc(true /* clear oom handler */);
  }

  // Has to be done before cset is clear
  if (ShenandoahVerify) {
    heap->verifier()->verify_roots_in_to_space();
  }

  if (heap->mode()->is_generational() && heap->is_concurrent_old_mark_in_progress()) {
    // When the SATB barrier is left on to support concurrent old gen mark, it may pick up writes to
    // objects in the collection set. After those objects are evacuated, the pointers in the
    // SATB are no longer safe. Once we have finished update references, we are guaranteed that
    // no more writes to the collection set are possible.
    //
    // This will transfer any old pointers in _active_ regions from the SATB to the old gen
    // mark queues. All other pointers will be discarded. This would also discard any pointers
    // in old regions that were included in a mixed evacuation. We aren't using the SATB filter
    // methods here because we cannot control when they execute. If the SATB filter runs _after_
    // a region has been recycled, we will not be able to detect the bad pointer.
    //
    // We are not concerned about skipping this step in abbreviated cycles because regions
    // with no live objects cannot have been written to and so cannot have entries in the SATB
    // buffers.
    heap->transfer_old_pointers_from_satb();
  }

  heap->update_heap_region_states(true /*concurrent*/);

  heap->set_update_refs_in_progress(false);
  heap->set_has_forwarded_objects(false);

  // Aging_cycle is only relevant during evacuation cycle for individual objects and during final mark for
  // entire regions.  Both of these relevant operations occur before final update refs.
  heap->set_aging_cycle(false);

  if (ShenandoahVerify) {
    heap->verifier()->verify_after_updaterefs();
  }

  if (VerifyAfterGC) {
    Universe::verify();
  }

  heap->rebuild_free_set(true /*concurrent*/);
  heap->adjust_generation_sizes();
}

void ShenandoahConcurrentGC::op_final_roots() {
  ShenandoahHeap::heap()->set_concurrent_weak_root_in_progress(false);
}

void ShenandoahConcurrentGC::op_cleanup_complete() {
  ShenandoahHeap::heap()->free_set()->recycle_trash();
}

void ShenandoahConcurrentGC::op_global_coalesce_and_fill() {
  ShenandoahHeap::heap()->coalesce_and_fill_old_regions();
}

bool ShenandoahConcurrentGC::check_cancellation_and_abort(ShenandoahDegenPoint point) {
  if (ShenandoahHeap::heap()->cancelled_gc()) {
    _degen_point = point;
    return true;
  }
  return false;
}

void ShenandoahConcurrentGC::init_mark_event_message(char* buf, size_t len) const {
  ShenandoahHeap* const heap = ShenandoahHeap::heap();
  assert(!heap->has_forwarded_objects(), "Should not have forwarded objects here");
  if (heap->unload_classes()) {
    jio_snprintf(buf, len, "Pause Init Mark (%s) (unload classes)", _generation->name());
  } else {
    jio_snprintf(buf, len, "Pause Init Mark (%s)", _generation->name());
  }
}

void ShenandoahConcurrentGC::final_mark_event_message(char* buf, size_t len) const {
  ShenandoahHeap* const heap = ShenandoahHeap::heap();
  assert(!heap->has_forwarded_objects() || heap->is_concurrent_old_mark_in_progress(),
         "Should not have forwarded objects during final mark, unless old gen concurrent mark is running");
  if (heap->unload_classes()) {
    jio_snprintf(buf, len, "Pause Final Mark (%s) (unload classes)", _generation->name());
  } else {
    jio_snprintf(buf, len, "Pause Final Mark (%s)", _generation->name());
  }
}

void ShenandoahConcurrentGC::conc_mark_event_message(char* buf, size_t len) const {
  ShenandoahHeap* const heap = ShenandoahHeap::heap();
  assert(!heap->has_forwarded_objects() || heap->is_concurrent_old_mark_in_progress(),
         "Should not have forwarded objects concurrent mark, unless old gen concurrent mark is running");
  if (heap->unload_classes()) {
    jio_snprintf(buf, len, "Concurrent marking (%s) (unload classes)", _generation->name());
  } else {
    jio_snprintf(buf, len, "Concurrent marking (%s)", _generation->name());
  }
}<|MERGE_RESOLUTION|>--- conflicted
+++ resolved
@@ -617,11 +617,7 @@
 
 
   if (heap->mode()->is_generational()) {
-<<<<<<< HEAD
-    if (_generation->generation_mode() == YOUNG || (_generation->generation_mode() == GLOBAL && ShenandoahVerify)) {
-=======
-      if (_generation->is_young() || (_generation->is_global() && ShenandoahVerify)) {
->>>>>>> 461f0831
+    if (_generation->is_young() || (_generation->is_global() && ShenandoahVerify)) {
       // The current implementation of swap_remembered_set() copies the write-card-table
       // to the read-card-table. The remembered sets are also swapped for GLOBAL collections
       // so that the verifier works with the correct copy of the card table when verifying.
