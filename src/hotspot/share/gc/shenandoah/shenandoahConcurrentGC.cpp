--- conflicted
+++ resolved
@@ -692,17 +692,8 @@
   // Make above changes visible to worker threads
   OrderAccess::fence();
 
-<<<<<<< HEAD
-  // Arm nmethods for concurrent marking. When a nmethod is about to be executed,
-  // we need to make sure that all its metadata are marked. alternative is to remark
-  // thread roots at final mark pause, but it can be potential latency killer.
-  if (heap->unload_classes()) {
-    ShenandoahCodeRoots::arm_nmethods();
-  }
-=======
   // Arm nmethods for concurrent mark
   ShenandoahCodeRoots::arm_nmethods_for_mark();
->>>>>>> ce93d27f
 
   ShenandoahStackWatermark::change_epoch_id();
   if (ShenandoahPacing) {
@@ -764,7 +755,6 @@
     // Has to be done after cset selection
     heap->prepare_concurrent_roots();
 
-<<<<<<< HEAD
     if (heap->mode()->is_generational()) {
       size_t humongous_regions_promoted = heap->get_promotable_humongous_regions();
       size_t regular_regions_promoted_in_place = heap->get_regular_regions_promoted_in_place();
@@ -801,7 +791,7 @@
           // Iff objects will be evaluated, arm the nmethod barriers. These will be disarmed
           // under the same condition (established in prepare_concurrent_roots) after strong
           // root evacuation has completed (see op_strong_roots).
-          ShenandoahCodeRoots::arm_nmethods();
+          ShenandoahCodeRoots::arm_nmethods_for_evac();
           ShenandoahStackWatermark::change_epoch_id();
         }
 
@@ -816,29 +806,6 @@
         if (VerifyAfterGC) {
           Universe::verify();
         }
-=======
-    if (!heap->collection_set()->is_empty()) {
-      if (ShenandoahVerify) {
-        heap->verifier()->verify_before_evacuation();
-      }
-
-      heap->set_evacuation_in_progress(true);
-      // From here on, we need to update references.
-      heap->set_has_forwarded_objects(true);
-
-      // Verify before arming for concurrent processing.
-      // Otherwise, verification can trigger stack processing.
-      if (ShenandoahVerify) {
-        heap->verifier()->verify_during_evacuation();
-      }
-
-      // Arm nmethods/stack for concurrent processing
-      ShenandoahCodeRoots::arm_nmethods_for_evac();
-      ShenandoahStackWatermark::change_epoch_id();
-
-      if (ShenandoahPacing) {
-        heap->pacer()->setup_for_evac();
->>>>>>> ce93d27f
       }
     } else {
       // Not is_generational()
@@ -866,7 +833,7 @@
         heap->set_has_forwarded_objects(true);
 
         // Arm nmethods/stack for concurrent processing
-        ShenandoahCodeRoots::arm_nmethods();
+        ShenandoahCodeRoots::arm_nmethods_for_evac();
         ShenandoahStackWatermark::change_epoch_id();
 
         if (ShenandoahPacing) {
