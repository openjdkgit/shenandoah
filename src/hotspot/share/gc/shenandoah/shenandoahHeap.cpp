/*
 * Copyright (c) 2023, 2024, Oracle and/or its affiliates. All rights reserved.
 * Copyright (c) 2013, 2022, Red Hat, Inc. All rights reserved.
 * Copyright Amazon.com Inc. or its affiliates. All Rights Reserved.
 * DO NOT ALTER OR REMOVE COPYRIGHT NOTICES OR THIS FILE HEADER.
 *
 * This code is free software; you can redistribute it and/or modify it
 * under the terms of the GNU General Public License version 2 only, as
 * published by the Free Software Foundation.
 *
 * This code is distributed in the hope that it will be useful, but WITHOUT
 * ANY WARRANTY; without even the implied warranty of MERCHANTABILITY or
 * FITNESS FOR A PARTICULAR PURPOSE.  See the GNU General Public License
 * version 2 for more details (a copy is included in the LICENSE file that
 * accompanied this code).
 *
 * You should have received a copy of the GNU General Public License version
 * 2 along with this work; if not, write to the Free Software Foundation,
 * Inc., 51 Franklin St, Fifth Floor, Boston, MA 02110-1301 USA.
 *
 * Please contact Oracle, 500 Oracle Parkway, Redwood Shores, CA 94065 USA
 * or visit www.oracle.com if you need additional information or have any
 * questions.
 *
 */

#include "precompiled.hpp"
#include "memory/allocation.hpp"
#include "memory/universe.hpp"

#include "gc/shared/classUnloadingContext.hpp"
#include "gc/shared/gcArguments.hpp"
#include "gc/shared/gcTimer.hpp"
#include "gc/shared/gcTraceTime.inline.hpp"
#include "gc/shared/locationPrinter.inline.hpp"
#include "gc/shared/memAllocator.hpp"
#include "gc/shared/plab.hpp"
#include "gc/shared/tlab_globals.hpp"

#include "gc/shenandoah/shenandoahAgeCensus.hpp"
#include "gc/shenandoah/heuristics/shenandoahOldHeuristics.hpp"
#include "gc/shenandoah/heuristics/shenandoahYoungHeuristics.hpp"
#include "gc/shenandoah/shenandoahAllocRequest.hpp"
#include "gc/shenandoah/shenandoahBarrierSet.hpp"
#include "gc/shenandoah/shenandoahCardTable.hpp"
#include "gc/shenandoah/shenandoahClosures.inline.hpp"
#include "gc/shenandoah/shenandoahCollectionSet.hpp"
#include "gc/shenandoah/shenandoahCollectorPolicy.hpp"
#include "gc/shenandoah/shenandoahConcurrentMark.hpp"
#include "gc/shenandoah/shenandoahMarkingContext.inline.hpp"
#include "gc/shenandoah/shenandoahControlThread.hpp"
#include "gc/shenandoah/shenandoahFreeSet.hpp"
#include "gc/shenandoah/shenandoahGlobalGeneration.hpp"
#include "gc/shenandoah/shenandoahPhaseTimings.hpp"
#include "gc/shenandoah/shenandoahHeap.inline.hpp"
#include "gc/shenandoah/shenandoahHeapRegion.inline.hpp"
#include "gc/shenandoah/shenandoahHeapRegionSet.hpp"
#include "gc/shenandoah/shenandoahInitLogger.hpp"
#include "gc/shenandoah/shenandoahMarkingContext.inline.hpp"
#include "gc/shenandoah/shenandoahMemoryPool.hpp"
#include "gc/shenandoah/shenandoahMetrics.hpp"
#include "gc/shenandoah/shenandoahMonitoringSupport.hpp"
#include "gc/shenandoah/shenandoahOldGeneration.hpp"
#include "gc/shenandoah/shenandoahOopClosures.inline.hpp"
#include "gc/shenandoah/shenandoahPacer.inline.hpp"
#include "gc/shenandoah/shenandoahPadding.hpp"
#include "gc/shenandoah/shenandoahParallelCleaning.inline.hpp"
#include "gc/shenandoah/shenandoahReferenceProcessor.hpp"
#include "gc/shenandoah/shenandoahRootProcessor.inline.hpp"
#include "gc/shenandoah/shenandoahScanRemembered.inline.hpp"
#include "gc/shenandoah/shenandoahSTWMark.hpp"
#include "gc/shenandoah/shenandoahUtils.hpp"
#include "gc/shenandoah/shenandoahVerifier.hpp"
#include "gc/shenandoah/shenandoahCodeRoots.hpp"
#include "gc/shenandoah/shenandoahVMOperations.hpp"
#include "gc/shenandoah/shenandoahWorkGroup.hpp"
#include "gc/shenandoah/shenandoahWorkerPolicy.hpp"
#include "gc/shenandoah/shenandoahYoungGeneration.hpp"
#include "gc/shenandoah/mode/shenandoahGenerationalMode.hpp"
#include "gc/shenandoah/mode/shenandoahIUMode.hpp"
#include "gc/shenandoah/mode/shenandoahPassiveMode.hpp"
#include "gc/shenandoah/mode/shenandoahSATBMode.hpp"
#include "utilities/globalDefinitions.hpp"

#if INCLUDE_JFR
#include "gc/shenandoah/shenandoahJfrSupport.hpp"
#endif

#include "classfile/systemDictionary.hpp"
#include "code/codeCache.hpp"
#include "memory/classLoaderMetaspace.hpp"
#include "memory/metaspaceUtils.hpp"
#include "nmt/mallocTracker.hpp"
#include "nmt/memTracker.hpp"
#include "oops/compressedOops.inline.hpp"
#include "prims/jvmtiTagMap.hpp"
#include "runtime/atomic.hpp"
#include "runtime/globals.hpp"
#include "runtime/interfaceSupport.inline.hpp"
#include "runtime/java.hpp"
#include "runtime/orderAccess.hpp"
#include "runtime/safepointMechanism.hpp"
#include "runtime/vmThread.hpp"
#include "utilities/events.hpp"
#include "utilities/powerOfTwo.hpp"

class ShenandoahPretouchHeapTask : public WorkerTask {
private:
  ShenandoahRegionIterator _regions;
  const size_t _page_size;
public:
  ShenandoahPretouchHeapTask(size_t page_size) :
    WorkerTask("Shenandoah Pretouch Heap"),
    _page_size(page_size) {}

  virtual void work(uint worker_id) {
    ShenandoahHeapRegion* r = _regions.next();
    while (r != nullptr) {
      if (r->is_committed()) {
        os::pretouch_memory(r->bottom(), r->end(), _page_size);
      }
      r = _regions.next();
    }
  }
};

class ShenandoahPretouchBitmapTask : public WorkerTask {
private:
  ShenandoahRegionIterator _regions;
  char* _bitmap_base;
  const size_t _bitmap_size;
  const size_t _page_size;
public:
  ShenandoahPretouchBitmapTask(char* bitmap_base, size_t bitmap_size, size_t page_size) :
    WorkerTask("Shenandoah Pretouch Bitmap"),
    _bitmap_base(bitmap_base),
    _bitmap_size(bitmap_size),
    _page_size(page_size) {}

  virtual void work(uint worker_id) {
    ShenandoahHeapRegion* r = _regions.next();
    while (r != nullptr) {
      size_t start = r->index()       * ShenandoahHeapRegion::region_size_bytes() / MarkBitMap::heap_map_factor();
      size_t end   = (r->index() + 1) * ShenandoahHeapRegion::region_size_bytes() / MarkBitMap::heap_map_factor();
      assert (end <= _bitmap_size, "end is sane: " SIZE_FORMAT " < " SIZE_FORMAT, end, _bitmap_size);

      if (r->is_committed()) {
        os::pretouch_memory(_bitmap_base + start, _bitmap_base + end, _page_size);
      }

      r = _regions.next();
    }
  }
};

jint ShenandoahHeap::initialize() {
  //
  // Figure out heap sizing
  //

  size_t init_byte_size = InitialHeapSize;
  size_t min_byte_size  = MinHeapSize;
  size_t max_byte_size  = MaxHeapSize;
  size_t heap_alignment = HeapAlignment;

  size_t reg_size_bytes = ShenandoahHeapRegion::region_size_bytes();

  Universe::check_alignment(max_byte_size,  reg_size_bytes, "Shenandoah heap");
  Universe::check_alignment(init_byte_size, reg_size_bytes, "Shenandoah heap");

  _num_regions = ShenandoahHeapRegion::region_count();
  assert(_num_regions == (max_byte_size / reg_size_bytes),
         "Regions should cover entire heap exactly: " SIZE_FORMAT " != " SIZE_FORMAT "/" SIZE_FORMAT,
         _num_regions, max_byte_size, reg_size_bytes);

  size_t num_committed_regions = init_byte_size / reg_size_bytes;
  num_committed_regions = MIN2(num_committed_regions, _num_regions);
  assert(num_committed_regions <= _num_regions, "sanity");
  _initial_size = num_committed_regions * reg_size_bytes;

  size_t num_min_regions = min_byte_size / reg_size_bytes;
  num_min_regions = MIN2(num_min_regions, _num_regions);
  assert(num_min_regions <= _num_regions, "sanity");
  _minimum_size = num_min_regions * reg_size_bytes;

  // Default to max heap size.
  _soft_max_size = _num_regions * reg_size_bytes;

  _committed = _initial_size;

  // Now we know the number of regions and heap sizes, initialize the heuristics.
  initialize_heuristics_generations();

  size_t heap_page_size   = UseLargePages ? os::large_page_size() : os::vm_page_size();
  size_t bitmap_page_size = UseLargePages ? os::large_page_size() : os::vm_page_size();
  size_t region_page_size = UseLargePages ? os::large_page_size() : os::vm_page_size();

  //
  // Reserve and commit memory for heap
  //

  ReservedHeapSpace heap_rs = Universe::reserve_heap(max_byte_size, heap_alignment);
  initialize_reserved_region(heap_rs);
  _heap_region = MemRegion((HeapWord*)heap_rs.base(), heap_rs.size() / HeapWordSize);
  _heap_region_special = heap_rs.special();

  assert((((size_t) base()) & ShenandoahHeapRegion::region_size_bytes_mask()) == 0,
         "Misaligned heap: " PTR_FORMAT, p2i(base()));
  os::trace_page_sizes_for_requested_size("Heap",
                                          max_byte_size, heap_alignment,
                                          heap_rs.base(),
                                          heap_rs.size(), heap_rs.page_size());

#if SHENANDOAH_OPTIMIZED_MARKTASK
  // The optimized ShenandoahMarkTask takes some bits away from the full object bits.
  // Fail if we ever attempt to address more than we can.
  if ((uintptr_t)heap_rs.end() >= ShenandoahMarkTask::max_addressable()) {
    FormatBuffer<512> buf("Shenandoah reserved [" PTR_FORMAT ", " PTR_FORMAT") for the heap, \n"
                          "but max object address is " PTR_FORMAT ". Try to reduce heap size, or try other \n"
                          "VM options that allocate heap at lower addresses (HeapBaseMinAddress, AllocateHeapAt, etc).",
                p2i(heap_rs.base()), p2i(heap_rs.end()), ShenandoahMarkTask::max_addressable());
    vm_exit_during_initialization("Fatal Error", buf);
  }
#endif

  ReservedSpace sh_rs = heap_rs.first_part(max_byte_size);
  if (!_heap_region_special) {
    os::commit_memory_or_exit(sh_rs.base(), _initial_size, heap_alignment, false,
                              "Cannot commit heap memory");
  }

  BarrierSet::set_barrier_set(new ShenandoahBarrierSet(this, _heap_region));

  //
  // After reserving the Java heap, create the card table, barriers, and workers, in dependency order
  //
  if (mode()->is_generational()) {
    ShenandoahDirectCardMarkRememberedSet *rs;
    ShenandoahCardTable* card_table = ShenandoahBarrierSet::barrier_set()->card_table();
    size_t card_count = card_table->cards_required(heap_rs.size() / HeapWordSize);
    rs = new ShenandoahDirectCardMarkRememberedSet(ShenandoahBarrierSet::barrier_set()->card_table(), card_count);
    _card_scan = new ShenandoahScanRemembered<ShenandoahDirectCardMarkRememberedSet>(rs);

    // Age census structure
    _age_census = new ShenandoahAgeCensus();
  }

  _workers = new ShenandoahWorkerThreads("Shenandoah GC Threads", _max_workers);
  if (_workers == nullptr) {
    vm_exit_during_initialization("Failed necessary allocation.");
  } else {
    _workers->initialize_workers();
  }

  if (ParallelGCThreads > 1) {
    _safepoint_workers = new ShenandoahWorkerThreads("Safepoint Cleanup Thread", ParallelGCThreads);
    _safepoint_workers->initialize_workers();
  }

  //
  // Reserve and commit memory for bitmap(s)
  //

  size_t bitmap_size_orig = ShenandoahMarkBitMap::compute_size(heap_rs.size());
  _bitmap_size = align_up(bitmap_size_orig, bitmap_page_size);

  size_t bitmap_bytes_per_region = reg_size_bytes / ShenandoahMarkBitMap::heap_map_factor();

  guarantee(bitmap_bytes_per_region != 0,
            "Bitmap bytes per region should not be zero");
  guarantee(is_power_of_2(bitmap_bytes_per_region),
            "Bitmap bytes per region should be power of two: " SIZE_FORMAT, bitmap_bytes_per_region);

  if (bitmap_page_size > bitmap_bytes_per_region) {
    _bitmap_regions_per_slice = bitmap_page_size / bitmap_bytes_per_region;
    _bitmap_bytes_per_slice = bitmap_page_size;
  } else {
    _bitmap_regions_per_slice = 1;
    _bitmap_bytes_per_slice = bitmap_bytes_per_region;
  }

  guarantee(_bitmap_regions_per_slice >= 1,
            "Should have at least one region per slice: " SIZE_FORMAT,
            _bitmap_regions_per_slice);

  guarantee(((_bitmap_bytes_per_slice) % bitmap_page_size) == 0,
            "Bitmap slices should be page-granular: bps = " SIZE_FORMAT ", page size = " SIZE_FORMAT,
            _bitmap_bytes_per_slice, bitmap_page_size);

  ReservedSpace bitmap(_bitmap_size, bitmap_page_size);
  os::trace_page_sizes_for_requested_size("Mark Bitmap",
                                          bitmap_size_orig, bitmap_page_size,
                                          bitmap.base(),
                                          bitmap.size(), bitmap.page_size());
  MemTracker::record_virtual_memory_type(bitmap.base(), mtGC);
  _bitmap_region = MemRegion((HeapWord*) bitmap.base(), bitmap.size() / HeapWordSize);
  _bitmap_region_special = bitmap.special();

  size_t bitmap_init_commit = _bitmap_bytes_per_slice *
                              align_up(num_committed_regions, _bitmap_regions_per_slice) / _bitmap_regions_per_slice;
  bitmap_init_commit = MIN2(_bitmap_size, bitmap_init_commit);
  if (!_bitmap_region_special) {
    os::commit_memory_or_exit((char *) _bitmap_region.start(), bitmap_init_commit, bitmap_page_size, false,
                              "Cannot commit bitmap memory");
  }

  _marking_context = new ShenandoahMarkingContext(_heap_region, _bitmap_region, _num_regions);

  if (ShenandoahVerify) {
    ReservedSpace verify_bitmap(_bitmap_size, bitmap_page_size);
    os::trace_page_sizes_for_requested_size("Verify Bitmap",
                                            bitmap_size_orig, bitmap_page_size,
                                            verify_bitmap.base(),
                                            verify_bitmap.size(), verify_bitmap.page_size());
    if (!verify_bitmap.special()) {
      os::commit_memory_or_exit(verify_bitmap.base(), verify_bitmap.size(), bitmap_page_size, false,
                                "Cannot commit verification bitmap memory");
    }
    MemTracker::record_virtual_memory_type(verify_bitmap.base(), mtGC);
    MemRegion verify_bitmap_region = MemRegion((HeapWord *) verify_bitmap.base(), verify_bitmap.size() / HeapWordSize);
    _verification_bit_map.initialize(_heap_region, verify_bitmap_region);
    _verifier = new ShenandoahVerifier(this, &_verification_bit_map);
  }

  // Reserve aux bitmap for use in object_iterate(). We don't commit it here.
  size_t aux_bitmap_page_size = bitmap_page_size;
#ifdef LINUX
  // In THP "advise" mode, we refrain from advising the system to use large pages
  // since we know these commits will be short lived, and there is no reason to trash
  // the THP area with this bitmap.
  if (UseTransparentHugePages) {
    aux_bitmap_page_size = os::vm_page_size();
  }
#endif
  ReservedSpace aux_bitmap(_bitmap_size, aux_bitmap_page_size);
  os::trace_page_sizes_for_requested_size("Aux Bitmap",
                                          bitmap_size_orig, aux_bitmap_page_size,
                                          aux_bitmap.base(),
                                          aux_bitmap.size(), aux_bitmap.page_size());
  MemTracker::record_virtual_memory_type(aux_bitmap.base(), mtGC);
  _aux_bitmap_region = MemRegion((HeapWord*) aux_bitmap.base(), aux_bitmap.size() / HeapWordSize);
  _aux_bitmap_region_special = aux_bitmap.special();
  _aux_bit_map.initialize(_heap_region, _aux_bitmap_region);

  //
  // Create regions and region sets
  //
  size_t region_align = align_up(sizeof(ShenandoahHeapRegion), SHENANDOAH_CACHE_LINE_SIZE);
  size_t region_storage_size_orig = region_align * _num_regions;
  size_t region_storage_size = align_up(region_storage_size_orig,
                                        MAX2(region_page_size, os::vm_allocation_granularity()));

  ReservedSpace region_storage(region_storage_size, region_page_size);
  os::trace_page_sizes_for_requested_size("Region Storage",
                                          region_storage_size_orig, region_page_size,
                                          region_storage.base(),
                                          region_storage.size(), region_storage.page_size());
  MemTracker::record_virtual_memory_type(region_storage.base(), mtGC);
  if (!region_storage.special()) {
    os::commit_memory_or_exit(region_storage.base(), region_storage_size, region_page_size, false,
                              "Cannot commit region memory");
  }

  // Try to fit the collection set bitmap at lower addresses. This optimizes code generation for cset checks.
  // Go up until a sensible limit (subject to encoding constraints) and try to reserve the space there.
  // If not successful, bite a bullet and allocate at whatever address.
  {
    const size_t cset_align = MAX2<size_t>(os::vm_page_size(), os::vm_allocation_granularity());
    const size_t cset_size = align_up(((size_t) sh_rs.base() + sh_rs.size()) >> ShenandoahHeapRegion::region_size_bytes_shift(), cset_align);
    const size_t cset_page_size = os::vm_page_size();

    uintptr_t min = round_up_power_of_2(cset_align);
    uintptr_t max = (1u << 30u);
    ReservedSpace cset_rs;

    for (uintptr_t addr = min; addr <= max; addr <<= 1u) {
      char* req_addr = (char*)addr;
      assert(is_aligned(req_addr, cset_align), "Should be aligned");
      cset_rs = ReservedSpace(cset_size, cset_align, cset_page_size, req_addr);
      if (cset_rs.is_reserved()) {
        assert(cset_rs.base() == req_addr, "Allocated where requested: " PTR_FORMAT ", " PTR_FORMAT, p2i(cset_rs.base()), addr);
        _collection_set = new ShenandoahCollectionSet(this, cset_rs, sh_rs.base());
        break;
      }
    }

    if (_collection_set == nullptr) {
      cset_rs = ReservedSpace(cset_size, cset_align, os::vm_page_size());
      _collection_set = new ShenandoahCollectionSet(this, cset_rs, sh_rs.base());
    }
    os::trace_page_sizes_for_requested_size("Collection Set",
                                            cset_size, cset_page_size,
                                            cset_rs.base(),
                                            cset_rs.size(), cset_rs.page_size());
  }

  _regions = NEW_C_HEAP_ARRAY(ShenandoahHeapRegion*, _num_regions, mtGC);
  _affiliations = NEW_C_HEAP_ARRAY(uint8_t, _num_regions, mtGC);
  _free_set = new ShenandoahFreeSet(this, _num_regions);

  {
    ShenandoahHeapLocker locker(lock());


    for (size_t i = 0; i < _num_regions; i++) {
      HeapWord* start = (HeapWord*)sh_rs.base() + ShenandoahHeapRegion::region_size_words() * i;
      bool is_committed = i < num_committed_regions;
      void* loc = region_storage.base() + i * region_align;

      ShenandoahHeapRegion* r = new (loc) ShenandoahHeapRegion(start, i, is_committed);
      assert(is_aligned(r, SHENANDOAH_CACHE_LINE_SIZE), "Sanity");

      _marking_context->initialize_top_at_mark_start(r);
      _regions[i] = r;
      assert(!collection_set()->is_in(i), "New region should not be in collection set");

      _affiliations[i] = ShenandoahAffiliation::FREE;
    }

    // Initialize to complete
    _marking_context->mark_complete();
    size_t young_cset_regions, old_cset_regions;

    // We are initializing free set.  We ignore cset region tallies.
    size_t first_old, last_old, num_old;
    _free_set->prepare_to_rebuild(young_cset_regions, old_cset_regions, first_old, last_old, num_old);
    _free_set->rebuild(young_cset_regions, old_cset_regions);
  }

  if (AlwaysPreTouch) {
    // For NUMA, it is important to pre-touch the storage under bitmaps with worker threads,
    // before initialize() below zeroes it with initializing thread. For any given region,
    // we touch the region and the corresponding bitmaps from the same thread.
    ShenandoahPushWorkerScope scope(workers(), _max_workers, false);

    _pretouch_heap_page_size = heap_page_size;
    _pretouch_bitmap_page_size = bitmap_page_size;

#ifdef LINUX
    // UseTransparentHugePages would madvise that backing memory can be coalesced into huge
    // pages. But, the kernel needs to know that every small page is used, in order to coalesce
    // them into huge one. Therefore, we need to pretouch with smaller pages.
    if (UseTransparentHugePages) {
      _pretouch_heap_page_size = (size_t)os::vm_page_size();
      _pretouch_bitmap_page_size = (size_t)os::vm_page_size();
    }
#endif

    // OS memory managers may want to coalesce back-to-back pages. Make their jobs
    // simpler by pre-touching continuous spaces (heap and bitmap) separately.

    ShenandoahPretouchBitmapTask bcl(bitmap.base(), _bitmap_size, _pretouch_bitmap_page_size);
    _workers->run_task(&bcl);

    ShenandoahPretouchHeapTask hcl(_pretouch_heap_page_size);
    _workers->run_task(&hcl);
  }

  //
  // Initialize the rest of GC subsystems
  //

  _liveness_cache = NEW_C_HEAP_ARRAY(ShenandoahLiveData*, _max_workers, mtGC);
  for (uint worker = 0; worker < _max_workers; worker++) {
    _liveness_cache[worker] = NEW_C_HEAP_ARRAY(ShenandoahLiveData, _num_regions, mtGC);
    Copy::fill_to_bytes(_liveness_cache[worker], _num_regions * sizeof(ShenandoahLiveData));
  }

  // There should probably be Shenandoah-specific options for these,
  // just as there are G1-specific options.
  {
    ShenandoahSATBMarkQueueSet& satbqs = ShenandoahBarrierSet::satb_mark_queue_set();
    satbqs.set_process_completed_buffers_threshold(20); // G1SATBProcessCompletedThreshold
    satbqs.set_buffer_enqueue_threshold_percentage(60); // G1SATBBufferEnqueueingThresholdPercent
  }

  _monitoring_support = new ShenandoahMonitoringSupport(this);
  _phase_timings = new ShenandoahPhaseTimings(max_workers());
  ShenandoahCodeRoots::initialize();

  if (ShenandoahPacing) {
    _pacer = new ShenandoahPacer(this);
    _pacer->setup_for_idle();
  }

  initialize_controller();

  print_init_logger();

  return JNI_OK;
}

void ShenandoahHeap::initialize_controller() {
  _control_thread = new ShenandoahControlThread();
}

void ShenandoahHeap::print_init_logger() const {
  ShenandoahInitLogger::print();
}

size_t ShenandoahHeap::max_size_for(ShenandoahGeneration* generation) const {
  switch (generation->type()) {
    case YOUNG:
      return _generation_sizer.max_young_size();
    case OLD:
      return max_capacity() - _generation_sizer.min_young_size();
    case GLOBAL:
    case NON_GEN:
      return max_capacity();
    default:
      ShouldNotReachHere();
      return 0;
  }
}

size_t ShenandoahHeap::min_size_for(ShenandoahGeneration* generation) const {
  switch (generation->type()) {
    case YOUNG:
      return _generation_sizer.min_young_size();
    case OLD:
      return max_capacity() - _generation_sizer.max_young_size();
    case GLOBAL:
    case NON_GEN:
      return min_capacity();
    default:
      ShouldNotReachHere();
      return 0;
  }
}

void ShenandoahHeap::initialize_heuristics_generations() {
  if (ShenandoahGCMode != nullptr) {
    if (strcmp(ShenandoahGCMode, "satb") == 0) {
      _gc_mode = new ShenandoahSATBMode();
    } else if (strcmp(ShenandoahGCMode, "iu") == 0) {
      _gc_mode = new ShenandoahIUMode();
    } else if (strcmp(ShenandoahGCMode, "passive") == 0) {
      _gc_mode = new ShenandoahPassiveMode();
    } else if (strcmp(ShenandoahGCMode, "generational") == 0) {
      _gc_mode = new ShenandoahGenerationalMode();
    } else {
      vm_exit_during_initialization("Unknown -XX:ShenandoahGCMode option");
    }
  } else {
    vm_exit_during_initialization("Unknown -XX:ShenandoahGCMode option (null)");
  }
  _gc_mode->initialize_flags();
  if (_gc_mode->is_diagnostic() && !UnlockDiagnosticVMOptions) {
    vm_exit_during_initialization(
            err_msg("GC mode \"%s\" is diagnostic, and must be enabled via -XX:+UnlockDiagnosticVMOptions.",
                    _gc_mode->name()));
  }
  if (_gc_mode->is_experimental() && !UnlockExperimentalVMOptions) {
    vm_exit_during_initialization(
            err_msg("GC mode \"%s\" is experimental, and must be enabled via -XX:+UnlockExperimentalVMOptions.",
                    _gc_mode->name()));
  }

  // Max capacity is the maximum _allowed_ capacity. That is, the maximum allowed capacity
  // for old would be total heap - minimum capacity of young. This means the sum of the maximum
  // allowed for old and young could exceed the total heap size. It remains the case that the
  // _actual_ capacity of young + old = total.
  _generation_sizer.heap_size_changed(max_capacity());
  size_t initial_capacity_young = _generation_sizer.max_young_size();
  size_t max_capacity_young = _generation_sizer.max_young_size();
  size_t initial_capacity_old = max_capacity() - max_capacity_young;
  size_t max_capacity_old = max_capacity() - initial_capacity_young;

  _young_generation = new ShenandoahYoungGeneration(_max_workers, max_capacity_young, initial_capacity_young);
  _old_generation = new ShenandoahOldGeneration(_max_workers, max_capacity_old, initial_capacity_old);
  _global_generation = new ShenandoahGlobalGeneration(_gc_mode->is_generational(), _max_workers, max_capacity(), max_capacity());
  _global_generation->initialize_heuristics(_gc_mode);
  if (mode()->is_generational()) {
    _young_generation->initialize_heuristics(_gc_mode);
    _old_generation->initialize_heuristics(_gc_mode);
  }
  _evac_tracker = new ShenandoahEvacuationTracker(mode()->is_generational());
}

#ifdef _MSC_VER
#pragma warning( push )
#pragma warning( disable:4355 ) // 'this' : used in base member initializer list
#endif

ShenandoahHeap::ShenandoahHeap(ShenandoahCollectorPolicy* policy) :
  CollectedHeap(),
  _gc_generation(nullptr),
  _initial_size(0),
  _promotion_potential(0),
  _committed(0),
  _max_workers(MAX3(ConcGCThreads, ParallelGCThreads, 1U)),
  _workers(nullptr),
  _safepoint_workers(nullptr),
  _heap_region_special(false),
  _num_regions(0),
  _regions(nullptr),
  _affiliations(nullptr),
  _update_refs_iterator(this),
  _gc_state_changed(false),
  _gc_no_progress_count(0),
  _promoted_reserve(0),
  _old_evac_reserve(0),
  _young_evac_reserve(0),
  _age_census(nullptr),
  _has_evacuation_reserve_quantities(false),
  _cancel_requested_time(0),
  _young_generation(nullptr),
  _global_generation(nullptr),
  _old_generation(nullptr),
  _control_thread(nullptr),
  _shenandoah_policy(policy),
  _free_set(nullptr),
  _pacer(nullptr),
  _verifier(nullptr),
  _phase_timings(nullptr),
  _evac_tracker(nullptr),
  _mmu_tracker(),
  _generation_sizer(),
  _monitoring_support(nullptr),
  _memory_pool(nullptr),
  _young_gen_memory_pool(nullptr),
  _old_gen_memory_pool(nullptr),
  _stw_memory_manager("Shenandoah Pauses"),
  _cycle_memory_manager("Shenandoah Cycles"),
  _gc_timer(new ConcurrentGCTimer()),
  _log_min_obj_alignment_in_bytes(LogMinObjAlignmentInBytes),
  _old_regions_surplus(0),
  _old_regions_deficit(0),
  _marking_context(nullptr),
  _bitmap_size(0),
  _bitmap_regions_per_slice(0),
  _bitmap_bytes_per_slice(0),
  _bitmap_region_special(false),
  _aux_bitmap_region_special(false),
  _liveness_cache(nullptr),
  _collection_set(nullptr),
  _card_scan(nullptr)
{
}

#ifdef _MSC_VER
#pragma warning( pop )
#endif

void ShenandoahHeap::print_on(outputStream* st) const {
  st->print_cr("Shenandoah Heap");
  st->print_cr(" " SIZE_FORMAT "%s max, " SIZE_FORMAT "%s soft max, " SIZE_FORMAT "%s committed, " SIZE_FORMAT "%s used",
               byte_size_in_proper_unit(max_capacity()), proper_unit_for_byte_size(max_capacity()),
               byte_size_in_proper_unit(soft_max_capacity()), proper_unit_for_byte_size(soft_max_capacity()),
               byte_size_in_proper_unit(committed()),    proper_unit_for_byte_size(committed()),
               byte_size_in_proper_unit(used()),         proper_unit_for_byte_size(used()));
  st->print_cr(" " SIZE_FORMAT " x " SIZE_FORMAT"%s regions",
               num_regions(),
               byte_size_in_proper_unit(ShenandoahHeapRegion::region_size_bytes()),
               proper_unit_for_byte_size(ShenandoahHeapRegion::region_size_bytes()));

  st->print("Status: ");
  if (has_forwarded_objects())                 st->print("has forwarded objects, ");
  if (is_concurrent_old_mark_in_progress())    st->print("old marking, ");
  if (is_concurrent_young_mark_in_progress())  st->print("young marking, ");
  if (is_evacuation_in_progress())             st->print("evacuating, ");
  if (is_update_refs_in_progress())            st->print("updating refs, ");
  if (is_degenerated_gc_in_progress())         st->print("degenerated gc, ");
  if (is_full_gc_in_progress())                st->print("full gc, ");
  if (is_full_gc_move_in_progress())           st->print("full gc move, ");
  if (is_concurrent_weak_root_in_progress())   st->print("concurrent weak roots, ");
  if (is_concurrent_strong_root_in_progress() &&
      !is_concurrent_weak_root_in_progress())  st->print("concurrent strong roots, ");

  if (cancelled_gc()) {
    st->print("cancelled");
  } else {
    st->print("not cancelled");
  }
  st->cr();

  st->print_cr("Reserved region:");
  st->print_cr(" - [" PTR_FORMAT ", " PTR_FORMAT ") ",
               p2i(reserved_region().start()),
               p2i(reserved_region().end()));

  ShenandoahCollectionSet* cset = collection_set();
  st->print_cr("Collection set:");
  if (cset != nullptr) {
    st->print_cr(" - map (vanilla): " PTR_FORMAT, p2i(cset->map_address()));
    st->print_cr(" - map (biased):  " PTR_FORMAT, p2i(cset->biased_map_address()));
  } else {
    st->print_cr(" (null)");
  }

  st->cr();
  MetaspaceUtils::print_on(st);

  if (Verbose) {
    st->cr();
    print_heap_regions_on(st);
  }
}

class ShenandoahInitWorkerGCLABClosure : public ThreadClosure {
public:
  void do_thread(Thread* thread) {
    assert(thread != nullptr, "Sanity");
    assert(thread->is_Worker_thread(), "Only worker thread expected");
    ShenandoahThreadLocalData::initialize_gclab(thread);
  }
};

void ShenandoahHeap::post_initialize() {
  CollectedHeap::post_initialize();
  _mmu_tracker.initialize();

  MutexLocker ml(Threads_lock);

  ShenandoahInitWorkerGCLABClosure init_gclabs;
  _workers->threads_do(&init_gclabs);

  // gclab can not be initialized early during VM startup, as it can not determinate its max_size.
  // Now, we will let WorkerThreads to initialize gclab when new worker is created.
  _workers->set_initialize_gclab();
  if (_safepoint_workers != nullptr) {
    _safepoint_workers->threads_do(&init_gclabs);
    _safepoint_workers->set_initialize_gclab();
  }

<<<<<<< HEAD
  _heuristics->initialize();

  JFR_ONLY(ShenandoahJFRSupport::register_jfr_type_serializers();)
=======
  JFR_ONLY(ShenandoahJFRSupport::register_jfr_type_serializers());
>>>>>>> e9a1c699
}

ShenandoahHeuristics* ShenandoahHeap::heuristics() {
  return _global_generation->heuristics();
}

ShenandoahOldHeuristics* ShenandoahHeap::old_heuristics() {
  return (ShenandoahOldHeuristics*) _old_generation->heuristics();
}

ShenandoahYoungHeuristics* ShenandoahHeap::young_heuristics() {
  return (ShenandoahYoungHeuristics*) _young_generation->heuristics();
}

bool ShenandoahHeap::doing_mixed_evacuations() {
  return _old_generation->state() == ShenandoahOldGeneration::EVACUATING;
}

bool ShenandoahHeap::is_old_bitmap_stable() const {
  return _old_generation->is_mark_complete();
}

bool ShenandoahHeap::is_gc_generation_young() const {
  return _gc_generation != nullptr && _gc_generation->is_young();
}

size_t ShenandoahHeap::used() const {
  return global_generation()->used();
}

size_t ShenandoahHeap::committed() const {
  return Atomic::load(&_committed);
}

void ShenandoahHeap::increase_committed(size_t bytes) {
  shenandoah_assert_heaplocked_or_safepoint();
  _committed += bytes;
}

void ShenandoahHeap::decrease_committed(size_t bytes) {
  shenandoah_assert_heaplocked_or_safepoint();
  _committed -= bytes;
}

// For tracking usage based on allocations, it should be the case that:
// * The sum of regions::used == heap::used
// * The sum of a generation's regions::used == generation::used
// * The sum of a generation's humongous regions::free == generation::humongous_waste
// These invariants are checked by the verifier on GC safepoints.
//
// Additional notes:
// * When a mutator's allocation request causes a region to be retired, the
//   free memory left in that region is considered waste. It does not contribute
//   to the usage, but it _does_ contribute to allocation rate.
// * The bottom of a PLAB must be aligned on card size. In some cases this will
//   require padding in front of the PLAB (a filler object). Because this padding
//   is included in the region's used memory we include the padding in the usage
//   accounting as waste.
// * Mutator allocations are used to compute an allocation rate. They are also
//   sent to the Pacer for those purposes.
// * There are three sources of waste:
//  1. The padding used to align a PLAB on card size
//  2. Region's free is less than minimum TLAB size and is retired
//  3. The unused portion of memory in the last region of a humongous object
void ShenandoahHeap::increase_used(const ShenandoahAllocRequest& req) {
  size_t actual_bytes = req.actual_size() * HeapWordSize;
  size_t wasted_bytes = req.waste() * HeapWordSize;
  ShenandoahGeneration* generation = generation_for(req.affiliation());

  if (req.is_gc_alloc()) {
    assert(wasted_bytes == 0 || req.type() == ShenandoahAllocRequest::_alloc_plab, "Only PLABs have waste");
    increase_used(generation, actual_bytes + wasted_bytes);
  } else {
    assert(req.is_mutator_alloc(), "Expected mutator alloc here");
    // padding and actual size both count towards allocation counter
    generation->increase_allocated(actual_bytes + wasted_bytes);

    // only actual size counts toward usage for mutator allocations
    increase_used(generation, actual_bytes);

    // notify pacer of both actual size and waste
    notify_mutator_alloc_words(req.actual_size(), req.waste());

    if (wasted_bytes > 0 && req.actual_size() > ShenandoahHeapRegion::humongous_threshold_words()) {
      increase_humongous_waste(generation,wasted_bytes);
    }
  }
}

void ShenandoahHeap::increase_humongous_waste(ShenandoahGeneration* generation, size_t bytes) {
  generation->increase_humongous_waste(bytes);
  if (!generation->is_global()) {
    global_generation()->increase_humongous_waste(bytes);
  }
}

void ShenandoahHeap::decrease_humongous_waste(ShenandoahGeneration* generation, size_t bytes) {
  generation->decrease_humongous_waste(bytes);
  if (!generation->is_global()) {
    global_generation()->decrease_humongous_waste(bytes);
  }
}

void ShenandoahHeap::increase_used(ShenandoahGeneration* generation, size_t bytes) {
  generation->increase_used(bytes);
  if (!generation->is_global()) {
    global_generation()->increase_used(bytes);
  }
}

void ShenandoahHeap::decrease_used(ShenandoahGeneration* generation, size_t bytes) {
  generation->decrease_used(bytes);
  if (!generation->is_global()) {
    global_generation()->decrease_used(bytes);
  }
}

void ShenandoahHeap::notify_mutator_alloc_words(size_t words, size_t waste) {
  if (ShenandoahPacing) {
    control_thread()->pacing_notify_alloc(words);
    if (waste > 0) {
      pacer()->claim_for_alloc(waste, true);
    }
  }
}

size_t ShenandoahHeap::capacity() const {
  return committed();
}

size_t ShenandoahHeap::max_capacity() const {
  return _num_regions * ShenandoahHeapRegion::region_size_bytes();
}

size_t ShenandoahHeap::soft_max_capacity() const {
  size_t v = Atomic::load(&_soft_max_size);
  assert(min_capacity() <= v && v <= max_capacity(),
         "Should be in bounds: " SIZE_FORMAT " <= " SIZE_FORMAT " <= " SIZE_FORMAT,
         min_capacity(), v, max_capacity());
  return v;
}

void ShenandoahHeap::set_soft_max_capacity(size_t v) {
  assert(min_capacity() <= v && v <= max_capacity(),
         "Should be in bounds: " SIZE_FORMAT " <= " SIZE_FORMAT " <= " SIZE_FORMAT,
         min_capacity(), v, max_capacity());
  Atomic::store(&_soft_max_size, v);
}

size_t ShenandoahHeap::min_capacity() const {
  return _minimum_size;
}

size_t ShenandoahHeap::initial_capacity() const {
  return _initial_size;
}

void ShenandoahHeap::maybe_uncommit(double shrink_before, size_t shrink_until) {
  assert (ShenandoahUncommit, "should be enabled");

  // Determine if there is work to do. This avoids taking heap lock if there is
  // no work available, avoids spamming logs with superfluous logging messages,
  // and minimises the amount of work while locks are taken.

  if (committed() <= shrink_until) return;

  bool has_work = false;
  for (size_t i = 0; i < num_regions(); i++) {
    ShenandoahHeapRegion* r = get_region(i);
    if (r->is_empty_committed() && (r->empty_time() < shrink_before)) {
      has_work = true;
      break;
    }
  }

  if (has_work) {
    static const char* msg = "Concurrent uncommit";
    ShenandoahConcurrentPhase gcPhase(msg, ShenandoahPhaseTimings::conc_uncommit, true /* log_heap_usage */);
    EventMark em("%s", msg);

    op_uncommit(shrink_before, shrink_until);
  }
}

void ShenandoahHeap::op_uncommit(double shrink_before, size_t shrink_until) {
  assert (ShenandoahUncommit, "should be enabled");

  // Application allocates from the beginning of the heap, and GC allocates at
  // the end of it. It is more efficient to uncommit from the end, so that applications
  // could enjoy the near committed regions. GC allocations are much less frequent,
  // and therefore can accept the committing costs.

  size_t count = 0;
  for (size_t i = num_regions(); i > 0; i--) { // care about size_t underflow
    ShenandoahHeapRegion* r = get_region(i - 1);
    if (r->is_empty_committed() && (r->empty_time() < shrink_before)) {
      ShenandoahHeapLocker locker(lock());
      if (r->is_empty_committed()) {
        if (committed() < shrink_until + ShenandoahHeapRegion::region_size_bytes()) {
          break;
        }

        r->make_uncommitted();
        count++;
      }
    }
    SpinPause(); // allow allocators to take the lock
  }

  if (count > 0) {
    notify_heap_changed();
  }
}

bool ShenandoahHeap::check_soft_max_changed() {
  size_t new_soft_max = Atomic::load(&SoftMaxHeapSize);
  size_t old_soft_max = soft_max_capacity();
  if (new_soft_max != old_soft_max) {
    new_soft_max = MAX2(min_capacity(), new_soft_max);
    new_soft_max = MIN2(max_capacity(), new_soft_max);
    if (new_soft_max != old_soft_max) {
      log_info(gc)("Soft Max Heap Size: " SIZE_FORMAT "%s -> " SIZE_FORMAT "%s",
                   byte_size_in_proper_unit(old_soft_max), proper_unit_for_byte_size(old_soft_max),
                   byte_size_in_proper_unit(new_soft_max), proper_unit_for_byte_size(new_soft_max)
      );
      set_soft_max_capacity(new_soft_max);
      return true;
    }
  }
  return false;
}

void ShenandoahHeap::notify_heap_changed() {
  // Update monitoring counters when we took a new region. This amortizes the
  // update costs on slow path.
  monitoring_support()->notify_heap_changed();
  _heap_changed.set();
}

void ShenandoahHeap::set_forced_counters_update(bool value) {
  monitoring_support()->set_forced_counters_update(value);
}

void ShenandoahHeap::handle_force_counters_update() {
  monitoring_support()->handle_force_counters_update();
}

void ShenandoahHeap::handle_old_evacuation(HeapWord* obj, size_t words, bool promotion) {
  // Only register the copy of the object that won the evacuation race.
  card_scan()->register_object_without_lock(obj);

  // Mark the entire range of the evacuated object as dirty.  At next remembered set scan,
  // we will clear dirty bits that do not hold interesting pointers.  It's more efficient to
  // do this in batch, in a background GC thread than to try to carefully dirty only cards
  // that hold interesting pointers right now.
  card_scan()->mark_range_as_dirty(obj, words);

  if (promotion) {
    // This evacuation was a promotion, track this as allocation against old gen
    old_generation()->increase_allocated(words * HeapWordSize);
  }
}

void ShenandoahHeap::handle_old_evacuation_failure() {
  if (_old_gen_oom_evac.try_set()) {
    log_info(gc)("Old gen evac failure.");
  }
}

void ShenandoahHeap::report_promotion_failure(Thread* thread, size_t size) {
  // We squelch excessive reports to reduce noise in logs.
  const size_t MaxReportsPerEpoch = 4;
  static size_t last_report_epoch = 0;
  static size_t epoch_report_count = 0;

  size_t promotion_reserve;
  size_t promotion_expended;

  size_t gc_id = control_thread()->get_gc_id();

  if ((gc_id != last_report_epoch) || (epoch_report_count++ < MaxReportsPerEpoch)) {
    {
      // Promotion failures should be very rare.  Invest in providing useful diagnostic info.
      ShenandoahHeapLocker locker(lock());
      promotion_reserve = get_promoted_reserve();
      promotion_expended = get_promoted_expended();
    }
    PLAB* plab = ShenandoahThreadLocalData::plab(thread);
    size_t words_remaining = (plab == nullptr)? 0: plab->words_remaining();
    const char* promote_enabled = ShenandoahThreadLocalData::allow_plab_promotions(thread)? "enabled": "disabled";
    ShenandoahGeneration* old_gen = old_generation();
    size_t old_capacity = old_gen->max_capacity();
    size_t old_usage = old_gen->used();
    size_t old_free_regions = old_gen->free_unaffiliated_regions();

    log_info(gc, ergo)("Promotion failed, size " SIZE_FORMAT ", has plab? %s, PLAB remaining: " SIZE_FORMAT
                       ", plab promotions %s, promotion reserve: " SIZE_FORMAT ", promotion expended: " SIZE_FORMAT
                       ", old capacity: " SIZE_FORMAT ", old_used: " SIZE_FORMAT ", old unaffiliated regions: " SIZE_FORMAT,
                       size * HeapWordSize, plab == nullptr? "no": "yes",
                       words_remaining * HeapWordSize, promote_enabled, promotion_reserve, promotion_expended,
                       old_capacity, old_usage, old_free_regions);

    if ((gc_id == last_report_epoch) && (epoch_report_count >= MaxReportsPerEpoch)) {
      log_info(gc, ergo)("Squelching additional promotion failure reports for current epoch");
    } else if (gc_id != last_report_epoch) {
      last_report_epoch = gc_id;
      epoch_report_count = 1;
    }
  }
}

HeapWord* ShenandoahHeap::allocate_from_gclab_slow(Thread* thread, size_t size) {
  // New object should fit the GCLAB size
  size_t min_size = MAX2(size, PLAB::min_size());

  // Figure out size of new GCLAB, looking back at heuristics. Expand aggressively.
  size_t new_size = ShenandoahThreadLocalData::gclab_size(thread) * 2;

  // Limit growth of GCLABs to ShenandoahMaxEvacLABRatio * the minimum size.  This enables more equitable distribution of
  // available evacuation buidget between the many threads that are coordinating in the evacuation effort.
  if (ShenandoahMaxEvacLABRatio > 0) {
    log_debug(gc, free)("Allocate new gclab: " SIZE_FORMAT ", " SIZE_FORMAT, new_size, PLAB::min_size() * ShenandoahMaxEvacLABRatio);
    new_size = MIN2(new_size, PLAB::min_size() * ShenandoahMaxEvacLABRatio);
  }

  new_size = MIN2(new_size, PLAB::max_size());
  new_size = MAX2(new_size, PLAB::min_size());

  // Record new heuristic value even if we take any shortcut. This captures
  // the case when moderately-sized objects always take a shortcut. At some point,
  // heuristics should catch up with them.
  ShenandoahThreadLocalData::set_gclab_size(thread, new_size);

  if (new_size < size) {
    // New size still does not fit the object. Fall back to shared allocation.
    // This avoids retiring perfectly good GCLABs, when we encounter a large object.
    log_debug(gc, free)("New gclab size (" SIZE_FORMAT ") is too small for " SIZE_FORMAT, new_size, size);
    return nullptr;
  }

  // Retire current GCLAB, and allocate a new one.
  PLAB* gclab = ShenandoahThreadLocalData::gclab(thread);
  gclab->retire();

  size_t actual_size = 0;
  HeapWord* gclab_buf = allocate_new_gclab(min_size, new_size, &actual_size);
  if (gclab_buf == nullptr) {
    return nullptr;
  }

  assert (size <= actual_size, "allocation should fit");

  if (ZeroTLAB) {
    // ..and clear it.
    Copy::zero_to_words(gclab_buf, actual_size);
  } else {
    // ...and zap just allocated object.
#ifdef ASSERT
    // Skip mangling the space corresponding to the object header to
    // ensure that the returned space is not considered parsable by
    // any concurrent GC thread.
    size_t hdr_size = oopDesc::header_size();
    Copy::fill_to_words(gclab_buf + hdr_size, actual_size - hdr_size, badHeapWordVal);
#endif // ASSERT
  }
  gclab->set_buf(gclab_buf, actual_size);
  return gclab->allocate(size);
}

// Establish a new PLAB and allocate size HeapWords within it.
HeapWord* ShenandoahHeap::allocate_from_plab_slow(Thread* thread, size_t size, bool is_promotion) {
  // New object should fit the PLAB size
  size_t min_size = MAX2(size, PLAB::min_size());

  // Figure out size of new PLAB, looking back at heuristics. Expand aggressively.
  size_t cur_size = ShenandoahThreadLocalData::plab_size(thread);
  if (cur_size == 0) {
    cur_size = PLAB::min_size();
  }
  size_t future_size = cur_size * 2;
  // Limit growth of PLABs to ShenandoahMaxEvacLABRatio * the minimum size.  This enables more equitable distribution of
  // available evacuation buidget between the many threads that are coordinating in the evacuation effort.
  if (ShenandoahMaxEvacLABRatio > 0) {
    future_size = MIN2(future_size, PLAB::min_size() * ShenandoahMaxEvacLABRatio);
  }
  future_size = MIN2(future_size, PLAB::max_size());
  future_size = MAX2(future_size, PLAB::min_size());

  size_t unalignment = future_size % CardTable::card_size_in_words();
  if (unalignment != 0) {
    future_size = future_size - unalignment + CardTable::card_size_in_words();
  }

  // Record new heuristic value even if we take any shortcut. This captures
  // the case when moderately-sized objects always take a shortcut. At some point,
  // heuristics should catch up with them.  Note that the requested cur_size may
  // not be honored, but we remember that this is the preferred size.
  ShenandoahThreadLocalData::set_plab_size(thread, future_size);
  if (cur_size < size) {
    // The PLAB to be allocated is still not large enough to hold the object. Fall back to shared allocation.
    // This avoids retiring perfectly good PLABs in order to represent a single large object allocation.
    return nullptr;
  }

  // Retire current PLAB, and allocate a new one.
  PLAB* plab = ShenandoahThreadLocalData::plab(thread);
  if (plab->words_remaining() < PLAB::min_size()) {
    // Retire current PLAB, and allocate a new one.
    // CAUTION: retire_plab may register the remnant filler object with the remembered set scanner without a lock.  This
    // is safe iff it is assured that each PLAB is a whole-number multiple of card-mark memory size and each PLAB is
    // aligned with the start of a card's memory range.
    retire_plab(plab, thread);

    size_t actual_size = 0;
    // allocate_new_plab resets plab_evacuated and plab_promoted and disables promotions if old-gen available is
    // less than the remaining evacuation need.  It also adjusts plab_preallocated and expend_promoted if appropriate.
    HeapWord* plab_buf = allocate_new_plab(min_size, cur_size, &actual_size);
    if (plab_buf == nullptr) {
      if (min_size == PLAB::min_size()) {
        // Disable plab promotions for this thread because we cannot even allocate a plab of minimal size.  This allows us
        // to fail faster on subsequent promotion attempts.
        ShenandoahThreadLocalData::disable_plab_promotions(thread);
      }
      return NULL;
    } else {
      ShenandoahThreadLocalData::enable_plab_retries(thread);
    }
    assert (size <= actual_size, "allocation should fit");
    if (ZeroTLAB) {
      // ..and clear it.
      Copy::zero_to_words(plab_buf, actual_size);
    } else {
      // ...and zap just allocated object.
#ifdef ASSERT
      // Skip mangling the space corresponding to the object header to
      // ensure that the returned space is not considered parsable by
      // any concurrent GC thread.
      size_t hdr_size = oopDesc::header_size();
      Copy::fill_to_words(plab_buf + hdr_size, actual_size - hdr_size, badHeapWordVal);
#endif // ASSERT
    }
    plab->set_buf(plab_buf, actual_size);
    if (is_promotion && !ShenandoahThreadLocalData::allow_plab_promotions(thread)) {
      return nullptr;
    }
    return plab->allocate(size);
  } else {
    // If there's still at least min_size() words available within the current plab, don't retire it.  Let's gnaw
    // away on this plab as long as we can.  Meanwhile, return nullptr to force this particular allocation request
    // to be satisfied with a shared allocation.  By packing more promotions into the previously allocated PLAB, we
    // reduce the likelihood of evacuation failures, and we we reduce the need for downsizing our PLABs.
    return nullptr;
  }
}

// TODO: It is probably most efficient to register all objects (both promotions and evacuations) that were allocated within
// this plab at the time we retire the plab.  A tight registration loop will run within both code and data caches.  This change
// would allow smaller and faster in-line implementation of alloc_from_plab().  Since plabs are aligned on card-table boundaries,
// this object registration loop can be performed without acquiring a lock.
void ShenandoahHeap::retire_plab(PLAB* plab, Thread* thread) {
  // We don't enforce limits on plab_evacuated.  We let it consume all available old-gen memory in order to reduce
  // probability of an evacuation failure.  We do enforce limits on promotion, to make sure that excessive promotion
  // does not result in an old-gen evacuation failure.  Note that a failed promotion is relatively harmless.  Any
  // object that fails to promote in the current cycle will be eligible for promotion in a subsequent cycle.

  // When the plab was instantiated, its entirety was treated as if the entire buffer was going to be dedicated to
  // promotions.  Now that we are retiring the buffer, we adjust for the reality that the plab is not entirely promotions.
  //  1. Some of the plab may have been dedicated to evacuations.
  //  2. Some of the plab may have been abandoned due to waste (at the end of the plab).
  size_t not_promoted =
    ShenandoahThreadLocalData::get_plab_preallocated_promoted(thread) - ShenandoahThreadLocalData::get_plab_promoted(thread);
  ShenandoahThreadLocalData::reset_plab_promoted(thread);
  ShenandoahThreadLocalData::reset_plab_evacuated(thread);
  ShenandoahThreadLocalData::set_plab_preallocated_promoted(thread, 0);
  if (not_promoted > 0) {
    unexpend_promoted(not_promoted);
  }
  size_t waste = plab->waste();
  HeapWord* top = plab->top();
  plab->retire();
  if (top != nullptr && plab->waste() > waste && is_in_old(top)) {
    // If retiring the plab created a filler object, then we
    // need to register it with our card scanner so it can
    // safely walk the region backing the plab.
    log_debug(gc)("retire_plab() is registering remnant of size " SIZE_FORMAT " at " PTR_FORMAT,
                  plab->waste() - waste, p2i(top));
    card_scan()->register_object_without_lock(top);
  }
}

void ShenandoahHeap::retire_plab(PLAB* plab) {
  Thread* thread = Thread::current();
  retire_plab(plab, thread);
}

void ShenandoahHeap::cancel_old_gc() {
  shenandoah_assert_safepoint();
  assert(_old_generation != nullptr, "Should only have mixed collections in generation mode.");
  if (_old_generation->state() == ShenandoahOldGeneration::WAITING_FOR_BOOTSTRAP) {
    assert(!old_generation()->is_concurrent_mark_in_progress(), "Cannot be marking in IDLE");
    assert(!old_heuristics()->has_coalesce_and_fill_candidates(), "Cannot have coalesce and fill candidates in IDLE");
    assert(!old_heuristics()->unprocessed_old_collection_candidates(), "Cannot have mixed collection candidates in IDLE");
    assert(!young_generation()->is_bootstrap_cycle(), "Cannot have old mark queues if IDLE");
  } else {
    log_info(gc)("Terminating old gc cycle.");
    // Stop marking
    old_generation()->cancel_marking();
    // Stop tracking old regions
    old_heuristics()->abandon_collection_candidates();
    // Remove old generation access to young generation mark queues
    young_generation()->set_old_gen_task_queues(nullptr);
    // Transition to IDLE now.
    _old_generation->transition_to(ShenandoahOldGeneration::WAITING_FOR_BOOTSTRAP);
  }
}

// Make sure old-generation is large enough, but no larger than is necessary, to hold mixed evacuations
// and promotions, if we anticipate either. Any deficit is provided by the young generation, subject to
// xfer_limit, and any surplus is transferred to the young generation.
// xfer_limit is the maximum we're able to transfer from young to old.
void ShenandoahHeap::compute_old_generation_balance(size_t old_xfer_limit, size_t old_cset_regions) {

  // We can limit the old reserve to the size of anticipated promotions:
  // max_old_reserve is an upper bound on memory evacuated from old and promoted to old,
  // clamped by the old generation space available.
  //
  // Here's the algebra.
  // Let SOEP = ShenandoahOldEvacRatioPercent,
  //     OE = old evac,
  //     YE = young evac, and
  //     TE = total evac = OE + YE
  // By definition:
  //            SOEP/100 = OE/TE
  //                     = OE/(OE+YE)
  //  => SOEP/(100-SOEP) = OE/((OE+YE)-OE)      // componendo-dividendo: If a/b = c/d, then a/(b-a) = c/(d-c)
  //                     = OE/YE
  //  =>              OE = YE*SOEP/(100-SOEP)

  // We have to be careful in the event that SOEP is set to 100 by the user.
  assert(ShenandoahOldEvacRatioPercent <= 100, "Error");
  const size_t old_available = old_generation()->available();
  // The free set will reserve this amount of memory to hold young evacuations
  const size_t young_reserve = (young_generation()->max_capacity() * ShenandoahEvacReserve) / 100;

  // In the case that ShenandoahOldEvacRatioPercent equals 100, max_old_reserve is limited only by xfer_limit.

  const size_t bound_on_old_reserve = old_available + old_xfer_limit + young_reserve;
  const size_t max_old_reserve = (ShenandoahOldEvacRatioPercent == 100)?
    bound_on_old_reserve: MIN2((young_reserve * ShenandoahOldEvacRatioPercent) / (100 - ShenandoahOldEvacRatioPercent),
                               bound_on_old_reserve);

  const size_t region_size_bytes = ShenandoahHeapRegion::region_size_bytes();

  // Decide how much old space we should reserve for a mixed collection
  size_t reserve_for_mixed = 0;
  const size_t mixed_candidates = old_heuristics()->unprocessed_old_collection_candidates();
  const bool doing_mixed = (mixed_candidates > 0);
  if (doing_mixed) {
    // We want this much memory to be unfragmented in order to reliably evacuate old.  This is conservative because we
    // may not evacuate the entirety of unprocessed candidates in a single mixed evacuation.
    size_t max_evac_need = (size_t)
      (old_heuristics()->unprocessed_old_collection_candidates_live_memory() * ShenandoahOldEvacWaste);
    assert(old_available >= old_generation()->free_unaffiliated_regions() * region_size_bytes,
           "Unaffiliated available must be less than total available");
    size_t old_fragmented_available =
      old_available - old_generation()->free_unaffiliated_regions() * region_size_bytes;
    reserve_for_mixed = max_evac_need + old_fragmented_available;
    if (reserve_for_mixed > max_old_reserve) {
      reserve_for_mixed = max_old_reserve;
    }
  }

  // Decide how much space we should reserve for promotions from young
  size_t reserve_for_promo = 0;
  const size_t promo_load = get_promotion_potential();
  const bool doing_promotions = promo_load > 0;
  if (doing_promotions) {
    // We're promoting and have a bound on the maximum amount that can be promoted
    assert(max_old_reserve >= reserve_for_mixed, "Sanity");
    const size_t available_for_promotions = max_old_reserve - reserve_for_mixed;
    reserve_for_promo = MIN2((size_t)(promo_load * ShenandoahPromoEvacWaste), available_for_promotions);
  }

  // This is the total old we want to ideally reserve
  const size_t old_reserve = reserve_for_mixed + reserve_for_promo;
  assert(old_reserve <= max_old_reserve, "cannot reserve more than max for old evacuations");

  // We now check if the old generation is running a surplus or a deficit.
  size_t old_region_deficit = 0;
  size_t old_region_surplus = 0;

  const size_t max_old_available = old_generation()->available() + old_cset_regions * region_size_bytes;
  if (max_old_available >= old_reserve) {
    // We are running a surplus, so the old region surplus can go to young
    const size_t old_surplus = max_old_available - old_reserve;
    old_region_surplus = old_surplus / region_size_bytes;
    const size_t unaffiliated_old_regions = old_generation()->free_unaffiliated_regions() + old_cset_regions;
    old_region_surplus = MIN2(old_region_surplus, unaffiliated_old_regions);
  } else {
    // We are running a deficit which we'd like to fill from young.
    // Ignore that this will directly impact young_generation()->max_capacity(),
    // indirectly impacting young_reserve and old_reserve.  These computations are conservative.
    const size_t old_need = old_reserve - max_old_available;
    // The old region deficit (rounded up) will come from young
    old_region_deficit = (old_need + region_size_bytes - 1) / region_size_bytes;

    // Round down the regions we can transfer from young to old. If we're running short
    // on young-gen memory, we restrict the xfer. Old-gen collection activities will be
    // curtailed if the budget is restricted.
    const size_t max_old_region_xfer = old_xfer_limit / region_size_bytes;
    old_region_deficit = MIN2(old_region_deficit, max_old_region_xfer);
  }
  assert(old_region_deficit == 0 || old_region_surplus == 0, "Only surplus or deficit, never both");

  set_old_region_surplus(old_region_surplus);
  set_old_region_deficit(old_region_deficit);
}

// Called from stubs in JIT code or interpreter
HeapWord* ShenandoahHeap::allocate_new_tlab(size_t min_size,
                                            size_t requested_size,
                                            size_t* actual_size) {
  ShenandoahAllocRequest req = ShenandoahAllocRequest::for_tlab(min_size, requested_size);
  HeapWord* res = allocate_memory(req, false);
  if (res != nullptr) {
    *actual_size = req.actual_size();
  } else {
    *actual_size = 0;
  }
  return res;
}

HeapWord* ShenandoahHeap::allocate_new_gclab(size_t min_size,
                                             size_t word_size,
                                             size_t* actual_size) {
  ShenandoahAllocRequest req = ShenandoahAllocRequest::for_gclab(min_size, word_size);
  HeapWord* res = allocate_memory(req, false);
  if (res != nullptr) {
    *actual_size = req.actual_size();
  } else {
    *actual_size = 0;
  }
  return res;
}

HeapWord* ShenandoahHeap::allocate_new_plab(size_t min_size,
                                            size_t word_size,
                                            size_t* actual_size) {
  // Align requested sizes to card sized multiples
  size_t words_in_card = CardTable::card_size_in_words();
  size_t align_mask = ~(words_in_card - 1);
  min_size = (min_size + words_in_card - 1) & align_mask;
  word_size = (word_size + words_in_card - 1) & align_mask;
  ShenandoahAllocRequest req = ShenandoahAllocRequest::for_plab(min_size, word_size);
  // Note that allocate_memory() sets a thread-local flag to prohibit further promotions by this thread
  // if we are at risk of infringing on the old-gen evacuation budget.
  HeapWord* res = allocate_memory(req, false);
  if (res != nullptr) {
    *actual_size = req.actual_size();
  } else {
    *actual_size = 0;
  }
  return res;
}

// is_promotion is true iff this allocation is known for sure to hold the result of young-gen evacuation
// to old-gen.  plab allocates are not known as such, since they may hold old-gen evacuations.
HeapWord* ShenandoahHeap::allocate_memory(ShenandoahAllocRequest& req, bool is_promotion) {
  intptr_t pacer_epoch = 0;
  bool in_new_region = false;
  HeapWord* result = nullptr;

  if (req.is_mutator_alloc()) {
    if (ShenandoahPacing) {
      pacer()->pace_for_alloc(req.size());
      pacer_epoch = pacer()->epoch();
    }

    if (!ShenandoahAllocFailureALot || !should_inject_alloc_failure()) {
      result = allocate_memory_under_lock(req, in_new_region, is_promotion);
    }

    // Check that gc overhead is not exceeded.
    //
    // Shenandoah will grind along for quite a while allocating one
    // object at a time using shared (non-tlab) allocations. This check
    // is testing that the GC overhead limit has not been exceeded.
    // This will notify the collector to start a cycle, but will raise
    // an OOME to the mutator if the last Full GCs have not made progress.
    if (result == nullptr && !req.is_lab_alloc() && get_gc_no_progress_count() > ShenandoahNoProgressThreshold) {
      control_thread()->handle_alloc_failure(req, false);
      return nullptr;
    }

    // Block until control thread reacted, then retry allocation.
    //
    // It might happen that one of the threads requesting allocation would unblock
    // way later after GC happened, only to fail the second allocation, because
    // other threads have already depleted the free storage. In this case, a better
    // strategy is to try again, as long as GC makes progress (or until at least
    // one full GC has completed).
    size_t original_count = shenandoah_policy()->full_gc_count();
    while (result == nullptr
        && (get_gc_no_progress_count() == 0 || original_count == shenandoah_policy()->full_gc_count())) {
      control_thread()->handle_alloc_failure(req, true);
      result = allocate_memory_under_lock(req, in_new_region, is_promotion);
    }

    if (log_is_enabled(Debug, gc, alloc)) {
      ResourceMark rm;
      log_debug(gc, alloc)("Thread: %s, Result: " PTR_FORMAT ", Request: %s, Size: " SIZE_FORMAT ", Original: " SIZE_FORMAT ", Latest: " SIZE_FORMAT,
                           Thread::current()->name(), p2i(result), req.type_string(), req.size(), original_count, get_gc_no_progress_count());
    }

  } else {
    assert(req.is_gc_alloc(), "Can only accept GC allocs here");
    result = allocate_memory_under_lock(req, in_new_region, is_promotion);
    // Do not call handle_alloc_failure() here, because we cannot block.
    // The allocation failure would be handled by the LRB slowpath with handle_alloc_failure_evac().
  }

  if (in_new_region) {
    notify_heap_changed();
  }

  if (result == nullptr) {
    req.set_actual_size(0);
  }

  // This is called regardless of the outcome of the allocation to account
  // for any waste created by retiring regions with this request.
  increase_used(req);

  if (result != nullptr) {
    size_t requested = req.size();
    size_t actual = req.actual_size();

    assert (req.is_lab_alloc() || (requested == actual),
            "Only LAB allocations are elastic: %s, requested = " SIZE_FORMAT ", actual = " SIZE_FORMAT,
            ShenandoahAllocRequest::alloc_type_to_string(req.type()), requested, actual);

    if (req.is_mutator_alloc()) {
      // If we requested more than we were granted, give the rest back to pacer.
      // This only matters if we are in the same pacing epoch: do not try to unpace
      // over the budget for the other phase.
      if (ShenandoahPacing && (pacer_epoch > 0) && (requested > actual)) {
        pacer()->unpace_for_alloc(pacer_epoch, requested - actual);
      }
    }
  }

  return result;
}

<<<<<<< HEAD
HeapWord* ShenandoahHeap::allocate_memory_under_lock(ShenandoahAllocRequest& req, bool& in_new_region) {
  // If we are dealing with mutator allocation, then we may need to block for safepoint.
  // We cannot block for safepoint for GC allocations, because there is a high chance
  // we are already running at safepoint or from stack watermark machinery, and we cannot
  // block again.
  ShenandoahHeapLocker locker(lock(), req.is_mutator_alloc());
  return _free_set->allocate(req, in_new_region);
=======
HeapWord* ShenandoahHeap::allocate_memory_under_lock(ShenandoahAllocRequest& req, bool& in_new_region, bool is_promotion) {
  bool try_smaller_lab_size = false;
  size_t smaller_lab_size;
  {
    // promotion_eligible pertains only to PLAB allocations, denoting that the PLAB is allowed to allocate for promotions.
    bool promotion_eligible = false;
    bool allow_allocation = true;
    bool plab_alloc = false;
    size_t requested_bytes = req.size() * HeapWordSize;
    HeapWord* result = nullptr;
    ShenandoahHeapLocker locker(lock());
    Thread* thread = Thread::current();

    if (mode()->is_generational()) {
      if (req.affiliation() == YOUNG_GENERATION) {
        if (req.is_mutator_alloc()) {
          size_t young_words_available = young_generation()->available() / HeapWordSize;
          if (req.is_lab_alloc() && (req.min_size() < young_words_available)) {
            // Allow ourselves to try a smaller lab size even if requested_bytes <= young_available.  We may need a smaller
            // lab size because young memory has become too fragmented.
            try_smaller_lab_size = true;
            smaller_lab_size = (young_words_available < req.size())? young_words_available: req.size();
          } else if (req.size() > young_words_available) {
            // Can't allocate because even min_size() is larger than remaining young_available
            log_info(gc, ergo)("Unable to shrink %s alloc request of minimum size: " SIZE_FORMAT
                               ", young words available: " SIZE_FORMAT, req.type_string(),
                               HeapWordSize * (req.is_lab_alloc()? req.min_size(): req.size()), young_words_available);
            return nullptr;
          }
        }
      } else {                    // reg.affiliation() == OLD_GENERATION
        assert(req.type() != ShenandoahAllocRequest::_alloc_gclab, "GCLAB pertains only to young-gen memory");
        if (req.type() ==  ShenandoahAllocRequest::_alloc_plab) {
          plab_alloc = true;
          size_t promotion_avail = get_promoted_reserve();
          size_t promotion_expended = get_promoted_expended();
          if (promotion_expended + requested_bytes > promotion_avail) {
            promotion_avail = 0;
            if (get_old_evac_reserve() == 0) {
              // There are no old-gen evacuations in this pass.  There's no value in creating a plab that cannot
              // be used for promotions.
              allow_allocation = false;
            }
          } else {
            promotion_avail = promotion_avail - (promotion_expended + requested_bytes);
            promotion_eligible = true;
          }
        } else if (is_promotion) {
          // This is a shared alloc for promotion
          size_t promotion_avail = get_promoted_reserve();
          size_t promotion_expended = get_promoted_expended();
          if (promotion_expended + requested_bytes > promotion_avail) {
            promotion_avail = 0;
          } else {
            promotion_avail = promotion_avail - (promotion_expended + requested_bytes);
          }
          if (promotion_avail == 0) {
            // We need to reserve the remaining memory for evacuation.  Reject this allocation.  The object will be
            // evacuated to young-gen memory and promoted during a future GC pass.
            return nullptr;
          }
          // Else, we'll allow the allocation to proceed.  (Since we hold heap lock, the tested condition remains true.)
        } else {
          // This is a shared allocation for evacuation.  Memory has already been reserved for this purpose.
        }
      }
    } // This ends the is_generational() block

    // First try the original request.  If TLAB request size is greater than available, allocate() will attempt to downsize
    // request to fit within available memory.
    result = (allow_allocation)? _free_set->allocate(req, in_new_region): nullptr;
    if (result != nullptr) {
      if (req.is_old()) {
        ShenandoahThreadLocalData::reset_plab_promoted(thread);
        if (req.is_gc_alloc()) {
          bool disable_plab_promotions = false;
          if (req.type() ==  ShenandoahAllocRequest::_alloc_plab) {
            if (promotion_eligible) {
              size_t actual_size = req.actual_size() * HeapWordSize;
              // The actual size of the allocation may be larger than the requested bytes (due to alignment on card boundaries).
              // If this puts us over our promotion budget, we need to disable future PLAB promotions for this thread.
              if (get_promoted_expended() + actual_size <= get_promoted_reserve()) {
                // Assume the entirety of this PLAB will be used for promotion.  This prevents promotion from overreach.
                // When we retire this plab, we'll unexpend what we don't really use.
                ShenandoahThreadLocalData::enable_plab_promotions(thread);
                expend_promoted(actual_size);
                assert(get_promoted_expended() <= get_promoted_reserve(), "Do not expend more promotion than budgeted");
                ShenandoahThreadLocalData::set_plab_preallocated_promoted(thread, actual_size);
              } else {
                disable_plab_promotions = true;
              }
            } else {
              disable_plab_promotions = true;
            }
            if (disable_plab_promotions) {
              // Disable promotions in this thread because entirety of this PLAB must be available to hold old-gen evacuations.
              ShenandoahThreadLocalData::disable_plab_promotions(thread);
              ShenandoahThreadLocalData::set_plab_preallocated_promoted(thread, 0);
            }
          } else if (is_promotion) {
            // Shared promotion.  Assume size is requested_bytes.
            expend_promoted(requested_bytes);
            assert(get_promoted_expended() <= get_promoted_reserve(), "Do not expend more promotion than budgeted");
          }
        }

        // Register the newly allocated object while we're holding the global lock since there's no synchronization
        // built in to the implementation of register_object().  There are potential races when multiple independent
        // threads are allocating objects, some of which might span the same card region.  For example, consider
        // a card table's memory region within which three objects are being allocated by three different threads:
        //
        // objects being "concurrently" allocated:
        //    [-----a------][-----b-----][--------------c------------------]
        //            [---- card table memory range --------------]
        //
        // Before any objects are allocated, this card's memory range holds no objects.  Note that allocation of object a
        //   wants to set the starts-object, first-start, and last-start attributes of the preceding card region.
        //   allocation of object b wants to set the starts-object, first-start, and last-start attributes of this card region.
        //   allocation of object c also wants to set the starts-object, first-start, and last-start attributes of this
        //   card region.
        //
        // The thread allocating b and the thread allocating c can "race" in various ways, resulting in confusion, such as
        // last-start representing object b while first-start represents object c.  This is why we need to require all
        // register_object() invocations to be "mutually exclusive" with respect to each card's memory range.
        ShenandoahHeap::heap()->card_scan()->register_object(result);
      }
    } else {
      // The allocation failed.  If this was a plab allocation, We've already retired it and no longer have a plab.
      if (req.is_old() && req.is_gc_alloc() && (req.type() == ShenandoahAllocRequest::_alloc_plab)) {
        // We don't need to disable PLAB promotions because there is no PLAB.  We leave promotions enabled because
        // this allows the surrounding infrastructure to retry alloc_plab_slow() with a smaller PLAB size.
        ShenandoahThreadLocalData::set_plab_preallocated_promoted(thread, 0);
      }
    }
    if ((result != nullptr) || !try_smaller_lab_size) {
      return result;
    }
    // else, fall through to try_smaller_lab_size
  } // This closes the block that holds the heap lock, releasing the lock.

  // We failed to allocate the originally requested lab size.  Let's see if we can allocate a smaller lab size.
  if (req.size() == smaller_lab_size) {
    // If we were already trying to allocate min size, no value in attempting to repeat the same.  End the recursion.
    return nullptr;
  }

  // We arrive here if the tlab allocation request can be resized to fit within young_available
  assert((req.affiliation() == YOUNG_GENERATION) && req.is_lab_alloc() && req.is_mutator_alloc() &&
         (smaller_lab_size < req.size()), "Only shrink allocation request size for TLAB allocations");

  // By convention, ShenandoahAllocationRequest is primarily read-only.  The only mutable instance data is represented by
  // actual_size(), which is overwritten with the size of the allocaion when the allocation request is satisfied.  We use a
  // recursive call here rather than introducing new methods to mutate the existing ShenandoahAllocationRequest argument.
  // Mutation of the existing object might result in astonishing results if calling contexts assume the content of immutable
  // fields remain constant.  The original TLAB allocation request was for memory that exceeded the current capacity.  We'll
  // attempt to allocate a smaller TLAB.  If this is successful, we'll update actual_size() of our incoming
  // ShenandoahAllocRequest.  If the recursive request fails, we'll simply return nullptr.

  // Note that we've relinquished the HeapLock and some other thread may perform additional allocation before our recursive
  // call reacquires the lock.  If that happens, we will need another recursive call to further reduce the size of our request
  // for each time another thread allocates young memory during the brief intervals that the heap lock is available to
  // interfering threads.  We expect this interference to be rare.  The recursion bottoms out when young_available is
  // smaller than req.min_size().  The inner-nested call to allocate_memory_under_lock() uses the same min_size() value
  // as this call, but it uses a preferred size() that is smaller than our preferred size, and is no larger than what we most
  // recently saw as the memory currently available within the young generation.

  // TODO: At the expense of code clarity, we could rewrite this recursive solution to use iteration.  We need at most one
  // extra instance of the ShenandoahAllocRequest, which we can re-initialize multiple times inside a loop, with one iteration
  // of the loop required for each time the existing solution would recurse.  An iterative solution would be more efficient
  // in CPU time and stack memory utilization.  The expectation is that it is very rare that we would recurse more than once
  // so making this change is not currently seen as a high priority.

  ShenandoahAllocRequest smaller_req = ShenandoahAllocRequest::for_tlab(req.min_size(), smaller_lab_size);

  // Note that shrinking the preferred size gets us past the gatekeeper that checks whether there's available memory to
  // satisfy the allocation request.  The reality is the actual TLAB size is likely to be even smaller, because it will
  // depend on how much memory is available within mutator regions that are not yet fully used.
  HeapWord* result = allocate_memory_under_lock(smaller_req, in_new_region, is_promotion);
  if (result != nullptr) {
    req.set_actual_size(smaller_req.actual_size());
  }
  return result;
>>>>>>> e9a1c699
}

HeapWord* ShenandoahHeap::mem_allocate(size_t size,
                                        bool*  gc_overhead_limit_was_exceeded) {
  ShenandoahAllocRequest req = ShenandoahAllocRequest::for_shared(size);
  return allocate_memory(req, false);
}

MetaWord* ShenandoahHeap::satisfy_failed_metadata_allocation(ClassLoaderData* loader_data,
                                                             size_t size,
                                                             Metaspace::MetadataType mdtype) {
  MetaWord* result;

  // Inform metaspace OOM to GC heuristics if class unloading is possible.
  ShenandoahHeuristics* h = global_generation()->heuristics();
  if (h->can_unload_classes()) {
    h->record_metaspace_oom();
  }

  // Expand and retry allocation
  result = loader_data->metaspace_non_null()->expand_and_allocate(size, mdtype);
  if (result != nullptr) {
    return result;
  }

  // Start full GC
  collect(GCCause::_metadata_GC_clear_soft_refs);

  // Retry allocation
  result = loader_data->metaspace_non_null()->allocate(size, mdtype);
  if (result != nullptr) {
    return result;
  }

  // Expand and retry allocation
  result = loader_data->metaspace_non_null()->expand_and_allocate(size, mdtype);
  if (result != nullptr) {
    return result;
  }

  // Out of memory
  return nullptr;
}

class ShenandoahConcurrentEvacuateRegionObjectClosure : public ObjectClosure {
private:
  ShenandoahHeap* const _heap;
  Thread* const _thread;
public:
  ShenandoahConcurrentEvacuateRegionObjectClosure(ShenandoahHeap* heap) :
    _heap(heap), _thread(Thread::current()) {}

  void do_object(oop p) {
    shenandoah_assert_marked(nullptr, p);
    if (!p->is_forwarded()) {
      _heap->evacuate_object(p, _thread);
    }
  }
};

class ShenandoahEvacuationTask : public WorkerTask {
private:
  ShenandoahHeap* const _sh;
  ShenandoahCollectionSet* const _cs;
  bool _concurrent;
public:
  ShenandoahEvacuationTask(ShenandoahHeap* sh,
                           ShenandoahCollectionSet* cs,
                           bool concurrent) :
    WorkerTask("Shenandoah Evacuation"),
    _sh(sh),
    _cs(cs),
    _concurrent(concurrent)
  {}

  void work(uint worker_id) {
    if (_concurrent) {
      ShenandoahConcurrentWorkerSession worker_session(worker_id);
      ShenandoahSuspendibleThreadSetJoiner stsj;
      ShenandoahEvacOOMScope oom_evac_scope;
      do_work();
    } else {
      ShenandoahParallelWorkerSession worker_session(worker_id);
      ShenandoahEvacOOMScope oom_evac_scope;
      do_work();
    }
  }

private:
  void do_work() {
    ShenandoahConcurrentEvacuateRegionObjectClosure cl(_sh);
    ShenandoahHeapRegion* r;
    while ((r =_cs->claim_next()) != nullptr) {
      assert(r->has_live(), "Region " SIZE_FORMAT " should have been reclaimed early", r->index());

      _sh->marked_object_iterate(r, &cl);

      if (ShenandoahPacing) {
        _sh->pacer()->report_evac(r->used() >> LogHeapWordSize);
      }
      if (_sh->check_cancelled_gc_and_yield(_concurrent)) {
        break;
      }
    }
  }
};

// Unlike ShenandoahEvacuationTask, this iterates over all regions rather than just the collection set.
// This is needed in order to promote humongous start regions if age() >= tenure threshold.
class ShenandoahGenerationalEvacuationTask : public WorkerTask {
private:
  ShenandoahHeap* const _sh;
  ShenandoahRegionIterator *_regions;
  bool _concurrent;
  uint _tenuring_threshold;

public:
  ShenandoahGenerationalEvacuationTask(ShenandoahHeap* sh,
                                       ShenandoahRegionIterator* iterator,
                                       bool concurrent) :
    WorkerTask("Shenandoah Evacuation"),
    _sh(sh),
    _regions(iterator),
    _concurrent(concurrent),
    _tenuring_threshold(0)
  {
    if (_sh->mode()->is_generational()) {
      _tenuring_threshold = _sh->age_census()->tenuring_threshold();
    }
  }

  void work(uint worker_id) {
    if (_concurrent) {
      ShenandoahConcurrentWorkerSession worker_session(worker_id);
      ShenandoahSuspendibleThreadSetJoiner stsj;
      ShenandoahEvacOOMScope oom_evac_scope;
      do_work();
    } else {
      ShenandoahParallelWorkerSession worker_session(worker_id);
      ShenandoahEvacOOMScope oom_evac_scope;
      do_work();
    }
  }

private:
  void do_work() {
    ShenandoahConcurrentEvacuateRegionObjectClosure cl(_sh);
    ShenandoahHeapRegion* r;
    ShenandoahMarkingContext* const ctx = ShenandoahHeap::heap()->marking_context();
    size_t region_size_bytes = ShenandoahHeapRegion::region_size_bytes();
    size_t old_garbage_threshold = (region_size_bytes * ShenandoahOldGarbageThreshold) / 100;
    while ((r = _regions->next()) != nullptr) {
      log_debug(gc)("GenerationalEvacuationTask do_work(), looking at %s region " SIZE_FORMAT ", (age: %d) [%s, %s, %s]",
                    r->is_old()? "old": r->is_young()? "young": "free", r->index(), r->age(),
                    r->is_active()? "active": "inactive",
                    r->is_humongous()? (r->is_humongous_start()? "humongous_start": "humongous_continuation"): "regular",
                    r->is_cset()? "cset": "not-cset");

      if (r->is_cset()) {
        assert(r->has_live(), "Region " SIZE_FORMAT " should have been reclaimed early", r->index());
        _sh->marked_object_iterate(r, &cl);
        if (ShenandoahPacing) {
          _sh->pacer()->report_evac(r->used() >> LogHeapWordSize);
        }
      } else if (r->is_young() && r->is_active() && (r->age() >= _tenuring_threshold)) {
        HeapWord* tams = ctx->top_at_mark_start(r);
        if (r->is_humongous_start()) {
          // We promote humongous_start regions along with their affiliated continuations during evacuation rather than
          // doing this work during a safepoint.  We cannot put humongous regions into the collection set because that
          // triggers the load-reference barrier (LRB) to copy on reference fetch.
          r->promote_humongous();
        } else if (r->is_regular() && (r->get_top_before_promote() != nullptr)) {
          assert(r->garbage_before_padded_for_promote() < old_garbage_threshold,
                 "Region " SIZE_FORMAT " has too much garbage for promotion", r->index());
          assert(r->get_top_before_promote() == tams,
                 "Region " SIZE_FORMAT " has been used for allocations before promotion", r->index());
          // Likewise, we cannot put promote-in-place regions into the collection set because that would also trigger
          // the LRB to copy on reference fetch.
          r->promote_in_place();
        }
        // Aged humongous continuation regions are handled with their start region.  If an aged regular region has
        // more garbage than ShenandoahOldGarbageTrheshold, we'll promote by evacuation.  If there is room for evacuation
        // in this cycle, the region will be in the collection set.  If there is not room, the region will be promoted
        // by evacuation in some future GC cycle.

        // If an aged regular region has received allocations during the current cycle, we do not promote because the
        // newly allocated objects do not have appropriate age; this region's age will be reset to zero at end of cycle.
      }
      // else, region is free, or OLD, or not in collection set, or humongous_continuation,
      // or is young humongous_start that is too young to be promoted

      if (_sh->check_cancelled_gc_and_yield(_concurrent)) {
        break;
      }
    }
  }
};

void ShenandoahHeap::evacuate_collection_set(bool concurrent) {
  if (ShenandoahHeap::heap()->mode()->is_generational()) {
    ShenandoahRegionIterator regions;
    ShenandoahGenerationalEvacuationTask task(this, &regions, concurrent);
    workers()->run_task(&task);
  } else {
    ShenandoahEvacuationTask task(this, _collection_set, concurrent);
    workers()->run_task(&task);
  }
}

void ShenandoahHeap::trash_cset_regions() {
  ShenandoahHeapLocker locker(lock());

  ShenandoahCollectionSet* set = collection_set();
  ShenandoahHeapRegion* r;
  set->clear_current_index();
  while ((r = set->next()) != nullptr) {
    r->make_trash();
  }
  collection_set()->clear();
}

void ShenandoahHeap::print_heap_regions_on(outputStream* st) const {
  st->print_cr("Heap Regions:");
  st->print_cr("Region state: EU=empty-uncommitted, EC=empty-committed, R=regular, H=humongous start, HP=pinned humongous start");
  st->print_cr("              HC=humongous continuation, CS=collection set, TR=trash, P=pinned, CSP=pinned collection set");
  st->print_cr("BTE=bottom/top/end, TAMS=top-at-mark-start");
  st->print_cr("UWM=update watermark, U=used");
  st->print_cr("T=TLAB allocs, G=GCLAB allocs");
  st->print_cr("S=shared allocs, L=live data");
  st->print_cr("CP=critical pins");

  for (size_t i = 0; i < num_regions(); i++) {
    get_region(i)->print_on(st);
  }
}

size_t ShenandoahHeap::trash_humongous_region_at(ShenandoahHeapRegion* start) {
  assert(start->is_humongous_start(), "reclaim regions starting with the first one");

  oop humongous_obj = cast_to_oop(start->bottom());
  size_t size = humongous_obj->size();
  size_t required_regions = ShenandoahHeapRegion::required_regions(size * HeapWordSize);
  size_t index = start->index() + required_regions - 1;

  assert(!start->has_live(), "liveness must be zero");

  for(size_t i = 0; i < required_regions; i++) {
    // Reclaim from tail. Otherwise, assertion fails when printing region to trace log,
    // as it expects that every region belongs to a humongous region starting with a humongous start region.
    ShenandoahHeapRegion* region = get_region(index --);

    assert(region->is_humongous(), "expect correct humongous start or continuation");
    assert(!region->is_cset(), "Humongous region should not be in collection set");

    region->make_trash_immediate();
  }
  return required_regions;
}

class ShenandoahCheckCleanGCLABClosure : public ThreadClosure {
public:
  ShenandoahCheckCleanGCLABClosure() {}
  void do_thread(Thread* thread) {
    PLAB* gclab = ShenandoahThreadLocalData::gclab(thread);
    assert(gclab != nullptr, "GCLAB should be initialized for %s", thread->name());
    assert(gclab->words_remaining() == 0, "GCLAB should not need retirement");

    PLAB* plab = ShenandoahThreadLocalData::plab(thread);
    assert(plab != nullptr, "PLAB should be initialized for %s", thread->name());
    assert(plab->words_remaining() == 0, "PLAB should not need retirement");
  }
};

class ShenandoahRetireGCLABClosure : public ThreadClosure {
private:
  bool const _resize;
public:
  ShenandoahRetireGCLABClosure(bool resize) : _resize(resize) {}
  void do_thread(Thread* thread) {
    PLAB* gclab = ShenandoahThreadLocalData::gclab(thread);
    assert(gclab != nullptr, "GCLAB should be initialized for %s", thread->name());
    gclab->retire();
    if (_resize && ShenandoahThreadLocalData::gclab_size(thread) > 0) {
      ShenandoahThreadLocalData::set_gclab_size(thread, 0);
    }

    PLAB* plab = ShenandoahThreadLocalData::plab(thread);
    assert(plab != nullptr, "PLAB should be initialized for %s", thread->name());

    // There are two reasons to retire all plabs between old-gen evacuation passes.
    //  1. We need to make the plab memory parsable by remembered-set scanning.
    //  2. We need to establish a trustworthy UpdateWaterMark value within each old-gen heap region
    ShenandoahHeap::heap()->retire_plab(plab, thread);
    if (_resize && ShenandoahThreadLocalData::plab_size(thread) > 0) {
      ShenandoahThreadLocalData::set_plab_size(thread, 0);
    }
  }
};

void ShenandoahHeap::labs_make_parsable() {
  assert(UseTLAB, "Only call with UseTLAB");

  ShenandoahRetireGCLABClosure cl(false);

  for (JavaThreadIteratorWithHandle jtiwh; JavaThread *t = jtiwh.next(); ) {
    ThreadLocalAllocBuffer& tlab = t->tlab();
    tlab.make_parsable();
    cl.do_thread(t);
  }

  workers()->threads_do(&cl);
}

void ShenandoahHeap::tlabs_retire(bool resize) {
  assert(UseTLAB, "Only call with UseTLAB");
  assert(!resize || ResizeTLAB, "Only call for resize when ResizeTLAB is enabled");

  ThreadLocalAllocStats stats;

  for (JavaThreadIteratorWithHandle jtiwh; JavaThread *t = jtiwh.next(); ) {
    ThreadLocalAllocBuffer& tlab = t->tlab();
    tlab.retire(&stats);
    if (resize) {
      tlab.resize();
    }
  }

  stats.publish();

#ifdef ASSERT
  ShenandoahCheckCleanGCLABClosure cl;
  for (JavaThreadIteratorWithHandle jtiwh; JavaThread *t = jtiwh.next(); ) {
    cl.do_thread(t);
  }
  workers()->threads_do(&cl);
#endif
}

void ShenandoahHeap::gclabs_retire(bool resize) {
  assert(UseTLAB, "Only call with UseTLAB");
  assert(!resize || ResizeTLAB, "Only call for resize when ResizeTLAB is enabled");

  ShenandoahRetireGCLABClosure cl(resize);
  for (JavaThreadIteratorWithHandle jtiwh; JavaThread *t = jtiwh.next(); ) {
    cl.do_thread(t);
  }
  workers()->threads_do(&cl);

  if (safepoint_workers() != nullptr) {
    safepoint_workers()->threads_do(&cl);
  }
}

// Returns size in bytes
size_t ShenandoahHeap::unsafe_max_tlab_alloc(Thread *thread) const {
  if (mode()->is_generational()) {
    return MIN2(ShenandoahHeapRegion::max_tlab_size_bytes(), young_generation()->available());
  } else {
    // Return the max allowed size, and let the allocation path figure out the safe size for current allocation.
    return ShenandoahHeapRegion::max_tlab_size_bytes();
  }
}

size_t ShenandoahHeap::max_tlab_size() const {
  // Returns size in words
  return ShenandoahHeapRegion::max_tlab_size_words();
}

void ShenandoahHeap::collect(GCCause::Cause cause) {
  control_thread()->request_gc(cause);
}

void ShenandoahHeap::do_full_collection(bool clear_all_soft_refs) {
  //assert(false, "Shouldn't need to do full collections");
}

HeapWord* ShenandoahHeap::block_start(const void* addr) const {
  ShenandoahHeapRegion* r = heap_region_containing(addr);
  if (r != nullptr) {
    return r->block_start(addr);
  }
  return nullptr;
}

bool ShenandoahHeap::block_is_obj(const HeapWord* addr) const {
  ShenandoahHeapRegion* r = heap_region_containing(addr);
  return r->block_is_obj(addr);
}

bool ShenandoahHeap::print_location(outputStream* st, void* addr) const {
  return BlockLocationPrinter<ShenandoahHeap>::print_location(st, addr);
}

void ShenandoahHeap::prepare_for_verify() {
  if (SafepointSynchronize::is_at_safepoint() && UseTLAB) {
    labs_make_parsable();
  }
}

void ShenandoahHeap::gc_threads_do(ThreadClosure* tcl) const {
  if (_shenandoah_policy->is_at_shutdown()) {
    return;
  }

  if (_control_thread != nullptr) {
    tcl->do_thread(_control_thread);
  }

  workers()->threads_do(tcl);
  if (_safepoint_workers != nullptr) {
    _safepoint_workers->threads_do(tcl);
  }
}

void ShenandoahHeap::print_tracing_info() const {
  LogTarget(Info, gc, stats) lt;
  if (lt.is_enabled()) {
    ResourceMark rm;
    LogStream ls(lt);

    phase_timings()->print_global_on(&ls);

    ls.cr();
    ls.cr();

    shenandoah_policy()->print_gc_stats(&ls);

    ls.cr();

    evac_tracker()->print_global_on(&ls);

    ls.cr();
    ls.cr();
  }
}

void ShenandoahHeap::on_cycle_start(GCCause::Cause cause, ShenandoahGeneration* generation) {
  shenandoah_policy()->record_collection_cause(cause);

  set_gc_cause(cause);
  set_gc_generation(generation);

  generation->heuristics()->record_cycle_start();
}

void ShenandoahHeap::on_cycle_end(ShenandoahGeneration* generation) {
  generation->heuristics()->record_cycle_end();
  if (mode()->is_generational() && generation->is_global()) {
    // If we just completed a GLOBAL GC, claim credit for completion of young-gen and old-gen GC as well
    young_generation()->heuristics()->record_cycle_end();
    old_generation()->heuristics()->record_cycle_end();
  }
  set_gc_cause(GCCause::_no_gc);
}

void ShenandoahHeap::verify(VerifyOption vo) {
  if (ShenandoahSafepoint::is_at_shenandoah_safepoint()) {
    if (ShenandoahVerify) {
      verifier()->verify_generic(vo);
    } else {
      // TODO: Consider allocating verification bitmaps on demand,
      // and turn this on unconditionally.
    }
  }
}
size_t ShenandoahHeap::tlab_capacity(Thread *thr) const {
  return _free_set->capacity();
}

class ObjectIterateScanRootClosure : public BasicOopIterateClosure {
private:
  MarkBitMap* _bitmap;
  ShenandoahScanObjectStack* _oop_stack;
  ShenandoahHeap* const _heap;
  ShenandoahMarkingContext* const _marking_context;

  template <class T>
  void do_oop_work(T* p) {
    T o = RawAccess<>::oop_load(p);
    if (!CompressedOops::is_null(o)) {
      oop obj = CompressedOops::decode_not_null(o);
      if (_heap->is_concurrent_weak_root_in_progress() && !_marking_context->is_marked(obj)) {
        // There may be dead oops in weak roots in concurrent root phase, do not touch them.
        return;
      }
      obj = ShenandoahBarrierSet::barrier_set()->load_reference_barrier(obj);

      assert(oopDesc::is_oop(obj), "must be a valid oop");
      if (!_bitmap->is_marked(obj)) {
        _bitmap->mark(obj);
        _oop_stack->push(obj);
      }
    }
  }
public:
  ObjectIterateScanRootClosure(MarkBitMap* bitmap, ShenandoahScanObjectStack* oop_stack) :
    _bitmap(bitmap), _oop_stack(oop_stack), _heap(ShenandoahHeap::heap()),
    _marking_context(_heap->marking_context()) {}
  void do_oop(oop* p)       { do_oop_work(p); }
  void do_oop(narrowOop* p) { do_oop_work(p); }
};

/*
 * This is public API, used in preparation of object_iterate().
 * Since we don't do linear scan of heap in object_iterate() (see comment below), we don't
 * need to make the heap parsable. For Shenandoah-internal linear heap scans that we can
 * control, we call SH::tlabs_retire, SH::gclabs_retire.
 */
void ShenandoahHeap::ensure_parsability(bool retire_tlabs) {
  // No-op.
}

/*
 * Iterates objects in the heap. This is public API, used for, e.g., heap dumping.
 *
 * We cannot safely iterate objects by doing a linear scan at random points in time. Linear
 * scanning needs to deal with dead objects, which may have dead Klass* pointers (e.g.
 * calling oopDesc::size() would crash) or dangling reference fields (crashes) etc. Linear
 * scanning therefore depends on having a valid marking bitmap to support it. However, we only
 * have a valid marking bitmap after successful marking. In particular, we *don't* have a valid
 * marking bitmap during marking, after aborted marking or during/after cleanup (when we just
 * wiped the bitmap in preparation for next marking).
 *
 * For all those reasons, we implement object iteration as a single marking traversal, reporting
 * objects as we mark+traverse through the heap, starting from GC roots. JVMTI IterateThroughHeap
 * is allowed to report dead objects, but is not required to do so.
 */
void ShenandoahHeap::object_iterate(ObjectClosure* cl) {
  // Reset bitmap
  if (!prepare_aux_bitmap_for_iteration())
    return;

  ShenandoahScanObjectStack oop_stack;
  ObjectIterateScanRootClosure oops(&_aux_bit_map, &oop_stack);
  // Seed the stack with root scan
  scan_roots_for_iteration(&oop_stack, &oops);

  // Work through the oop stack to traverse heap
  while (! oop_stack.is_empty()) {
    oop obj = oop_stack.pop();
    assert(oopDesc::is_oop(obj), "must be a valid oop");
    cl->do_object(obj);
    obj->oop_iterate(&oops);
  }

  assert(oop_stack.is_empty(), "should be empty");
  // Reclaim bitmap
  reclaim_aux_bitmap_for_iteration();
}

bool ShenandoahHeap::prepare_aux_bitmap_for_iteration() {
  assert(SafepointSynchronize::is_at_safepoint(), "safe iteration is only available during safepoints");

  if (!_aux_bitmap_region_special && !os::commit_memory((char*)_aux_bitmap_region.start(), _aux_bitmap_region.byte_size(), false)) {
    log_warning(gc)("Could not commit native memory for auxiliary marking bitmap for heap iteration");
    return false;
  }
  // Reset bitmap
  _aux_bit_map.clear();
  return true;
}

void ShenandoahHeap::scan_roots_for_iteration(ShenandoahScanObjectStack* oop_stack, ObjectIterateScanRootClosure* oops) {
  // Process GC roots according to current GC cycle
  // This populates the work stack with initial objects
  // It is important to relinquish the associated locks before diving
  // into heap dumper
  uint n_workers = safepoint_workers() != nullptr ? safepoint_workers()->active_workers() : 1;
  ShenandoahHeapIterationRootScanner rp(n_workers);
  rp.roots_do(oops);
}

void ShenandoahHeap::reclaim_aux_bitmap_for_iteration() {
  if (!_aux_bitmap_region_special && !os::uncommit_memory((char*)_aux_bitmap_region.start(), _aux_bitmap_region.byte_size())) {
    log_warning(gc)("Could not uncommit native memory for auxiliary marking bitmap for heap iteration");
  }
}

// Closure for parallelly iterate objects
class ShenandoahObjectIterateParScanClosure : public BasicOopIterateClosure {
private:
  MarkBitMap* _bitmap;
  ShenandoahObjToScanQueue* _queue;
  ShenandoahHeap* const _heap;
  ShenandoahMarkingContext* const _marking_context;

  template <class T>
  void do_oop_work(T* p) {
    T o = RawAccess<>::oop_load(p);
    if (!CompressedOops::is_null(o)) {
      oop obj = CompressedOops::decode_not_null(o);
      if (_heap->is_concurrent_weak_root_in_progress() && !_marking_context->is_marked(obj)) {
        // There may be dead oops in weak roots in concurrent root phase, do not touch them.
        return;
      }
      obj = ShenandoahBarrierSet::barrier_set()->load_reference_barrier(obj);

      assert(oopDesc::is_oop(obj), "Must be a valid oop");
      if (_bitmap->par_mark(obj)) {
        _queue->push(ShenandoahMarkTask(obj));
      }
    }
  }
public:
  ShenandoahObjectIterateParScanClosure(MarkBitMap* bitmap, ShenandoahObjToScanQueue* q) :
    _bitmap(bitmap), _queue(q), _heap(ShenandoahHeap::heap()),
    _marking_context(_heap->marking_context()) {}
  void do_oop(oop* p)       { do_oop_work(p); }
  void do_oop(narrowOop* p) { do_oop_work(p); }
};

// Object iterator for parallel heap iteraion.
// The root scanning phase happenes in construction as a preparation of
// parallel marking queues.
// Every worker processes it's own marking queue. work-stealing is used
// to balance workload.
class ShenandoahParallelObjectIterator : public ParallelObjectIteratorImpl {
private:
  uint                         _num_workers;
  bool                         _init_ready;
  MarkBitMap*                  _aux_bit_map;
  ShenandoahHeap*              _heap;
  ShenandoahScanObjectStack    _roots_stack; // global roots stack
  ShenandoahObjToScanQueueSet* _task_queues;
public:
  ShenandoahParallelObjectIterator(uint num_workers, MarkBitMap* bitmap) :
        _num_workers(num_workers),
        _init_ready(false),
        _aux_bit_map(bitmap),
        _heap(ShenandoahHeap::heap()) {
    // Initialize bitmap
    _init_ready = _heap->prepare_aux_bitmap_for_iteration();
    if (!_init_ready) {
      return;
    }

    ObjectIterateScanRootClosure oops(_aux_bit_map, &_roots_stack);
    _heap->scan_roots_for_iteration(&_roots_stack, &oops);

    _init_ready = prepare_worker_queues();
  }

  ~ShenandoahParallelObjectIterator() {
    // Reclaim bitmap
    _heap->reclaim_aux_bitmap_for_iteration();
    // Reclaim queue for workers
    if (_task_queues!= nullptr) {
      for (uint i = 0; i < _num_workers; ++i) {
        ShenandoahObjToScanQueue* q = _task_queues->queue(i);
        if (q != nullptr) {
          delete q;
          _task_queues->register_queue(i, nullptr);
        }
      }
      delete _task_queues;
      _task_queues = nullptr;
    }
  }

  virtual void object_iterate(ObjectClosure* cl, uint worker_id) {
    if (_init_ready) {
      object_iterate_parallel(cl, worker_id, _task_queues);
    }
  }

private:
  // Divide global root_stack into worker queues
  bool prepare_worker_queues() {
    _task_queues = new ShenandoahObjToScanQueueSet((int) _num_workers);
    // Initialize queues for every workers
    for (uint i = 0; i < _num_workers; ++i) {
      ShenandoahObjToScanQueue* task_queue = new ShenandoahObjToScanQueue();
      _task_queues->register_queue(i, task_queue);
    }
    // Divide roots among the workers. Assume that object referencing distribution
    // is related with root kind, use round-robin to make every worker have same chance
    // to process every kind of roots
    size_t roots_num = _roots_stack.size();
    if (roots_num == 0) {
      // No work to do
      return false;
    }

    for (uint j = 0; j < roots_num; j++) {
      uint stack_id = j % _num_workers;
      oop obj = _roots_stack.pop();
      _task_queues->queue(stack_id)->push(ShenandoahMarkTask(obj));
    }
    return true;
  }

  void object_iterate_parallel(ObjectClosure* cl,
                               uint worker_id,
                               ShenandoahObjToScanQueueSet* queue_set) {
    assert(SafepointSynchronize::is_at_safepoint(), "safe iteration is only available during safepoints");
    assert(queue_set != nullptr, "task queue must not be null");

    ShenandoahObjToScanQueue* q = queue_set->queue(worker_id);
    assert(q != nullptr, "object iterate queue must not be null");

    ShenandoahMarkTask t;
    ShenandoahObjectIterateParScanClosure oops(_aux_bit_map, q);

    // Work through the queue to traverse heap.
    // Steal when there is no task in queue.
    while (q->pop(t) || queue_set->steal(worker_id, t)) {
      oop obj = t.obj();
      assert(oopDesc::is_oop(obj), "must be a valid oop");
      cl->do_object(obj);
      obj->oop_iterate(&oops);
    }
    assert(q->is_empty(), "should be empty");
  }
};

ParallelObjectIteratorImpl* ShenandoahHeap::parallel_object_iterator(uint workers) {
  return new ShenandoahParallelObjectIterator(workers, &_aux_bit_map);
}

// Keep alive an object that was loaded with AS_NO_KEEPALIVE.
void ShenandoahHeap::keep_alive(oop obj) {
  if (is_concurrent_mark_in_progress() && (obj != nullptr)) {
    ShenandoahBarrierSet::barrier_set()->enqueue(obj);
  }
}

void ShenandoahHeap::heap_region_iterate(ShenandoahHeapRegionClosure* blk) const {
  for (size_t i = 0; i < num_regions(); i++) {
    ShenandoahHeapRegion* current = get_region(i);
    blk->heap_region_do(current);
  }
}

class ShenandoahParallelHeapRegionTask : public WorkerTask {
private:
  ShenandoahHeap* const _heap;
  ShenandoahHeapRegionClosure* const _blk;

  shenandoah_padding(0);
  volatile size_t _index;
  shenandoah_padding(1);

public:
  ShenandoahParallelHeapRegionTask(ShenandoahHeapRegionClosure* blk) :
          WorkerTask("Shenandoah Parallel Region Operation"),
          _heap(ShenandoahHeap::heap()), _blk(blk), _index(0) {}

  void work(uint worker_id) {
    ShenandoahParallelWorkerSession worker_session(worker_id);
    size_t stride = ShenandoahParallelRegionStride;

    size_t max = _heap->num_regions();
    while (Atomic::load(&_index) < max) {
      size_t cur = Atomic::fetch_then_add(&_index, stride, memory_order_relaxed);
      size_t start = cur;
      size_t end = MIN2(cur + stride, max);
      if (start >= max) break;

      for (size_t i = cur; i < end; i++) {
        ShenandoahHeapRegion* current = _heap->get_region(i);
        _blk->heap_region_do(current);
      }
    }
  }
};

void ShenandoahHeap::parallel_heap_region_iterate(ShenandoahHeapRegionClosure* blk) const {
  assert(blk->is_thread_safe(), "Only thread-safe closures here");
  if (num_regions() > ShenandoahParallelRegionStride) {
    ShenandoahParallelHeapRegionTask task(blk);
    workers()->run_task(&task);
  } else {
    heap_region_iterate(blk);
  }
}

class ShenandoahRendezvousClosure : public HandshakeClosure {
public:
  inline ShenandoahRendezvousClosure() : HandshakeClosure("ShenandoahRendezvous") {}
  inline void do_thread(Thread* thread) {}
};

void ShenandoahHeap::rendezvous_threads() {
  ShenandoahRendezvousClosure cl;
  Handshake::execute(&cl);
}

void ShenandoahHeap::recycle_trash() {
  free_set()->recycle_trash();
}

void ShenandoahHeap::do_class_unloading() {
  _unloader.unload();
}

void ShenandoahHeap::stw_weak_refs(bool full_gc) {
  // Weak refs processing
  ShenandoahPhaseTimings::Phase phase = full_gc ? ShenandoahPhaseTimings::full_gc_weakrefs
                                                : ShenandoahPhaseTimings::degen_gc_weakrefs;
  ShenandoahTimingsTracker t(phase);
  ShenandoahGCWorkerPhase worker_phase(phase);
  active_generation()->ref_processor()->process_references(phase, workers(), false /* concurrent */);
}

void ShenandoahHeap::prepare_update_heap_references(bool concurrent) {
  assert(ShenandoahSafepoint::is_at_shenandoah_safepoint(), "must be at safepoint");

  // Evacuation is over, no GCLABs are needed anymore. GCLABs are under URWM, so we need to
  // make them parsable for update code to work correctly. Plus, we can compute new sizes
  // for future GCLABs here.
  if (UseTLAB) {
    ShenandoahGCPhase phase(concurrent ?
                            ShenandoahPhaseTimings::init_update_refs_manage_gclabs :
                            ShenandoahPhaseTimings::degen_gc_init_update_refs_manage_gclabs);
    gclabs_retire(ResizeTLAB);
  }

  _update_refs_iterator.reset();
}

void ShenandoahHeap::propagate_gc_state_to_java_threads() {
  assert(ShenandoahSafepoint::is_at_shenandoah_safepoint(), "Must be at Shenandoah safepoint");
  if (_gc_state_changed) {
    _gc_state_changed = false;
    char state = gc_state();
    for (JavaThreadIteratorWithHandle jtiwh; JavaThread *t = jtiwh.next(); ) {
      ShenandoahThreadLocalData::set_gc_state(t, state);
    }
  }
}

void ShenandoahHeap::set_gc_state(uint mask, bool value) {
  assert(ShenandoahSafepoint::is_at_shenandoah_safepoint(), "Must be at Shenandoah safepoint");
  _gc_state.set_cond(mask, value);
  _gc_state_changed = true;
}

void ShenandoahHeap::set_evacuation_reserve_quantities(bool is_valid) {
  _has_evacuation_reserve_quantities = is_valid;
}

void ShenandoahHeap::set_concurrent_young_mark_in_progress(bool in_progress) {
  uint mask;
  assert(!has_forwarded_objects(), "Young marking is not concurrent with evacuation");
  if (!in_progress && is_concurrent_old_mark_in_progress()) {
    assert(mode()->is_generational(), "Only generational GC has old marking");
    assert(_gc_state.is_set(MARKING), "concurrent_old_marking_in_progress implies MARKING");
    // If old-marking is in progress when we turn off YOUNG_MARKING, leave MARKING (and OLD_MARKING) on
    mask = YOUNG_MARKING;
  } else {
    mask = MARKING | YOUNG_MARKING;
  }
  set_gc_state(mask, in_progress);
  manage_satb_barrier(in_progress);
}

void ShenandoahHeap::set_concurrent_old_mark_in_progress(bool in_progress) {
#ifdef ASSERT
  // has_forwarded_objects() iff UPDATEREFS or EVACUATION
  bool has_forwarded = has_forwarded_objects();
  bool updating_or_evacuating = _gc_state.is_set(UPDATEREFS | EVACUATION);
  bool evacuating = _gc_state.is_set(EVACUATION);
  assert ((has_forwarded == updating_or_evacuating) || (evacuating && !has_forwarded && collection_set()->is_empty()),
          "Updating or evacuating iff has forwarded objects, or if evacuation phase is promoting in place without forwarding");
#endif
  if (!in_progress && is_concurrent_young_mark_in_progress()) {
    // If young-marking is in progress when we turn off OLD_MARKING, leave MARKING (and YOUNG_MARKING) on
    assert(_gc_state.is_set(MARKING), "concurrent_young_marking_in_progress implies MARKING");
    set_gc_state(OLD_MARKING, in_progress);
  } else {
    set_gc_state(MARKING | OLD_MARKING, in_progress);
  }
  manage_satb_barrier(in_progress);
}

bool ShenandoahHeap::is_prepare_for_old_mark_in_progress() const {
  return old_generation()->state() == ShenandoahOldGeneration::FILLING;
}

void ShenandoahHeap::set_aging_cycle(bool in_progress) {
  _is_aging_cycle.set_cond(in_progress);
}

void ShenandoahHeap::manage_satb_barrier(bool active) {
  if (is_concurrent_mark_in_progress()) {
    // Ignore request to deactivate barrier while concurrent mark is in progress.
    // Do not attempt to re-activate the barrier if it is already active.
    if (active && !ShenandoahBarrierSet::satb_mark_queue_set().is_active()) {
      ShenandoahBarrierSet::satb_mark_queue_set().set_active_all_threads(active, !active);
    }
  } else {
    // No concurrent marking is in progress so honor request to deactivate,
    // but only if the barrier is already active.
    if (!active && ShenandoahBarrierSet::satb_mark_queue_set().is_active()) {
      ShenandoahBarrierSet::satb_mark_queue_set().set_active_all_threads(active, !active);
    }
  }
}

void ShenandoahHeap::set_evacuation_in_progress(bool in_progress) {
  assert(ShenandoahSafepoint::is_at_shenandoah_safepoint(), "Only call this at safepoint");
  set_gc_state(EVACUATION, in_progress);
}

void ShenandoahHeap::set_concurrent_strong_root_in_progress(bool in_progress) {
  if (in_progress) {
    _concurrent_strong_root_in_progress.set();
  } else {
    _concurrent_strong_root_in_progress.unset();
  }
}

void ShenandoahHeap::set_concurrent_weak_root_in_progress(bool cond) {
  set_gc_state(WEAK_ROOTS, cond);
}

GCTracer* ShenandoahHeap::tracer() {
  return shenandoah_policy()->tracer();
}

size_t ShenandoahHeap::tlab_used(Thread* thread) const {
  return _free_set->used();
}

bool ShenandoahHeap::try_cancel_gc() {
  jbyte prev = _cancelled_gc.cmpxchg(CANCELLED, CANCELLABLE);
  return prev == CANCELLABLE;
}

void ShenandoahHeap::cancel_concurrent_mark() {
  _young_generation->cancel_marking();
  _old_generation->cancel_marking();
  _global_generation->cancel_marking();

  ShenandoahBarrierSet::satb_mark_queue_set().abandon_partial_marking();
}

void ShenandoahHeap::cancel_gc(GCCause::Cause cause) {
  if (try_cancel_gc()) {
    FormatBuffer<> msg("Cancelling GC: %s", GCCause::to_string(cause));
    log_info(gc)("%s", msg.buffer());
    Events::log(Thread::current(), "%s", msg.buffer());
    _cancel_requested_time = os::elapsedTime();
  }
}

uint ShenandoahHeap::max_workers() {
  return _max_workers;
}

void ShenandoahHeap::stop() {
  // The shutdown sequence should be able to terminate when GC is running.

  // Step 1. Notify policy to disable event recording and prevent visiting gc threads during shutdown
  _shenandoah_policy->record_shutdown();

  // Step 2. Notify control thread that we are in shutdown.
  // Note that we cannot do that with stop(), because stop() is blocking and waits for the actual shutdown.
  // Doing stop() here would wait for the normal GC cycle to complete, never falling through to cancel below.
  control_thread()->prepare_for_graceful_shutdown();

  // Step 3. Notify GC workers that we are cancelling GC.
  cancel_gc(GCCause::_shenandoah_stop_vm);

  // Step 4. Wait until GC worker exits normally.
  control_thread()->stop();
}

void ShenandoahHeap::stw_unload_classes(bool full_gc) {
  if (!unload_classes()) return;
  ClassUnloadingContext ctx(_workers->active_workers(),
                            true /* unregister_nmethods_during_purge */,
                            false /* lock_codeblob_free_separately */);

  // Unload classes and purge SystemDictionary.
  {
    ShenandoahPhaseTimings::Phase phase = full_gc ?
                                          ShenandoahPhaseTimings::full_gc_purge_class_unload :
                                          ShenandoahPhaseTimings::degen_gc_purge_class_unload;
    ShenandoahIsAliveSelector is_alive;
    {
      CodeCache::UnlinkingScope scope(is_alive.is_alive_closure());
      ShenandoahGCPhase gc_phase(phase);
      ShenandoahGCWorkerPhase worker_phase(phase);
      bool unloading_occurred = SystemDictionary::do_unloading(gc_timer());

      uint num_workers = _workers->active_workers();
      ShenandoahClassUnloadingTask unlink_task(phase, num_workers, unloading_occurred);
      _workers->run_task(&unlink_task);
    }
    // Release unloaded nmethods's memory.
    ClassUnloadingContext::context()->purge_and_free_nmethods();
  }

  {
    ShenandoahGCPhase phase(full_gc ?
                            ShenandoahPhaseTimings::full_gc_purge_cldg :
                            ShenandoahPhaseTimings::degen_gc_purge_cldg);
    ClassLoaderDataGraph::purge(true /* at_safepoint */);
  }
  // Resize and verify metaspace
  MetaspaceGC::compute_new_size();
  DEBUG_ONLY(MetaspaceUtils::verify();)
}

// Weak roots are either pre-evacuated (final mark) or updated (final updaterefs),
// so they should not have forwarded oops.
// However, we do need to "null" dead oops in the roots, if can not be done
// in concurrent cycles.
void ShenandoahHeap::stw_process_weak_roots(bool full_gc) {
  uint num_workers = _workers->active_workers();
  ShenandoahPhaseTimings::Phase timing_phase = full_gc ?
                                               ShenandoahPhaseTimings::full_gc_purge_weak_par :
                                               ShenandoahPhaseTimings::degen_gc_purge_weak_par;
  ShenandoahGCPhase phase(timing_phase);
  ShenandoahGCWorkerPhase worker_phase(timing_phase);
  // Cleanup weak roots
  if (has_forwarded_objects()) {
    ShenandoahForwardedIsAliveClosure is_alive;
    ShenandoahUpdateRefsClosure keep_alive;
    ShenandoahParallelWeakRootsCleaningTask<ShenandoahForwardedIsAliveClosure, ShenandoahUpdateRefsClosure>
      cleaning_task(timing_phase, &is_alive, &keep_alive, num_workers);
    _workers->run_task(&cleaning_task);
  } else {
    ShenandoahIsAliveClosure is_alive;
#ifdef ASSERT
    ShenandoahAssertNotForwardedClosure verify_cl;
    ShenandoahParallelWeakRootsCleaningTask<ShenandoahIsAliveClosure, ShenandoahAssertNotForwardedClosure>
      cleaning_task(timing_phase, &is_alive, &verify_cl, num_workers);
#else
    ShenandoahParallelWeakRootsCleaningTask<ShenandoahIsAliveClosure, DoNothingClosure>
      cleaning_task(timing_phase, &is_alive, &do_nothing_cl, num_workers);
#endif
    _workers->run_task(&cleaning_task);
  }
}

void ShenandoahHeap::parallel_cleaning(bool full_gc) {
  assert(SafepointSynchronize::is_at_safepoint(), "Must be at a safepoint");
  assert(is_stw_gc_in_progress(), "Only for Degenerated and Full GC");
  ShenandoahGCPhase phase(full_gc ?
                          ShenandoahPhaseTimings::full_gc_purge :
                          ShenandoahPhaseTimings::degen_gc_purge);
  stw_weak_refs(full_gc);
  stw_process_weak_roots(full_gc);
  stw_unload_classes(full_gc);
}

void ShenandoahHeap::set_has_forwarded_objects(bool cond) {
  set_gc_state(HAS_FORWARDED, cond);
}

void ShenandoahHeap::set_unload_classes(bool uc) {
  _unload_classes.set_cond(uc);
}

bool ShenandoahHeap::unload_classes() const {
  return _unload_classes.is_set();
}

address ShenandoahHeap::in_cset_fast_test_addr() {
  ShenandoahHeap* heap = ShenandoahHeap::heap();
  assert(heap->collection_set() != nullptr, "Sanity");
  return (address) heap->collection_set()->biased_map_address();
}

void ShenandoahHeap::reset_bytes_allocated_since_gc_start() {
  if (mode()->is_generational()) {
    young_generation()->reset_bytes_allocated_since_gc_start();
    old_generation()->reset_bytes_allocated_since_gc_start();
  }

  global_generation()->reset_bytes_allocated_since_gc_start();
}

void ShenandoahHeap::set_degenerated_gc_in_progress(bool in_progress) {
  _degenerated_gc_in_progress.set_cond(in_progress);
}

void ShenandoahHeap::set_full_gc_in_progress(bool in_progress) {
  _full_gc_in_progress.set_cond(in_progress);
}

void ShenandoahHeap::set_full_gc_move_in_progress(bool in_progress) {
  assert (is_full_gc_in_progress(), "should be");
  _full_gc_move_in_progress.set_cond(in_progress);
}

void ShenandoahHeap::set_update_refs_in_progress(bool in_progress) {
  set_gc_state(UPDATEREFS, in_progress);
}

void ShenandoahHeap::register_nmethod(nmethod* nm) {
  ShenandoahCodeRoots::register_nmethod(nm);
}

void ShenandoahHeap::unregister_nmethod(nmethod* nm) {
  ShenandoahCodeRoots::unregister_nmethod(nm);
}

void ShenandoahHeap::pin_object(JavaThread* thr, oop o) {
  heap_region_containing(o)->record_pin();
}

void ShenandoahHeap::unpin_object(JavaThread* thr, oop o) {
  ShenandoahHeapRegion* r = heap_region_containing(o);
  assert(r != nullptr, "Sanity");
  assert(r->pin_count() > 0, "Region " SIZE_FORMAT " should have non-zero pins", r->index());
  r->record_unpin();
}

void ShenandoahHeap::sync_pinned_region_status() {
  ShenandoahHeapLocker locker(lock());

  for (size_t i = 0; i < num_regions(); i++) {
    ShenandoahHeapRegion *r = get_region(i);
    if (r->is_active()) {
      if (r->is_pinned()) {
        if (r->pin_count() == 0) {
          r->make_unpinned();
        }
      } else {
        if (r->pin_count() > 0) {
          r->make_pinned();
        }
      }
    }
  }

  assert_pinned_region_status();
}

#ifdef ASSERT
void ShenandoahHeap::assert_pinned_region_status() {
  for (size_t i = 0; i < num_regions(); i++) {
    ShenandoahHeapRegion* r = get_region(i);
    if (active_generation()->contains(r)) {
      assert((r->is_pinned() && r->pin_count() > 0) || (!r->is_pinned() && r->pin_count() == 0),
             "Region " SIZE_FORMAT " pinning status is inconsistent", i);
    }
  }
}
#endif

ConcurrentGCTimer* ShenandoahHeap::gc_timer() const {
  return _gc_timer;
}

void ShenandoahHeap::prepare_concurrent_roots() {
  assert(SafepointSynchronize::is_at_safepoint(), "Must be at a safepoint");
  assert(!is_stw_gc_in_progress(), "Only concurrent GC");
  set_concurrent_strong_root_in_progress(!collection_set()->is_empty());
  set_concurrent_weak_root_in_progress(true);
  if (unload_classes()) {
    _unloader.prepare();
  }
}

void ShenandoahHeap::finish_concurrent_roots() {
  assert(SafepointSynchronize::is_at_safepoint(), "Must be at a safepoint");
  assert(!is_stw_gc_in_progress(), "Only concurrent GC");
  if (unload_classes()) {
    _unloader.finish();
  }
}

#ifdef ASSERT
void ShenandoahHeap::assert_gc_workers(uint nworkers) {
  assert(nworkers > 0 && nworkers <= max_workers(), "Sanity");

  if (ShenandoahSafepoint::is_at_shenandoah_safepoint()) {
    // Use ParallelGCThreads inside safepoints
    assert(nworkers == ParallelGCThreads, "Use ParallelGCThreads (%u) within safepoint, not %u",
           ParallelGCThreads, nworkers);
  } else {
    // Use ConcGCThreads outside safepoints
    assert(nworkers == ConcGCThreads, "Use ConcGCThreads (%u) outside safepoints, %u",
           ConcGCThreads, nworkers);
  }
}
#endif

ShenandoahVerifier* ShenandoahHeap::verifier() {
  guarantee(ShenandoahVerify, "Should be enabled");
  assert (_verifier != nullptr, "sanity");
  return _verifier;
}

template<bool CONCURRENT>
class ShenandoahUpdateHeapRefsTask : public WorkerTask {
private:
  ShenandoahHeap* _heap;
  ShenandoahRegionIterator* _regions;
  ShenandoahRegionChunkIterator* _work_chunks;

public:
  explicit ShenandoahUpdateHeapRefsTask(ShenandoahRegionIterator* regions,
                                        ShenandoahRegionChunkIterator* work_chunks) :
    WorkerTask("Shenandoah Update References"),
    _heap(ShenandoahHeap::heap()),
    _regions(regions),
    _work_chunks(work_chunks)
  {
    log_info(gc, remset)("Scan remembered set using bitmap: %s", BOOL_TO_STR(_heap->is_old_bitmap_stable()));
  }

  void work(uint worker_id) {
    if (CONCURRENT) {
      ShenandoahConcurrentWorkerSession worker_session(worker_id);
      ShenandoahSuspendibleThreadSetJoiner stsj;
      do_work<ShenandoahConcUpdateRefsClosure>(worker_id);
    } else {
      ShenandoahParallelWorkerSession worker_session(worker_id);
      do_work<ShenandoahSTWUpdateRefsClosure>(worker_id);
    }
  }

private:
  template<class T>
  void do_work(uint worker_id) {
    T cl;
    if (CONCURRENT && (worker_id == 0)) {
      // We ask the first worker to replenish the Mutator free set by moving regions previously reserved to hold the
      // results of evacuation.  These reserves are no longer necessary because evacuation has completed.
      size_t cset_regions = _heap->collection_set()->count();
      // We cannot transfer any more regions than will be reclaimed when the existing collection set is recycled, because
      // we need the reclaimed collection set regions to replenish the collector reserves
      _heap->free_set()->move_collector_sets_to_mutator(cset_regions);
    }
    // If !CONCURRENT, there's no value in expanding Mutator free set

    ShenandoahHeapRegion* r = _regions->next();
    // We update references for global, old, and young collections.
    assert(_heap->active_generation()->is_mark_complete(), "Expected complete marking");
    ShenandoahMarkingContext* const ctx = _heap->marking_context();
    bool is_mixed = _heap->collection_set()->has_old_regions();
    while (r != nullptr) {
      HeapWord* update_watermark = r->get_update_watermark();
      assert (update_watermark >= r->bottom(), "sanity");

      log_debug(gc)("ShenandoahUpdateHeapRefsTask::do_work(%u) looking at region " SIZE_FORMAT, worker_id, r->index());
      bool region_progress = false;
      if (r->is_active() && !r->is_cset()) {
        if (!_heap->mode()->is_generational() || r->is_young()) {
          _heap->marked_object_oop_iterate(r, &cl, update_watermark);
          region_progress = true;
        } else if (r->is_old()) {
          if (_heap->active_generation()->is_global()) {
            // Note that GLOBAL collection is not as effectively balanced as young and mixed cycles.  This is because
            // concurrent GC threads are parceled out entire heap regions of work at a time and there
            // is no "catchup phase" consisting of remembered set scanning, during which parcels of work are smaller
            // and more easily distributed more fairly across threads.

            // TODO: Consider an improvement to load balance GLOBAL GC.
            _heap->marked_object_oop_iterate(r, &cl, update_watermark);
            region_progress = true;
          }
          // Otherwise, this is an old region in a young or mixed cycle.  Process it during a second phase, below.
          // Don't bother to report pacing progress in this case.
        } else {
          // Because updating of references runs concurrently, it is possible that a FREE inactive region transitions
          // to a non-free active region while this loop is executing.  Whenever this happens, the changing of a region's
          // active status may propagate at a different speed than the changing of the region's affiliation.

          // When we reach this control point, it is because a race has allowed a region's is_active() status to be seen
          // by this thread before the region's affiliation() is seen by this thread.

          // It's ok for this race to occur because the newly transformed region does not have any references to be
          // updated.

          assert(r->get_update_watermark() == r->bottom(),
                 "%s Region " SIZE_FORMAT " is_active but not recognized as YOUNG or OLD so must be newly transitioned from FREE",
                 r->affiliation_name(), r->index());
        }
      }
      if (region_progress && ShenandoahPacing) {
        _heap->pacer()->report_updaterefs(pointer_delta(update_watermark, r->bottom()));
      }
      if (_heap->check_cancelled_gc_and_yield(CONCURRENT)) {
        return;
      }
      r = _regions->next();
    }

    if (_heap->mode()->is_generational() && !_heap->active_generation()->is_global()) {
      // Since this is generational and not GLOBAL, we have to process the remembered set.  There's no remembered
      // set processing if not in generational mode or if GLOBAL mode.

      // After this thread has exhausted its traditional update-refs work, it continues with updating refs within remembered set.
      // The remembered set workload is better balanced between threads, so threads that are "behind" can catch up with other
      // threads during this phase, allowing all threads to work more effectively in parallel.
      struct ShenandoahRegionChunk assignment;
      RememberedScanner* scanner = _heap->card_scan();

      while (!_heap->check_cancelled_gc_and_yield(CONCURRENT) && _work_chunks->next(&assignment)) {
        // Keep grabbing next work chunk to process until finished, or asked to yield
        ShenandoahHeapRegion* r = assignment._r;
        if (r->is_active() && !r->is_cset() && r->is_old()) {
          HeapWord* start_of_range = r->bottom() + assignment._chunk_offset;
          HeapWord* end_of_range = r->get_update_watermark();
          if (end_of_range > start_of_range + assignment._chunk_size) {
            end_of_range = start_of_range + assignment._chunk_size;
          }

          // Old region in a young cycle or mixed cycle.
          if (is_mixed) {
            // TODO: For mixed evac, consider building an old-gen remembered set that allows restricted updating
            // within old-gen HeapRegions.  This remembered set can be constructed by old-gen concurrent marking
            // and augmented by card marking.  For example, old-gen concurrent marking can remember for each old-gen
            // card which other old-gen regions it refers to: none, one-other specifically, multiple-other non-specific.
            // Update-references when _mixed_evac processess each old-gen memory range that has a traditional DIRTY
            // card or if the "old-gen remembered set" indicates that this card holds pointers specifically to an
            // old-gen region in the most recent collection set, or if this card holds pointers to other non-specific
            // old-gen heap regions.

            if (r->is_humongous()) {
              if (start_of_range < end_of_range) {
                // Need to examine both dirty and clean cards during mixed evac.
                r->oop_iterate_humongous_slice(&cl, false, start_of_range, assignment._chunk_size, true);
              }
            } else {
              // Since this is mixed evacuation, old regions that are candidates for collection have not been coalesced
              // and filled.  Use mark bits to find objects that need to be updated.
              //
              // Future TODO: establish a second remembered set to identify which old-gen regions point to other old-gen
              // regions which are in the collection set for a particular mixed evacuation.
              if (start_of_range < end_of_range) {
                HeapWord* p = nullptr;
                size_t card_index = scanner->card_index_for_addr(start_of_range);
                // In case last object in my range spans boundary of my chunk, I may need to scan all the way to top()
                ShenandoahObjectToOopBoundedClosure<T> objs(&cl, start_of_range, r->top());

                // Any object that begins in a previous range is part of a different scanning assignment.  Any object that
                // starts after end_of_range is also not my responsibility.  (Either allocated during evacuation, so does
                // not hold pointers to from-space, or is beyond the range of my assigned work chunk.)

                // Find the first object that begins in my range, if there is one.
                p = start_of_range;
                oop obj = cast_to_oop(p);
                HeapWord* tams = ctx->top_at_mark_start(r);
                if (p >= tams) {
                  // We cannot use ctx->is_marked(obj) to test whether an object begins at this address.  Instead,
                  // we need to use the remembered set crossing map to advance p to the first object that starts
                  // within the enclosing card.

                  while (true) {
                    HeapWord* first_object = scanner->first_object_in_card(card_index);
                    if (first_object != nullptr) {
                      p = first_object;
                      break;
                    } else if (scanner->addr_for_card_index(card_index + 1) < end_of_range) {
                      card_index++;
                    } else {
                      // Force the loop that follows to immediately terminate.
                      p = end_of_range;
                      break;
                    }
                  }
                  obj = cast_to_oop(p);
                  // Note: p may be >= end_of_range
                } else if (!ctx->is_marked(obj)) {
                  p = ctx->get_next_marked_addr(p, tams);
                  obj = cast_to_oop(p);
                  // If there are no more marked objects before tams, this returns tams.
                  // Note that tams is either >= end_of_range, or tams is the start of an object that is marked.
                }
                while (p < end_of_range) {
                  // p is known to point to the beginning of marked object obj
                  objs.do_object(obj);
                  HeapWord* prev_p = p;
                  p += obj->size();
                  if (p < tams) {
                    p = ctx->get_next_marked_addr(p, tams);
                    // If there are no more marked objects before tams, this returns tams.  Note that tams is
                    // either >= end_of_range, or tams is the start of an object that is marked.
                  }
                  assert(p != prev_p, "Lack of forward progress");
                  obj = cast_to_oop(p);
                }
              }
            }
          } else {
            // This is a young evac..
            if (start_of_range < end_of_range) {
              size_t cluster_size =
                CardTable::card_size_in_words() * ShenandoahCardCluster<ShenandoahDirectCardMarkRememberedSet>::CardsPerCluster;
              size_t clusters = assignment._chunk_size / cluster_size;
              assert(clusters * cluster_size == assignment._chunk_size, "Chunk assignment must align on cluster boundaries");
              scanner->process_region_slice(r, assignment._chunk_offset, clusters, end_of_range, &cl, true, worker_id);
            }
          }
          if (ShenandoahPacing && (start_of_range < end_of_range)) {
            _heap->pacer()->report_updaterefs(pointer_delta(end_of_range, start_of_range));
          }
        }
      }
    }
  }
};

void ShenandoahHeap::update_heap_references(bool concurrent) {
  assert(!is_full_gc_in_progress(), "Only for concurrent and degenerated GC");
  uint nworkers = workers()->active_workers();
  ShenandoahRegionChunkIterator work_list(nworkers);

  if (concurrent) {
    ShenandoahUpdateHeapRefsTask<true> task(&_update_refs_iterator, &work_list);
    workers()->run_task(&task);
  } else {
    ShenandoahUpdateHeapRefsTask<false> task(&_update_refs_iterator, &work_list);
    workers()->run_task(&task);
  }
  if (ShenandoahEnableCardStats && card_scan()!=nullptr) { // generational check proxy
    card_scan()->log_card_stats(nworkers, CARD_STAT_UPDATE_REFS);
  }
}

class ShenandoahFinalUpdateRefsUpdateRegionStateClosure : public ShenandoahHeapRegionClosure {
private:
  ShenandoahMarkingContext* _ctx;
  ShenandoahHeapLock* const _lock;
  bool _is_generational;

public:
  ShenandoahFinalUpdateRefsUpdateRegionStateClosure(
    ShenandoahMarkingContext* ctx) : _ctx(ctx), _lock(ShenandoahHeap::heap()->lock()),
                                     _is_generational(ShenandoahHeap::heap()->mode()->is_generational()) { }

  void heap_region_do(ShenandoahHeapRegion* r) {

    // Maintenance of region age must follow evacuation in order to account for evacuation allocations within survivor
    // regions.  We consult region age during the subsequent evacuation to determine whether certain objects need to
    // be promoted.
    if (_is_generational && r->is_young() && r->is_active()) {
      HeapWord *tams = _ctx->top_at_mark_start(r);
      HeapWord *top = r->top();

      // Allocations move the watermark when top moves.  However compacting
      // objects will sometimes lower top beneath the watermark, after which,
      // attempts to read the watermark will assert out (watermark should not be
      // higher than top).
      if (top > tams) {
        // There have been allocations in this region since the start of the cycle.
        // Any objects new to this region must not assimilate elevated age.
        r->reset_age();
      } else if (ShenandoahHeap::heap()->is_aging_cycle()) {
        r->increment_age();
      }
    }

    // Drop unnecessary "pinned" state from regions that does not have CP marks
    // anymore, as this would allow trashing them.
    if (r->is_active()) {
      if (r->is_pinned()) {
        if (r->pin_count() == 0) {
          ShenandoahHeapLocker locker(_lock);
          r->make_unpinned();
        }
      } else {
        if (r->pin_count() > 0) {
          ShenandoahHeapLocker locker(_lock);
          r->make_pinned();
        }
      }
    }
  }

  bool is_thread_safe() { return true; }
};

void ShenandoahHeap::update_heap_region_states(bool concurrent) {
  assert(SafepointSynchronize::is_at_safepoint(), "Must be at a safepoint");
  assert(!is_full_gc_in_progress(), "Only for concurrent and degenerated GC");

  {
    ShenandoahGCPhase phase(concurrent ?
                            ShenandoahPhaseTimings::final_update_refs_update_region_states :
                            ShenandoahPhaseTimings::degen_gc_final_update_refs_update_region_states);
    ShenandoahFinalUpdateRefsUpdateRegionStateClosure cl (active_generation()->complete_marking_context());
    parallel_heap_region_iterate(&cl);

    assert_pinned_region_status();
  }

  {
    ShenandoahGCPhase phase(concurrent ?
                            ShenandoahPhaseTimings::final_update_refs_trash_cset :
                            ShenandoahPhaseTimings::degen_gc_final_update_refs_trash_cset);
    trash_cset_regions();
  }
}

void ShenandoahHeap::rebuild_free_set(bool concurrent) {
  ShenandoahGCPhase phase(concurrent ?
                          ShenandoahPhaseTimings::final_update_refs_rebuild_freeset :
                          ShenandoahPhaseTimings::degen_gc_final_update_refs_rebuild_freeset);
  size_t region_size_bytes = ShenandoahHeapRegion::region_size_bytes();
  ShenandoahHeapLocker locker(lock());
  size_t young_cset_regions, old_cset_regions;
  size_t first_old_region, last_old_region, old_region_count;
  _free_set->prepare_to_rebuild(young_cset_regions, old_cset_regions, first_old_region, last_old_region, old_region_count);
  // If there are no old regions, first_old_region will be greater than last_old_region
  assert((first_old_region > last_old_region) ||
         ((last_old_region + 1 - first_old_region >= old_region_count) &&
          get_region(first_old_region)->is_old() && get_region(last_old_region)->is_old()),
         "sanity: old_region_count: " SIZE_FORMAT ", first_old_region: " SIZE_FORMAT ", last_old_region: " SIZE_FORMAT,
         old_region_count, first_old_region, last_old_region);

  if (mode()->is_generational()) {
    assert(verify_generation_usage(true, old_generation()->used_regions(),
                                   old_generation()->used(), old_generation()->get_humongous_waste(),
                                   true, young_generation()->used_regions(),
                                   young_generation()->used(), young_generation()->get_humongous_waste()),
           "Generation accounts are inaccurate");

    // The computation of bytes_of_allocation_runway_before_gc_trigger is quite conservative so consider all of this
    // available for transfer to old. Note that transfer of humongous regions does not impact available.
    size_t allocation_runway = young_heuristics()->bytes_of_allocation_runway_before_gc_trigger(young_cset_regions);
    compute_old_generation_balance(allocation_runway, old_cset_regions);

    // Total old_available may have been expanded to hold anticipated promotions.  We trigger if the fragmented available
    // memory represents more than 16 regions worth of data.  Note that fragmentation may increase when we promote regular
    // regions in place when many of these regular regions have an abundant amount of available memory within them.  Fragmentation
    // will decrease as promote-by-copy consumes the available memory within these partially consumed regions.
    //
    // We consider old-gen to have excessive fragmentation if more than 12.5% of old-gen is free memory that resides
    // within partially consumed regions of memory.
  }
  // Rebuild free set based on adjusted generation sizes.
  _free_set->rebuild(young_cset_regions, old_cset_regions);

  if (mode()->is_generational() && (ShenandoahGenerationalHumongousReserve > 0)) {
    size_t old_region_span = (first_old_region <= last_old_region)? (last_old_region + 1 - first_old_region): 0;
    size_t allowed_old_gen_span = num_regions() - (ShenandoahGenerationalHumongousReserve * num_regions() / 100);

    // Tolerate lower density if total span is small.  Here's the implementation:
    //   if old_gen spans more than 100% and density < 75%, trigger old-defrag
    //   else if old_gen spans more than 87.5% and density < 62.5%, trigger old-defrag
    //   else if old_gen spans more than 75% and density < 50%, trigger old-defrag
    //   else if old_gen spans more than 62.5% and density < 37.5%, trigger old-defrag
    //   else if old_gen spans more than 50% and density < 25%, trigger old-defrag
    //
    // A previous implementation was more aggressive in triggering, resulting in degraded throughput when
    // humongous allocation was not required.

    ShenandoahGeneration* old_gen = old_generation();
    size_t old_available = old_gen->available();
    size_t region_size_bytes = ShenandoahHeapRegion::region_size_bytes();
    size_t old_unaffiliated_available = old_gen->free_unaffiliated_regions() * region_size_bytes;
    assert(old_available >= old_unaffiliated_available, "sanity");
    size_t old_fragmented_available = old_available - old_unaffiliated_available;

    size_t old_bytes_consumed = old_region_count * region_size_bytes - old_fragmented_available;
    size_t old_bytes_spanned = old_region_span * region_size_bytes;
    double old_density = ((double) old_bytes_consumed) / old_bytes_spanned;

    uint eighths = 8;
    for (uint i = 0; i < 5; i++) {
      size_t span_threshold = eighths * allowed_old_gen_span / 8;
      double density_threshold = (eighths - 2) / 8.0;
      if ((old_region_span >= span_threshold) && (old_density < density_threshold)) {
        old_heuristics()->trigger_old_is_fragmented(old_density, first_old_region, last_old_region);
        break;
      }
      eighths--;
    }

    size_t old_used = old_generation()->used() + old_generation()->get_humongous_waste();
    size_t trigger_threshold = old_generation()->usage_trigger_threshold();
    // Detects unsigned arithmetic underflow
    assert(old_used <= capacity(),
           "Old used (" SIZE_FORMAT ", " SIZE_FORMAT") must not be more than heap capacity (" SIZE_FORMAT ")",
           old_generation()->used(), old_generation()->get_humongous_waste(), capacity());

    if (old_used > trigger_threshold) {
      old_heuristics()->trigger_old_has_grown();
    }
  }
}

void ShenandoahHeap::print_extended_on(outputStream *st) const {
  print_on(st);
  st->cr();
  print_heap_regions_on(st);
}

bool ShenandoahHeap::is_bitmap_slice_committed(ShenandoahHeapRegion* r, bool skip_self) {
  size_t slice = r->index() / _bitmap_regions_per_slice;

  size_t regions_from = _bitmap_regions_per_slice * slice;
  size_t regions_to   = MIN2(num_regions(), _bitmap_regions_per_slice * (slice + 1));
  for (size_t g = regions_from; g < regions_to; g++) {
    assert (g / _bitmap_regions_per_slice == slice, "same slice");
    if (skip_self && g == r->index()) continue;
    if (get_region(g)->is_committed()) {
      return true;
    }
  }
  return false;
}

bool ShenandoahHeap::commit_bitmap_slice(ShenandoahHeapRegion* r) {
  shenandoah_assert_heaplocked();

  // Bitmaps in special regions do not need commits
  if (_bitmap_region_special) {
    return true;
  }

  if (is_bitmap_slice_committed(r, true)) {
    // Some other region from the group is already committed, meaning the bitmap
    // slice is already committed, we exit right away.
    return true;
  }

  // Commit the bitmap slice:
  size_t slice = r->index() / _bitmap_regions_per_slice;
  size_t off = _bitmap_bytes_per_slice * slice;
  size_t len = _bitmap_bytes_per_slice;
  char* start = (char*) _bitmap_region.start() + off;

  if (!os::commit_memory(start, len, false)) {
    return false;
  }

  if (AlwaysPreTouch) {
    os::pretouch_memory(start, start + len, _pretouch_bitmap_page_size);
  }

  return true;
}

bool ShenandoahHeap::uncommit_bitmap_slice(ShenandoahHeapRegion *r) {
  shenandoah_assert_heaplocked();

  // Bitmaps in special regions do not need uncommits
  if (_bitmap_region_special) {
    return true;
  }

  if (is_bitmap_slice_committed(r, true)) {
    // Some other region from the group is still committed, meaning the bitmap
    // slice is should stay committed, exit right away.
    return true;
  }

  // Uncommit the bitmap slice:
  size_t slice = r->index() / _bitmap_regions_per_slice;
  size_t off = _bitmap_bytes_per_slice * slice;
  size_t len = _bitmap_bytes_per_slice;
  if (!os::uncommit_memory((char*)_bitmap_region.start() + off, len)) {
    return false;
  }
  return true;
}

void ShenandoahHeap::safepoint_synchronize_begin() {
  SuspendibleThreadSet::synchronize();
}

void ShenandoahHeap::safepoint_synchronize_end() {
  SuspendibleThreadSet::desynchronize();
}

void ShenandoahHeap::try_inject_alloc_failure() {
  if (ShenandoahAllocFailureALot && !cancelled_gc() && ((os::random() % 1000) > 950)) {
    _inject_alloc_failure.set();
    os::naked_short_sleep(1);
    if (cancelled_gc()) {
      log_info(gc)("Allocation failure was successfully injected");
    }
  }
}

bool ShenandoahHeap::should_inject_alloc_failure() {
  return _inject_alloc_failure.is_set() && _inject_alloc_failure.try_unset();
}

void ShenandoahHeap::initialize_serviceability() {
  if (mode()->is_generational()) {
    _young_gen_memory_pool = new ShenandoahYoungGenMemoryPool(this);
    _old_gen_memory_pool = new ShenandoahOldGenMemoryPool(this);
    _cycle_memory_manager.add_pool(_young_gen_memory_pool);
    _cycle_memory_manager.add_pool(_old_gen_memory_pool);
    _stw_memory_manager.add_pool(_young_gen_memory_pool);
    _stw_memory_manager.add_pool(_old_gen_memory_pool);
  } else {
    _memory_pool = new ShenandoahMemoryPool(this);
    _cycle_memory_manager.add_pool(_memory_pool);
    _stw_memory_manager.add_pool(_memory_pool);
  }
}

GrowableArray<GCMemoryManager*> ShenandoahHeap::memory_managers() {
  GrowableArray<GCMemoryManager*> memory_managers(2);
  memory_managers.append(&_cycle_memory_manager);
  memory_managers.append(&_stw_memory_manager);
  return memory_managers;
}

GrowableArray<MemoryPool*> ShenandoahHeap::memory_pools() {
  GrowableArray<MemoryPool*> memory_pools(1);
  if (mode()->is_generational()) {
    memory_pools.append(_young_gen_memory_pool);
    memory_pools.append(_old_gen_memory_pool);
  } else {
    memory_pools.append(_memory_pool);
  }
  return memory_pools;
}

MemoryUsage ShenandoahHeap::memory_usage() {
  return MemoryUsage(_initial_size, used(), committed(), max_capacity());
}

ShenandoahRegionIterator::ShenandoahRegionIterator() :
  _heap(ShenandoahHeap::heap()),
  _index(0) {}

ShenandoahRegionIterator::ShenandoahRegionIterator(ShenandoahHeap* heap) :
  _heap(heap),
  _index(0) {}

void ShenandoahRegionIterator::reset() {
  _index = 0;
}

bool ShenandoahRegionIterator::has_next() const {
  return _index < _heap->num_regions();
}

char ShenandoahHeap::gc_state() const {
  return _gc_state.raw_value();
}

ShenandoahLiveData* ShenandoahHeap::get_liveness_cache(uint worker_id) {
#ifdef ASSERT
  assert(_liveness_cache != nullptr, "sanity");
  assert(worker_id < _max_workers, "sanity");
  for (uint i = 0; i < num_regions(); i++) {
    assert(_liveness_cache[worker_id][i] == 0, "liveness cache should be empty");
  }
#endif
  return _liveness_cache[worker_id];
}

void ShenandoahHeap::flush_liveness_cache(uint worker_id) {
  assert(worker_id < _max_workers, "sanity");
  assert(_liveness_cache != nullptr, "sanity");
  ShenandoahLiveData* ld = _liveness_cache[worker_id];

  for (uint i = 0; i < num_regions(); i++) {
    ShenandoahLiveData live = ld[i];
    if (live > 0) {
      ShenandoahHeapRegion* r = get_region(i);
      r->increase_live_data_gc_words(live);
      ld[i] = 0;
    }
  }
}

bool ShenandoahHeap::requires_barriers(stackChunkOop obj) const {
  if (is_idle()) return false;

  // Objects allocated after marking start are implicitly alive, don't need any barriers during
  // marking phase.
  if (is_concurrent_mark_in_progress() &&
     !marking_context()->allocated_after_mark_start(obj)) {
    return true;
  }

  // Can not guarantee obj is deeply good.
  if (has_forwarded_objects()) {
    return true;
  }

  return false;
}

void ShenandoahHeap::transfer_old_pointers_from_satb() {
  _old_generation->transfer_pointers_from_satb();
}

template<>
void ShenandoahGenerationRegionClosure<YOUNG>::heap_region_do(ShenandoahHeapRegion* region) {
  // Visit young regions
  if (region->is_young()) {
    _cl->heap_region_do(region);
  }
}

template<>
void ShenandoahGenerationRegionClosure<OLD>::heap_region_do(ShenandoahHeapRegion* region) {
  // Visit old regions
  if (region->is_old()) {
    _cl->heap_region_do(region);
  }
}

template<>
void ShenandoahGenerationRegionClosure<GLOBAL>::heap_region_do(ShenandoahHeapRegion* region) {
  _cl->heap_region_do(region);
}

template<>
void ShenandoahGenerationRegionClosure<NON_GEN>::heap_region_do(ShenandoahHeapRegion* region) {
  _cl->heap_region_do(region);
}

bool ShenandoahHeap::verify_generation_usage(bool verify_old, size_t old_regions, size_t old_bytes, size_t old_waste,
                                             bool verify_young, size_t young_regions, size_t young_bytes, size_t young_waste) {
  size_t tally_old_regions = 0;
  size_t tally_old_bytes = 0;
  size_t tally_old_waste = 0;
  size_t tally_young_regions = 0;
  size_t tally_young_bytes = 0;
  size_t tally_young_waste = 0;

  shenandoah_assert_heaplocked_or_safepoint();
  for (size_t i = 0; i < num_regions(); i++) {
    ShenandoahHeapRegion* r = get_region(i);
    if (r->is_old()) {
      tally_old_regions++;
      tally_old_bytes += r->used();
      if (r->is_humongous()) {
        ShenandoahHeapRegion* start = r->humongous_start_region();
        HeapWord* obj_addr = start->bottom();
        oop obj = cast_to_oop(obj_addr);
        size_t word_size = obj->size();
        HeapWord* end_addr = obj_addr + word_size;
        if (end_addr <= r->end()) {
          tally_old_waste += (r->end() - end_addr) * HeapWordSize;
        }
      }
    } else if (r->is_young()) {
      tally_young_regions++;
      tally_young_bytes += r->used();
      if (r->is_humongous()) {
        ShenandoahHeapRegion* start = r->humongous_start_region();
        HeapWord* obj_addr = start->bottom();
        oop obj = cast_to_oop(obj_addr);
        size_t word_size = obj->size();
        HeapWord* end_addr = obj_addr + word_size;
        if (end_addr <= r->end()) {
          tally_young_waste += (r->end() - end_addr) * HeapWordSize;
        }
      }
    }
  }
  if (verify_young &&
      ((young_regions != tally_young_regions) || (young_bytes != tally_young_bytes) || (young_waste != tally_young_waste))) {
    return false;
  } else if (verify_old &&
             ((old_regions != tally_old_regions) || (old_bytes != tally_old_bytes) || (old_waste != tally_old_waste))) {
    return false;
  } else {
    return true;
  }
}

ShenandoahGeneration* ShenandoahHeap::generation_for(ShenandoahAffiliation affiliation) const {
  if (!mode()->is_generational()) {
    return global_generation();
  } else if (affiliation == YOUNG_GENERATION) {
    return young_generation();
  } else if (affiliation == OLD_GENERATION) {
    return old_generation();
  }

  ShouldNotReachHere();
  return nullptr;
}

void ShenandoahHeap::log_heap_status(const char* msg) const {
  if (mode()->is_generational()) {
    young_generation()->log_status(msg);
    old_generation()->log_status(msg);
  } else {
    global_generation()->log_status(msg);
  }
}<|MERGE_RESOLUTION|>--- conflicted
+++ resolved
@@ -723,13 +723,7 @@
     _safepoint_workers->set_initialize_gclab();
   }
 
-<<<<<<< HEAD
-  _heuristics->initialize();
-
   JFR_ONLY(ShenandoahJFRSupport::register_jfr_type_serializers();)
-=======
-  JFR_ONLY(ShenandoahJFRSupport::register_jfr_type_serializers());
->>>>>>> e9a1c699
 }
 
 ShenandoahHeuristics* ShenandoahHeap::heuristics() {
@@ -1484,15 +1478,6 @@
   return result;
 }
 
-<<<<<<< HEAD
-HeapWord* ShenandoahHeap::allocate_memory_under_lock(ShenandoahAllocRequest& req, bool& in_new_region) {
-  // If we are dealing with mutator allocation, then we may need to block for safepoint.
-  // We cannot block for safepoint for GC allocations, because there is a high chance
-  // we are already running at safepoint or from stack watermark machinery, and we cannot
-  // block again.
-  ShenandoahHeapLocker locker(lock(), req.is_mutator_alloc());
-  return _free_set->allocate(req, in_new_region);
-=======
 HeapWord* ShenandoahHeap::allocate_memory_under_lock(ShenandoahAllocRequest& req, bool& in_new_region, bool is_promotion) {
   bool try_smaller_lab_size = false;
   size_t smaller_lab_size;
@@ -1503,7 +1488,12 @@
     bool plab_alloc = false;
     size_t requested_bytes = req.size() * HeapWordSize;
     HeapWord* result = nullptr;
-    ShenandoahHeapLocker locker(lock());
+
+    // If we are dealing with mutator allocation, then we may need to block for safepoint.
+    // We cannot block for safepoint for GC allocations, because there is a high chance
+    // we are already running at safepoint or from stack watermark machinery, and we cannot
+    // block again.
+    ShenandoahHeapLocker locker(lock(), req.is_mutator_alloc());
     Thread* thread = Thread::current();
 
     if (mode()->is_generational()) {
@@ -1675,7 +1665,6 @@
     req.set_actual_size(smaller_req.actual_size());
   }
   return result;
->>>>>>> e9a1c699
 }
 
 HeapWord* ShenandoahHeap::mem_allocate(size_t size,
