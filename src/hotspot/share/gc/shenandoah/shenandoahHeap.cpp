/*
 * Copyright (c) 2023, 2024, Oracle and/or its affiliates. All rights reserved.
 * Copyright (c) 2013, 2022, Red Hat, Inc. All rights reserved.
 * Copyright Amazon.com Inc. or its affiliates. All Rights Reserved.
 * DO NOT ALTER OR REMOVE COPYRIGHT NOTICES OR THIS FILE HEADER.
 *
 * This code is free software; you can redistribute it and/or modify it
 * under the terms of the GNU General Public License version 2 only, as
 * published by the Free Software Foundation.
 *
 * This code is distributed in the hope that it will be useful, but WITHOUT
 * ANY WARRANTY; without even the implied warranty of MERCHANTABILITY or
 * FITNESS FOR A PARTICULAR PURPOSE.  See the GNU General Public License
 * version 2 for more details (a copy is included in the LICENSE file that
 * accompanied this code).
 *
 * You should have received a copy of the GNU General Public License version
 * 2 along with this work; if not, write to the Free Software Foundation,
 * Inc., 51 Franklin St, Fifth Floor, Boston, MA 02110-1301 USA.
 *
 * Please contact Oracle, 500 Oracle Parkway, Redwood Shores, CA 94065 USA
 * or visit www.oracle.com if you need additional information or have any
 * questions.
 *
 */

#include "precompiled.hpp"
#include "memory/allocation.hpp"
#include "memory/universe.hpp"

#include "gc/shared/classUnloadingContext.hpp"
#include "gc/shared/gcArguments.hpp"
#include "gc/shared/gcTimer.hpp"
#include "gc/shared/gcTraceTime.inline.hpp"
#include "gc/shared/locationPrinter.inline.hpp"
#include "gc/shared/memAllocator.hpp"
#include "gc/shared/plab.hpp"
#include "gc/shared/tlab_globals.hpp"

#include "gc/shenandoah/heuristics/shenandoahOldHeuristics.hpp"
#include "gc/shenandoah/heuristics/shenandoahYoungHeuristics.hpp"
#include "gc/shenandoah/shenandoahAllocRequest.hpp"
#include "gc/shenandoah/shenandoahBarrierSet.hpp"
#include "gc/shenandoah/shenandoahClosures.inline.hpp"
#include "gc/shenandoah/shenandoahCollectionSet.hpp"
#include "gc/shenandoah/shenandoahCollectorPolicy.hpp"
#include "gc/shenandoah/shenandoahConcurrentMark.hpp"
#include "gc/shenandoah/shenandoahMarkingContext.inline.hpp"
#include "gc/shenandoah/shenandoahControlThread.hpp"
#include "gc/shenandoah/shenandoahFreeSet.hpp"
#include "gc/shenandoah/shenandoahGenerationalEvacuationTask.hpp"
#include "gc/shenandoah/shenandoahGenerationalHeap.hpp"
#include "gc/shenandoah/shenandoahGlobalGeneration.hpp"
#include "gc/shenandoah/shenandoahPhaseTimings.hpp"
#include "gc/shenandoah/shenandoahHeap.inline.hpp"
#include "gc/shenandoah/shenandoahHeapRegion.inline.hpp"
#include "gc/shenandoah/shenandoahHeapRegionSet.hpp"
#include "gc/shenandoah/shenandoahInitLogger.hpp"
#include "gc/shenandoah/shenandoahMarkingContext.inline.hpp"
#include "gc/shenandoah/shenandoahMemoryPool.hpp"
#include "gc/shenandoah/shenandoahMonitoringSupport.hpp"
#include "gc/shenandoah/shenandoahOldGeneration.hpp"
#include "gc/shenandoah/shenandoahOopClosures.inline.hpp"
#include "gc/shenandoah/shenandoahPacer.inline.hpp"
#include "gc/shenandoah/shenandoahPadding.hpp"
#include "gc/shenandoah/shenandoahParallelCleaning.inline.hpp"
#include "gc/shenandoah/shenandoahReferenceProcessor.hpp"
#include "gc/shenandoah/shenandoahRootProcessor.inline.hpp"
#include "gc/shenandoah/shenandoahScanRemembered.inline.hpp"
#include "gc/shenandoah/shenandoahSTWMark.hpp"
#include "gc/shenandoah/shenandoahUtils.hpp"
#include "gc/shenandoah/shenandoahVerifier.hpp"
#include "gc/shenandoah/shenandoahCodeRoots.hpp"
#include "gc/shenandoah/shenandoahVMOperations.hpp"
#include "gc/shenandoah/shenandoahWorkGroup.hpp"
#include "gc/shenandoah/shenandoahWorkerPolicy.hpp"
#include "gc/shenandoah/shenandoahYoungGeneration.hpp"
#include "gc/shenandoah/mode/shenandoahGenerationalMode.hpp"
#include "gc/shenandoah/mode/shenandoahIUMode.hpp"
#include "gc/shenandoah/mode/shenandoahPassiveMode.hpp"
#include "gc/shenandoah/mode/shenandoahSATBMode.hpp"
#include "utilities/globalDefinitions.hpp"

#if INCLUDE_JFR
#include "gc/shenandoah/shenandoahJfrSupport.hpp"
#endif

#include "classfile/systemDictionary.hpp"
#include "code/codeCache.hpp"
#include "memory/classLoaderMetaspace.hpp"
#include "memory/metaspaceUtils.hpp"
#include "nmt/mallocTracker.hpp"
#include "nmt/memTracker.hpp"
#include "oops/compressedOops.inline.hpp"
#include "prims/jvmtiTagMap.hpp"
#include "runtime/atomic.hpp"
#include "runtime/globals.hpp"
#include "runtime/interfaceSupport.inline.hpp"
#include "runtime/java.hpp"
#include "runtime/orderAccess.hpp"
#include "runtime/safepointMechanism.hpp"
#include "runtime/stackWatermarkSet.hpp"
#include "runtime/vmThread.hpp"
#include "utilities/events.hpp"
#include "utilities/powerOfTwo.hpp"

class ShenandoahPretouchHeapTask : public WorkerTask {
private:
  ShenandoahRegionIterator _regions;
  const size_t _page_size;
public:
  ShenandoahPretouchHeapTask(size_t page_size) :
    WorkerTask("Shenandoah Pretouch Heap"),
    _page_size(page_size) {}

  virtual void work(uint worker_id) {
    ShenandoahHeapRegion* r = _regions.next();
    while (r != nullptr) {
      if (r->is_committed()) {
        os::pretouch_memory(r->bottom(), r->end(), _page_size);
      }
      r = _regions.next();
    }
  }
};

class ShenandoahPretouchBitmapTask : public WorkerTask {
private:
  ShenandoahRegionIterator _regions;
  char* _bitmap_base;
  const size_t _bitmap_size;
  const size_t _page_size;
public:
  ShenandoahPretouchBitmapTask(char* bitmap_base, size_t bitmap_size, size_t page_size) :
    WorkerTask("Shenandoah Pretouch Bitmap"),
    _bitmap_base(bitmap_base),
    _bitmap_size(bitmap_size),
    _page_size(page_size) {}

  virtual void work(uint worker_id) {
    ShenandoahHeapRegion* r = _regions.next();
    while (r != nullptr) {
      size_t start = r->index()       * ShenandoahHeapRegion::region_size_bytes() / MarkBitMap::heap_map_factor();
      size_t end   = (r->index() + 1) * ShenandoahHeapRegion::region_size_bytes() / MarkBitMap::heap_map_factor();
      assert (end <= _bitmap_size, "end is sane: " SIZE_FORMAT " < " SIZE_FORMAT, end, _bitmap_size);

      if (r->is_committed()) {
        os::pretouch_memory(_bitmap_base + start, _bitmap_base + end, _page_size);
      }

      r = _regions.next();
    }
  }
};

jint ShenandoahHeap::initialize() {
  //
  // Figure out heap sizing
  //

  size_t init_byte_size = InitialHeapSize;
  size_t min_byte_size  = MinHeapSize;
  size_t max_byte_size  = MaxHeapSize;
  size_t heap_alignment = HeapAlignment;

  size_t reg_size_bytes = ShenandoahHeapRegion::region_size_bytes();

  Universe::check_alignment(max_byte_size,  reg_size_bytes, "Shenandoah heap");
  Universe::check_alignment(init_byte_size, reg_size_bytes, "Shenandoah heap");

  _num_regions = ShenandoahHeapRegion::region_count();
  assert(_num_regions == (max_byte_size / reg_size_bytes),
         "Regions should cover entire heap exactly: " SIZE_FORMAT " != " SIZE_FORMAT "/" SIZE_FORMAT,
         _num_regions, max_byte_size, reg_size_bytes);

  size_t num_committed_regions = init_byte_size / reg_size_bytes;
  num_committed_regions = MIN2(num_committed_regions, _num_regions);
  assert(num_committed_regions <= _num_regions, "sanity");
  _initial_size = num_committed_regions * reg_size_bytes;

  size_t num_min_regions = min_byte_size / reg_size_bytes;
  num_min_regions = MIN2(num_min_regions, _num_regions);
  assert(num_min_regions <= _num_regions, "sanity");
  _minimum_size = num_min_regions * reg_size_bytes;

  // Default to max heap size.
  _soft_max_size = _num_regions * reg_size_bytes;

  _committed = _initial_size;

  size_t heap_page_size   = UseLargePages ? os::large_page_size() : os::vm_page_size();
  size_t bitmap_page_size = UseLargePages ? os::large_page_size() : os::vm_page_size();
  size_t region_page_size = UseLargePages ? os::large_page_size() : os::vm_page_size();

  //
  // Reserve and commit memory for heap
  //

  ReservedHeapSpace heap_rs = Universe::reserve_heap(max_byte_size, heap_alignment);
  initialize_reserved_region(heap_rs);
  _heap_region = MemRegion((HeapWord*)heap_rs.base(), heap_rs.size() / HeapWordSize);
  _heap_region_special = heap_rs.special();

  assert((((size_t) base()) & ShenandoahHeapRegion::region_size_bytes_mask()) == 0,
         "Misaligned heap: " PTR_FORMAT, p2i(base()));
  os::trace_page_sizes_for_requested_size("Heap",
                                          max_byte_size, heap_alignment,
                                          heap_rs.base(),
                                          heap_rs.size(), heap_rs.page_size());

#if SHENANDOAH_OPTIMIZED_MARKTASK
  // The optimized ShenandoahMarkTask takes some bits away from the full object bits.
  // Fail if we ever attempt to address more than we can.
  if ((uintptr_t)heap_rs.end() >= ShenandoahMarkTask::max_addressable()) {
    FormatBuffer<512> buf("Shenandoah reserved [" PTR_FORMAT ", " PTR_FORMAT") for the heap, \n"
                          "but max object address is " PTR_FORMAT ". Try to reduce heap size, or try other \n"
                          "VM options that allocate heap at lower addresses (HeapBaseMinAddress, AllocateHeapAt, etc).",
                p2i(heap_rs.base()), p2i(heap_rs.end()), ShenandoahMarkTask::max_addressable());
    vm_exit_during_initialization("Fatal Error", buf);
  }
#endif

  ReservedSpace sh_rs = heap_rs.first_part(max_byte_size);
  if (!_heap_region_special) {
    os::commit_memory_or_exit(sh_rs.base(), _initial_size, heap_alignment, false,
                              "Cannot commit heap memory");
  }

  BarrierSet::set_barrier_set(new ShenandoahBarrierSet(this, _heap_region));

  // Now we know the number of regions and heap sizes, initialize the heuristics.
  initialize_heuristics();

  assert(_heap_region.byte_size() == heap_rs.size(), "Need to know reserved size for card table");

  //
  // Worker threads must be initialized after the barrier is configured
  //
  _workers = new ShenandoahWorkerThreads("Shenandoah GC Threads", _max_workers);
  if (_workers == nullptr) {
    vm_exit_during_initialization("Failed necessary allocation.");
  } else {
    _workers->initialize_workers();
  }

  if (ParallelGCThreads > 1) {
    _safepoint_workers = new ShenandoahWorkerThreads("Safepoint Cleanup Thread", ParallelGCThreads);
    _safepoint_workers->initialize_workers();
  }

  //
  // Reserve and commit memory for bitmap(s)
  //

  size_t bitmap_size_orig = ShenandoahMarkBitMap::compute_size(heap_rs.size());
  _bitmap_size = align_up(bitmap_size_orig, bitmap_page_size);

  size_t bitmap_bytes_per_region = reg_size_bytes / ShenandoahMarkBitMap::heap_map_factor();

  guarantee(bitmap_bytes_per_region != 0,
            "Bitmap bytes per region should not be zero");
  guarantee(is_power_of_2(bitmap_bytes_per_region),
            "Bitmap bytes per region should be power of two: " SIZE_FORMAT, bitmap_bytes_per_region);

  if (bitmap_page_size > bitmap_bytes_per_region) {
    _bitmap_regions_per_slice = bitmap_page_size / bitmap_bytes_per_region;
    _bitmap_bytes_per_slice = bitmap_page_size;
  } else {
    _bitmap_regions_per_slice = 1;
    _bitmap_bytes_per_slice = bitmap_bytes_per_region;
  }

  guarantee(_bitmap_regions_per_slice >= 1,
            "Should have at least one region per slice: " SIZE_FORMAT,
            _bitmap_regions_per_slice);

  guarantee(((_bitmap_bytes_per_slice) % bitmap_page_size) == 0,
            "Bitmap slices should be page-granular: bps = " SIZE_FORMAT ", page size = " SIZE_FORMAT,
            _bitmap_bytes_per_slice, bitmap_page_size);

  ReservedSpace bitmap(_bitmap_size, bitmap_page_size);
  os::trace_page_sizes_for_requested_size("Mark Bitmap",
                                          bitmap_size_orig, bitmap_page_size,
                                          bitmap.base(),
                                          bitmap.size(), bitmap.page_size());
  MemTracker::record_virtual_memory_type(bitmap.base(), mtGC);
  _bitmap_region = MemRegion((HeapWord*) bitmap.base(), bitmap.size() / HeapWordSize);
  _bitmap_region_special = bitmap.special();

  size_t bitmap_init_commit = _bitmap_bytes_per_slice *
    align_up(num_committed_regions, _bitmap_regions_per_slice) / _bitmap_regions_per_slice;
  bitmap_init_commit = MIN2(_bitmap_size, bitmap_init_commit);
  if (!_bitmap_region_special) {
    os::commit_memory_or_exit((char *) _bitmap_region.start(), bitmap_init_commit, bitmap_page_size, false,
                              "Cannot commit bitmap memory");
  }

  _marking_context = new ShenandoahMarkingContext(_heap_region, _bitmap_region, _num_regions);

  if (ShenandoahVerify) {
    ReservedSpace verify_bitmap(_bitmap_size, bitmap_page_size);
    os::trace_page_sizes_for_requested_size("Verify Bitmap",
                                            bitmap_size_orig, bitmap_page_size,
                                            verify_bitmap.base(),
                                            verify_bitmap.size(), verify_bitmap.page_size());
    if (!verify_bitmap.special()) {
      os::commit_memory_or_exit(verify_bitmap.base(), verify_bitmap.size(), bitmap_page_size, false,
                                "Cannot commit verification bitmap memory");
    }
    MemTracker::record_virtual_memory_type(verify_bitmap.base(), mtGC);
    MemRegion verify_bitmap_region = MemRegion((HeapWord *) verify_bitmap.base(), verify_bitmap.size() / HeapWordSize);
    _verification_bit_map.initialize(_heap_region, verify_bitmap_region);
    _verifier = new ShenandoahVerifier(this, &_verification_bit_map);
  }

  // Reserve aux bitmap for use in object_iterate(). We don't commit it here.
  size_t aux_bitmap_page_size = bitmap_page_size;
#ifdef LINUX
  // In THP "advise" mode, we refrain from advising the system to use large pages
  // since we know these commits will be short lived, and there is no reason to trash
  // the THP area with this bitmap.
  if (UseTransparentHugePages) {
    aux_bitmap_page_size = os::vm_page_size();
  }
#endif
  ReservedSpace aux_bitmap(_bitmap_size, aux_bitmap_page_size);
  os::trace_page_sizes_for_requested_size("Aux Bitmap",
                                          bitmap_size_orig, aux_bitmap_page_size,
                                          aux_bitmap.base(),
                                          aux_bitmap.size(), aux_bitmap.page_size());
  MemTracker::record_virtual_memory_type(aux_bitmap.base(), mtGC);
  _aux_bitmap_region = MemRegion((HeapWord*) aux_bitmap.base(), aux_bitmap.size() / HeapWordSize);
  _aux_bitmap_region_special = aux_bitmap.special();
  _aux_bit_map.initialize(_heap_region, _aux_bitmap_region);

  //
  // Create regions and region sets
  //
  size_t region_align = align_up(sizeof(ShenandoahHeapRegion), SHENANDOAH_CACHE_LINE_SIZE);
  size_t region_storage_size_orig = region_align * _num_regions;
  size_t region_storage_size = align_up(region_storage_size_orig,
                                        MAX2(region_page_size, os::vm_allocation_granularity()));

  ReservedSpace region_storage(region_storage_size, region_page_size);
  os::trace_page_sizes_for_requested_size("Region Storage",
                                          region_storage_size_orig, region_page_size,
                                          region_storage.base(),
                                          region_storage.size(), region_storage.page_size());
  MemTracker::record_virtual_memory_type(region_storage.base(), mtGC);
  if (!region_storage.special()) {
    os::commit_memory_or_exit(region_storage.base(), region_storage_size, region_page_size, false,
                              "Cannot commit region memory");
  }

  // Try to fit the collection set bitmap at lower addresses. This optimizes code generation for cset checks.
  // Go up until a sensible limit (subject to encoding constraints) and try to reserve the space there.
  // If not successful, bite a bullet and allocate at whatever address.
  {
    const size_t cset_align = MAX2<size_t>(os::vm_page_size(), os::vm_allocation_granularity());
    const size_t cset_size = align_up(((size_t) sh_rs.base() + sh_rs.size()) >> ShenandoahHeapRegion::region_size_bytes_shift(), cset_align);
    const size_t cset_page_size = os::vm_page_size();

    uintptr_t min = round_up_power_of_2(cset_align);
    uintptr_t max = (1u << 30u);
    ReservedSpace cset_rs;

    for (uintptr_t addr = min; addr <= max; addr <<= 1u) {
      char* req_addr = (char*)addr;
      assert(is_aligned(req_addr, cset_align), "Should be aligned");
      cset_rs = ReservedSpace(cset_size, cset_align, cset_page_size, req_addr);
      if (cset_rs.is_reserved()) {
        assert(cset_rs.base() == req_addr, "Allocated where requested: " PTR_FORMAT ", " PTR_FORMAT, p2i(cset_rs.base()), addr);
        _collection_set = new ShenandoahCollectionSet(this, cset_rs, sh_rs.base());
        break;
      }
    }

    if (_collection_set == nullptr) {
      cset_rs = ReservedSpace(cset_size, cset_align, os::vm_page_size());
      _collection_set = new ShenandoahCollectionSet(this, cset_rs, sh_rs.base());
    }
    os::trace_page_sizes_for_requested_size("Collection Set",
                                            cset_size, cset_page_size,
                                            cset_rs.base(),
                                            cset_rs.size(), cset_rs.page_size());
  }

  _regions = NEW_C_HEAP_ARRAY(ShenandoahHeapRegion*, _num_regions, mtGC);
  _affiliations = NEW_C_HEAP_ARRAY(uint8_t, _num_regions, mtGC);
  _free_set = new ShenandoahFreeSet(this, _num_regions);

  {
    ShenandoahHeapLocker locker(lock());


    for (size_t i = 0; i < _num_regions; i++) {
      HeapWord* start = (HeapWord*)sh_rs.base() + ShenandoahHeapRegion::region_size_words() * i;
      bool is_committed = i < num_committed_regions;
      void* loc = region_storage.base() + i * region_align;

      ShenandoahHeapRegion* r = new (loc) ShenandoahHeapRegion(start, i, is_committed);
      assert(is_aligned(r, SHENANDOAH_CACHE_LINE_SIZE), "Sanity");

      _marking_context->initialize_top_at_mark_start(r);
      _regions[i] = r;
      assert(!collection_set()->is_in(i), "New region should not be in collection set");

      _affiliations[i] = ShenandoahAffiliation::FREE;
    }

    // Initialize to complete
    _marking_context->mark_complete();
    size_t young_cset_regions, old_cset_regions;

    // We are initializing free set.  We ignore cset region tallies.
    size_t first_old, last_old, num_old;
    _free_set->prepare_to_rebuild(young_cset_regions, old_cset_regions, first_old, last_old, num_old);
<<<<<<< HEAD
    _free_set->rebuild(young_cset_regions, old_cset_regions);

    if (mode()->is_generational()) {
      size_t young_reserve = (young_generation()->max_capacity() * ShenandoahEvacReserve) / 100;
      young_generation()->set_evacuation_reserve(young_reserve);
      old_generation()->set_evacuation_reserve((size_t) 0);
      old_generation()->set_promoted_reserve((size_t) 0);
    }
=======
    _free_set->finish_rebuild(young_cset_regions, old_cset_regions, num_old);
>>>>>>> 25ee3f57
  }

  if (AlwaysPreTouch) {
    // For NUMA, it is important to pre-touch the storage under bitmaps with worker threads,
    // before initialize() below zeroes it with initializing thread. For any given region,
    // we touch the region and the corresponding bitmaps from the same thread.
    ShenandoahPushWorkerScope scope(workers(), _max_workers, false);

    _pretouch_heap_page_size = heap_page_size;
    _pretouch_bitmap_page_size = bitmap_page_size;

#ifdef LINUX
    // UseTransparentHugePages would madvise that backing memory can be coalesced into huge
    // pages. But, the kernel needs to know that every small page is used, in order to coalesce
    // them into huge one. Therefore, we need to pretouch with smaller pages.
    if (UseTransparentHugePages) {
      _pretouch_heap_page_size = (size_t)os::vm_page_size();
      _pretouch_bitmap_page_size = (size_t)os::vm_page_size();
    }
#endif

    // OS memory managers may want to coalesce back-to-back pages. Make their jobs
    // simpler by pre-touching continuous spaces (heap and bitmap) separately.

    ShenandoahPretouchBitmapTask bcl(bitmap.base(), _bitmap_size, _pretouch_bitmap_page_size);
    _workers->run_task(&bcl);

    ShenandoahPretouchHeapTask hcl(_pretouch_heap_page_size);
    _workers->run_task(&hcl);
  }

  //
  // Initialize the rest of GC subsystems
  //

  _liveness_cache = NEW_C_HEAP_ARRAY(ShenandoahLiveData*, _max_workers, mtGC);
  for (uint worker = 0; worker < _max_workers; worker++) {
    _liveness_cache[worker] = NEW_C_HEAP_ARRAY(ShenandoahLiveData, _num_regions, mtGC);
    Copy::fill_to_bytes(_liveness_cache[worker], _num_regions * sizeof(ShenandoahLiveData));
  }

  // There should probably be Shenandoah-specific options for these,
  // just as there are G1-specific options.
  {
    ShenandoahSATBMarkQueueSet& satbqs = ShenandoahBarrierSet::satb_mark_queue_set();
    satbqs.set_process_completed_buffers_threshold(20); // G1SATBProcessCompletedThreshold
    satbqs.set_buffer_enqueue_threshold_percentage(60); // G1SATBBufferEnqueueingThresholdPercent
  }

  _monitoring_support = new ShenandoahMonitoringSupport(this);
  _phase_timings = new ShenandoahPhaseTimings(max_workers());
  ShenandoahCodeRoots::initialize();

  if (ShenandoahPacing) {
    _pacer = new ShenandoahPacer(this);
    _pacer->setup_for_idle();
  }

  initialize_controller();

  print_init_logger();

  return JNI_OK;
}

void ShenandoahHeap::initialize_controller() {
  _control_thread = new ShenandoahControlThread();
}

void ShenandoahHeap::print_init_logger() const {
  ShenandoahInitLogger::print();
}

void ShenandoahHeap::initialize_mode() {
  if (ShenandoahGCMode != nullptr) {
    if (strcmp(ShenandoahGCMode, "satb") == 0) {
      _gc_mode = new ShenandoahSATBMode();
    } else if (strcmp(ShenandoahGCMode, "iu") == 0) {
      _gc_mode = new ShenandoahIUMode();
    } else if (strcmp(ShenandoahGCMode, "passive") == 0) {
      _gc_mode = new ShenandoahPassiveMode();
    } else if (strcmp(ShenandoahGCMode, "generational") == 0) {
      _gc_mode = new ShenandoahGenerationalMode();
    } else {
      vm_exit_during_initialization("Unknown -XX:ShenandoahGCMode option");
    }
  } else {
    vm_exit_during_initialization("Unknown -XX:ShenandoahGCMode option (null)");
  }
  _gc_mode->initialize_flags();
  if (_gc_mode->is_diagnostic() && !UnlockDiagnosticVMOptions) {
    vm_exit_during_initialization(
            err_msg("GC mode \"%s\" is diagnostic, and must be enabled via -XX:+UnlockDiagnosticVMOptions.",
                    _gc_mode->name()));
  }
  if (_gc_mode->is_experimental() && !UnlockExperimentalVMOptions) {
    vm_exit_during_initialization(
            err_msg("GC mode \"%s\" is experimental, and must be enabled via -XX:+UnlockExperimentalVMOptions.",
                    _gc_mode->name()));
  }
}

void ShenandoahHeap::initialize_heuristics() {
  _global_generation = new ShenandoahGlobalGeneration(mode()->is_generational(), max_workers(), max_capacity(), max_capacity());
  _global_generation->initialize_heuristics(mode());
  _evac_tracker = new ShenandoahEvacuationTracker(mode()->is_generational());
}

#ifdef _MSC_VER
#pragma warning( push )
#pragma warning( disable:4355 ) // 'this' : used in base member initializer list
#endif

ShenandoahHeap::ShenandoahHeap(ShenandoahCollectorPolicy* policy) :
  CollectedHeap(),
  _gc_generation(nullptr),
  _initial_size(0),
  _committed(0),
  _max_workers(MAX3(ConcGCThreads, ParallelGCThreads, 1U)),
  _workers(nullptr),
  _safepoint_workers(nullptr),
  _heap_region_special(false),
  _num_regions(0),
  _regions(nullptr),
  _affiliations(nullptr),
  _gc_state_changed(false),
  _gc_no_progress_count(0),
  _cancel_requested_time(0),
  _update_refs_iterator(this),
  _global_generation(nullptr),
  _control_thread(nullptr),
  _young_generation(nullptr),
  _old_generation(nullptr),
  _shenandoah_policy(policy),
  _gc_mode(nullptr),
  _free_set(nullptr),
  _pacer(nullptr),
  _verifier(nullptr),
  _phase_timings(nullptr),
  _evac_tracker(nullptr),
  _mmu_tracker(),
  _monitoring_support(nullptr),
  _memory_pool(nullptr),
  _stw_memory_manager("Shenandoah Pauses"),
  _cycle_memory_manager("Shenandoah Cycles"),
  _gc_timer(new ConcurrentGCTimer()),
  _log_min_obj_alignment_in_bytes(LogMinObjAlignmentInBytes),
  _marking_context(nullptr),
  _bitmap_size(0),
  _bitmap_regions_per_slice(0),
  _bitmap_bytes_per_slice(0),
  _bitmap_region_special(false),
  _aux_bitmap_region_special(false),
  _liveness_cache(nullptr),
  _collection_set(nullptr)
{
  // Initialize GC mode early, many subsequent initialization procedures depend on it
  initialize_mode();
}

#ifdef _MSC_VER
#pragma warning( pop )
#endif

void ShenandoahHeap::print_on(outputStream* st) const {
  st->print_cr("Shenandoah Heap");
  st->print_cr(" " SIZE_FORMAT "%s max, " SIZE_FORMAT "%s soft max, " SIZE_FORMAT "%s committed, " SIZE_FORMAT "%s used",
               byte_size_in_proper_unit(max_capacity()), proper_unit_for_byte_size(max_capacity()),
               byte_size_in_proper_unit(soft_max_capacity()), proper_unit_for_byte_size(soft_max_capacity()),
               byte_size_in_proper_unit(committed()),    proper_unit_for_byte_size(committed()),
               byte_size_in_proper_unit(used()),         proper_unit_for_byte_size(used()));
  st->print_cr(" " SIZE_FORMAT " x " SIZE_FORMAT"%s regions",
               num_regions(),
               byte_size_in_proper_unit(ShenandoahHeapRegion::region_size_bytes()),
               proper_unit_for_byte_size(ShenandoahHeapRegion::region_size_bytes()));

  st->print("Status: ");
  if (has_forwarded_objects())                 st->print("has forwarded objects, ");
  if (is_concurrent_old_mark_in_progress())    st->print("old marking, ");
  if (is_concurrent_young_mark_in_progress())  st->print("young marking, ");
  if (is_evacuation_in_progress())             st->print("evacuating, ");
  if (is_update_refs_in_progress())            st->print("updating refs, ");
  if (is_degenerated_gc_in_progress())         st->print("degenerated gc, ");
  if (is_full_gc_in_progress())                st->print("full gc, ");
  if (is_full_gc_move_in_progress())           st->print("full gc move, ");
  if (is_concurrent_weak_root_in_progress())   st->print("concurrent weak roots, ");
  if (is_concurrent_strong_root_in_progress() &&
      !is_concurrent_weak_root_in_progress())  st->print("concurrent strong roots, ");

  if (cancelled_gc()) {
    st->print("cancelled");
  } else {
    st->print("not cancelled");
  }
  st->cr();

  st->print_cr("Reserved region:");
  st->print_cr(" - [" PTR_FORMAT ", " PTR_FORMAT ") ",
               p2i(reserved_region().start()),
               p2i(reserved_region().end()));

  ShenandoahCollectionSet* cset = collection_set();
  st->print_cr("Collection set:");
  if (cset != nullptr) {
    st->print_cr(" - map (vanilla): " PTR_FORMAT, p2i(cset->map_address()));
    st->print_cr(" - map (biased):  " PTR_FORMAT, p2i(cset->biased_map_address()));
  } else {
    st->print_cr(" (null)");
  }

  st->cr();
  MetaspaceUtils::print_on(st);

  if (Verbose) {
    st->cr();
    print_heap_regions_on(st);
  }
}

class ShenandoahInitWorkerGCLABClosure : public ThreadClosure {
public:
  void do_thread(Thread* thread) {
    assert(thread != nullptr, "Sanity");
    assert(thread->is_Worker_thread(), "Only worker thread expected");
    ShenandoahThreadLocalData::initialize_gclab(thread);
  }
};

void ShenandoahHeap::post_initialize() {
  CollectedHeap::post_initialize();
  _mmu_tracker.initialize();

  MutexLocker ml(Threads_lock);

  ShenandoahInitWorkerGCLABClosure init_gclabs;
  _workers->threads_do(&init_gclabs);

  // gclab can not be initialized early during VM startup, as it can not determinate its max_size.
  // Now, we will let WorkerThreads to initialize gclab when new worker is created.
  _workers->set_initialize_gclab();
  if (_safepoint_workers != nullptr) {
    _safepoint_workers->threads_do(&init_gclabs);
    _safepoint_workers->set_initialize_gclab();
  }

  JFR_ONLY(ShenandoahJFRSupport::register_jfr_type_serializers();)
}

ShenandoahHeuristics* ShenandoahHeap::heuristics() {
  return _global_generation->heuristics();
}

size_t ShenandoahHeap::used() const {
  return global_generation()->used();
}

size_t ShenandoahHeap::committed() const {
  return Atomic::load(&_committed);
}

void ShenandoahHeap::increase_committed(size_t bytes) {
  shenandoah_assert_heaplocked_or_safepoint();
  _committed += bytes;
}

void ShenandoahHeap::decrease_committed(size_t bytes) {
  shenandoah_assert_heaplocked_or_safepoint();
  _committed -= bytes;
}

// For tracking usage based on allocations, it should be the case that:
// * The sum of regions::used == heap::used
// * The sum of a generation's regions::used == generation::used
// * The sum of a generation's humongous regions::free == generation::humongous_waste
// These invariants are checked by the verifier on GC safepoints.
//
// Additional notes:
// * When a mutator's allocation request causes a region to be retired, the
//   free memory left in that region is considered waste. It does not contribute
//   to the usage, but it _does_ contribute to allocation rate.
// * The bottom of a PLAB must be aligned on card size. In some cases this will
//   require padding in front of the PLAB (a filler object). Because this padding
//   is included in the region's used memory we include the padding in the usage
//   accounting as waste.
// * Mutator allocations are used to compute an allocation rate. They are also
//   sent to the Pacer for those purposes.
// * There are three sources of waste:
//  1. The padding used to align a PLAB on card size
//  2. Region's free is less than minimum TLAB size and is retired
//  3. The unused portion of memory in the last region of a humongous object
void ShenandoahHeap::increase_used(const ShenandoahAllocRequest& req) {
  size_t actual_bytes = req.actual_size() * HeapWordSize;
  size_t wasted_bytes = req.waste() * HeapWordSize;
  ShenandoahGeneration* generation = generation_for(req.affiliation());

  if (req.is_gc_alloc()) {
    assert(wasted_bytes == 0 || req.type() == ShenandoahAllocRequest::_alloc_plab, "Only PLABs have waste");
    increase_used(generation, actual_bytes + wasted_bytes);
  } else {
    assert(req.is_mutator_alloc(), "Expected mutator alloc here");
    // padding and actual size both count towards allocation counter
    generation->increase_allocated(actual_bytes + wasted_bytes);

    // only actual size counts toward usage for mutator allocations
    increase_used(generation, actual_bytes);

    // notify pacer of both actual size and waste
    notify_mutator_alloc_words(req.actual_size(), req.waste());

    if (wasted_bytes > 0 && req.actual_size() > ShenandoahHeapRegion::humongous_threshold_words()) {
      increase_humongous_waste(generation,wasted_bytes);
    }
  }
}

void ShenandoahHeap::increase_humongous_waste(ShenandoahGeneration* generation, size_t bytes) {
  generation->increase_humongous_waste(bytes);
  if (!generation->is_global()) {
    global_generation()->increase_humongous_waste(bytes);
  }
}

void ShenandoahHeap::decrease_humongous_waste(ShenandoahGeneration* generation, size_t bytes) {
  generation->decrease_humongous_waste(bytes);
  if (!generation->is_global()) {
    global_generation()->decrease_humongous_waste(bytes);
  }
}

void ShenandoahHeap::increase_used(ShenandoahGeneration* generation, size_t bytes) {
  generation->increase_used(bytes);
  if (!generation->is_global()) {
    global_generation()->increase_used(bytes);
  }
}

void ShenandoahHeap::decrease_used(ShenandoahGeneration* generation, size_t bytes) {
  generation->decrease_used(bytes);
  if (!generation->is_global()) {
    global_generation()->decrease_used(bytes);
  }
}

void ShenandoahHeap::notify_mutator_alloc_words(size_t words, size_t waste) {
  if (ShenandoahPacing) {
    control_thread()->pacing_notify_alloc(words);
    if (waste > 0) {
      pacer()->claim_for_alloc(waste, true);
    }
  }
}

size_t ShenandoahHeap::capacity() const {
  return committed();
}

size_t ShenandoahHeap::max_capacity() const {
  return _num_regions * ShenandoahHeapRegion::region_size_bytes();
}

size_t ShenandoahHeap::soft_max_capacity() const {
  size_t v = Atomic::load(&_soft_max_size);
  assert(min_capacity() <= v && v <= max_capacity(),
         "Should be in bounds: " SIZE_FORMAT " <= " SIZE_FORMAT " <= " SIZE_FORMAT,
         min_capacity(), v, max_capacity());
  return v;
}

void ShenandoahHeap::set_soft_max_capacity(size_t v) {
  assert(min_capacity() <= v && v <= max_capacity(),
         "Should be in bounds: " SIZE_FORMAT " <= " SIZE_FORMAT " <= " SIZE_FORMAT,
         min_capacity(), v, max_capacity());
  Atomic::store(&_soft_max_size, v);
}

size_t ShenandoahHeap::min_capacity() const {
  return _minimum_size;
}

size_t ShenandoahHeap::initial_capacity() const {
  return _initial_size;
}

void ShenandoahHeap::maybe_uncommit(double shrink_before, size_t shrink_until) {
  assert (ShenandoahUncommit, "should be enabled");

  // Determine if there is work to do. This avoids taking heap lock if there is
  // no work available, avoids spamming logs with superfluous logging messages,
  // and minimises the amount of work while locks are taken.

  if (committed() <= shrink_until) return;

  bool has_work = false;
  for (size_t i = 0; i < num_regions(); i++) {
    ShenandoahHeapRegion* r = get_region(i);
    if (r->is_empty_committed() && (r->empty_time() < shrink_before)) {
      has_work = true;
      break;
    }
  }

  if (has_work) {
    static const char* msg = "Concurrent uncommit";
    ShenandoahConcurrentPhase gcPhase(msg, ShenandoahPhaseTimings::conc_uncommit, true /* log_heap_usage */);
    EventMark em("%s", msg);

    op_uncommit(shrink_before, shrink_until);
  }
}

void ShenandoahHeap::op_uncommit(double shrink_before, size_t shrink_until) {
  assert (ShenandoahUncommit, "should be enabled");

  // Application allocates from the beginning of the heap, and GC allocates at
  // the end of it. It is more efficient to uncommit from the end, so that applications
  // could enjoy the near committed regions. GC allocations are much less frequent,
  // and therefore can accept the committing costs.

  size_t count = 0;
  for (size_t i = num_regions(); i > 0; i--) { // care about size_t underflow
    ShenandoahHeapRegion* r = get_region(i - 1);
    if (r->is_empty_committed() && (r->empty_time() < shrink_before)) {
      ShenandoahHeapLocker locker(lock());
      if (r->is_empty_committed()) {
        if (committed() < shrink_until + ShenandoahHeapRegion::region_size_bytes()) {
          break;
        }

        r->make_uncommitted();
        count++;
      }
    }
    SpinPause(); // allow allocators to take the lock
  }

  if (count > 0) {
    notify_heap_changed();
  }
}

bool ShenandoahHeap::check_soft_max_changed() {
  size_t new_soft_max = Atomic::load(&SoftMaxHeapSize);
  size_t old_soft_max = soft_max_capacity();
  if (new_soft_max != old_soft_max) {
    new_soft_max = MAX2(min_capacity(), new_soft_max);
    new_soft_max = MIN2(max_capacity(), new_soft_max);
    if (new_soft_max != old_soft_max) {
      log_info(gc)("Soft Max Heap Size: " SIZE_FORMAT "%s -> " SIZE_FORMAT "%s",
                   byte_size_in_proper_unit(old_soft_max), proper_unit_for_byte_size(old_soft_max),
                   byte_size_in_proper_unit(new_soft_max), proper_unit_for_byte_size(new_soft_max)
      );
      set_soft_max_capacity(new_soft_max);
      return true;
    }
  }
  return false;
}

void ShenandoahHeap::notify_heap_changed() {
  // Update monitoring counters when we took a new region. This amortizes the
  // update costs on slow path.
  monitoring_support()->notify_heap_changed();
  _heap_changed.set();
}

void ShenandoahHeap::set_forced_counters_update(bool value) {
  monitoring_support()->set_forced_counters_update(value);
}

void ShenandoahHeap::handle_force_counters_update() {
  monitoring_support()->handle_force_counters_update();
}

HeapWord* ShenandoahHeap::allocate_from_gclab_slow(Thread* thread, size_t size) {
  // New object should fit the GCLAB size
  size_t min_size = MAX2(size, PLAB::min_size());

  // Figure out size of new GCLAB, looking back at heuristics. Expand aggressively.
  size_t new_size = ShenandoahThreadLocalData::gclab_size(thread) * 2;

  new_size = MIN2(new_size, PLAB::max_size());
  new_size = MAX2(new_size, PLAB::min_size());

  // Record new heuristic value even if we take any shortcut. This captures
  // the case when moderately-sized objects always take a shortcut. At some point,
  // heuristics should catch up with them.
  log_debug(gc, free)("Set new GCLAB size: " SIZE_FORMAT, new_size);
  ShenandoahThreadLocalData::set_gclab_size(thread, new_size);

  if (new_size < size) {
    // New size still does not fit the object. Fall back to shared allocation.
    // This avoids retiring perfectly good GCLABs, when we encounter a large object.
    log_debug(gc, free)("New gclab size (" SIZE_FORMAT ") is too small for " SIZE_FORMAT, new_size, size);
    return nullptr;
  }

  // Retire current GCLAB, and allocate a new one.
  PLAB* gclab = ShenandoahThreadLocalData::gclab(thread);
  gclab->retire();

  size_t actual_size = 0;
  HeapWord* gclab_buf = allocate_new_gclab(min_size, new_size, &actual_size);
  if (gclab_buf == nullptr) {
    return nullptr;
  }

  assert (size <= actual_size, "allocation should fit");

  // ...and clear or zap just allocated TLAB, if needed.
  if (ZeroTLAB) {
    Copy::zero_to_words(gclab_buf, actual_size);
  } else if (ZapTLAB) {
    // Skip mangling the space corresponding to the object header to
    // ensure that the returned space is not considered parsable by
    // any concurrent GC thread.
    size_t hdr_size = oopDesc::header_size();
    Copy::fill_to_words(gclab_buf + hdr_size, actual_size - hdr_size, badHeapWordVal);
  }
  gclab->set_buf(gclab_buf, actual_size);
  return gclab->allocate(size);
}

// Called from stubs in JIT code or interpreter
HeapWord* ShenandoahHeap::allocate_new_tlab(size_t min_size,
                                            size_t requested_size,
                                            size_t* actual_size) {
  ShenandoahAllocRequest req = ShenandoahAllocRequest::for_tlab(min_size, requested_size);
  HeapWord* res = allocate_memory(req);
  if (res != nullptr) {
    *actual_size = req.actual_size();
  } else {
    *actual_size = 0;
  }
  return res;
}

HeapWord* ShenandoahHeap::allocate_new_gclab(size_t min_size,
                                             size_t word_size,
                                             size_t* actual_size) {
  ShenandoahAllocRequest req = ShenandoahAllocRequest::for_gclab(min_size, word_size);
  HeapWord* res = allocate_memory(req);
  if (res != nullptr) {
    *actual_size = req.actual_size();
  } else {
    *actual_size = 0;
  }
  return res;
}

HeapWord* ShenandoahHeap::allocate_memory(ShenandoahAllocRequest& req) {
  intptr_t pacer_epoch = 0;
  bool in_new_region = false;
  HeapWord* result = nullptr;

  if (req.is_mutator_alloc()) {
    if (ShenandoahPacing) {
      pacer()->pace_for_alloc(req.size());
      pacer_epoch = pacer()->epoch();
    }

    if (!ShenandoahAllocFailureALot || !should_inject_alloc_failure()) {
      result = allocate_memory_under_lock(req, in_new_region);
    }

    // Check that gc overhead is not exceeded.
    //
    // Shenandoah will grind along for quite a while allocating one
    // object at a time using shared (non-tlab) allocations. This check
    // is testing that the GC overhead limit has not been exceeded.
    // This will notify the collector to start a cycle, but will raise
    // an OOME to the mutator if the last Full GCs have not made progress.
    // gc_no_progress_count is incremented following each degen or full GC that fails to achieve is_good_progress().
    if ((result == nullptr) && !req.is_lab_alloc() && (get_gc_no_progress_count() > ShenandoahNoProgressThreshold)) {
      control_thread()->handle_alloc_failure(req, false);
      req.set_actual_size(0);
      return nullptr;
    }

    // Block until control thread reacted, then retry allocation.
    //
    // It might happen that one of the threads requesting allocation would unblock
    // way later after GC happened, only to fail the second allocation, because
    // other threads have already depleted the free storage. In this case, a better
    // strategy is to try again, as long as GC makes progress (or until at least
    // one full GC has completed).

    size_t original_count = shenandoah_policy()->full_gc_count();
<<<<<<< HEAD
    while ((result == nullptr) && (original_count == shenandoah_policy()->full_gc_count())) {
      control_thread()->handle_alloc_failure(req, true);
      result = allocate_memory_under_lock(req, in_new_region);
    }
=======
>>>>>>> 25ee3f57

    // Stop retrying and return nullptr to cause OOMError exception if our allocation failed even after:
    //   a) We experienced a GC that had good progress, or
    //   b) We experienced at least one Full GC (whether or not it had good progress)
    //
    // TODO: Rather than require a Full GC before throwing OOMError, it might be more appropriate for handle_alloc_failure()
    //       to trigger a concurrent GLOBAL GC, and throw OOMError if we cannot allocate even after GLOBAL GC has finished.
    //       There is no "perfect" solution here:
    //
    //        1. As currently implemented, there may be a race between multiple allocating threads, both attempting
    //           to allocate very large objects.  The first thread to retry its allocation might succeed and the second
    //           thread to retry its allocation might fail (because the first thread consumed the newly available memory).
    //           So the second thread experiences OOMError even through another GC would have reclaimed the memory it wanted
    //           to allocate.
    //        2. A GLOBAL GC won't necessarily reclaim all garbage.  Following a concurrent Generational GLOBAL GC, we may
    //           need to perform multiple concurrent mixed evacuations in order to reclaim all of the dead memory identified
    //           by the GLOBAL GC mark.  However, the first evacuation performed by the GLOBAL GC will normally reclaim
    //           a significant amount of garbage (as guided by garbage first heuristic).  If this is not enough memory
    //           to satisfy the pending allocation request, we are in "dire straits", and a fail-fast OOMError is probably
    //           the better remediation than repeated attempts to allocate following repeated GC cycles.

    if (result == nullptr) {
      while ((result == nullptr) && (original_count == shenandoah_policy()->full_gc_count())) {
        control_thread()->handle_alloc_failure(req, true);
        result = allocate_memory_under_lock(req, in_new_region);
      }
      if ((result != nullptr) && mode()->is_generational()) {
        notify_gc_progress();
      }
    }
    if (log_is_enabled(Debug, gc, alloc)) {
      ResourceMark rm;
      log_debug(gc, alloc)("Thread: %s, Result: " PTR_FORMAT ", Request: %s, Size: " SIZE_FORMAT ", Original: " SIZE_FORMAT ", Latest: " SIZE_FORMAT,
                           Thread::current()->name(), p2i(result), req.type_string(), req.size(), original_count, get_gc_no_progress_count());
    }
  } else {
    assert(req.is_gc_alloc(), "Can only accept GC allocs here");
    result = allocate_memory_under_lock(req, in_new_region);
    // Do not call handle_alloc_failure() here, because we cannot block.
    // The allocation failure would be handled by the LRB slowpath with handle_alloc_failure_evac().
  }

  if (in_new_region) {
    notify_heap_changed();
  }

  if (result == nullptr) {
    req.set_actual_size(0);
  }

  // This is called regardless of the outcome of the allocation to account
  // for any waste created by retiring regions with this request.
  increase_used(req);

  if (result != nullptr) {
    size_t requested = req.size();
    size_t actual = req.actual_size();

    assert (req.is_lab_alloc() || (requested == actual),
            "Only LAB allocations are elastic: %s, requested = " SIZE_FORMAT ", actual = " SIZE_FORMAT,
            ShenandoahAllocRequest::alloc_type_to_string(req.type()), requested, actual);

    if (req.is_mutator_alloc()) {
      // If we requested more than we were granted, give the rest back to pacer.
      // This only matters if we are in the same pacing epoch: do not try to unpace
      // over the budget for the other phase.
      if (ShenandoahPacing && (pacer_epoch > 0) && (requested > actual)) {
        pacer()->unpace_for_alloc(pacer_epoch, requested - actual);
      }
    }
  }

  return result;
}

HeapWord* ShenandoahHeap::allocate_memory_under_lock(ShenandoahAllocRequest& req, bool& in_new_region) {
  // If we are dealing with mutator allocation, then we may need to block for safepoint.
  // We cannot block for safepoint for GC allocations, because there is a high chance
  // we are already running at safepoint or from stack watermark machinery, and we cannot
  // block again.
  ShenandoahHeapLocker locker(lock(), req.is_mutator_alloc());

  // Make sure the old generation has room for either evacuations or promotions before trying to allocate.
  if (req.is_old() && !old_generation()->can_allocate(req)) {
    return nullptr;
  }

  // If TLAB request size is greater than available, allocate() will attempt to downsize request to fit within available
  // memory.
  HeapWord* result = _free_set->allocate(req, in_new_region);

  // Record the plab configuration for this result and register the object.
  if (result != nullptr && req.is_old()) {
    old_generation()->configure_plab_for_current_thread(req);
    if (req.type() == ShenandoahAllocRequest::_alloc_shared_gc) {
      // Register the newly allocated object while we're holding the global lock since there's no synchronization
      // built in to the implementation of register_object().  There are potential races when multiple independent
      // threads are allocating objects, some of which might span the same card region.  For example, consider
      // a card table's memory region within which three objects are being allocated by three different threads:
      //
      // objects being "concurrently" allocated:
      //    [-----a------][-----b-----][--------------c------------------]
      //            [---- card table memory range --------------]
      //
      // Before any objects are allocated, this card's memory range holds no objects.  Note that allocation of object a
      // wants to set the starts-object, first-start, and last-start attributes of the preceding card region.
      // Allocation of object b wants to set the starts-object, first-start, and last-start attributes of this card region.
      // Allocation of object c also wants to set the starts-object, first-start, and last-start attributes of this
      // card region.
      //
      // The thread allocating b and the thread allocating c can "race" in various ways, resulting in confusion, such as
      // last-start representing object b while first-start represents object c.  This is why we need to require all
      // register_object() invocations to be "mutually exclusive" with respect to each card's memory range.
      old_generation()->card_scan()->register_object(result);
    }
  }

  return result;
}

HeapWord* ShenandoahHeap::mem_allocate(size_t size,
                                        bool*  gc_overhead_limit_was_exceeded) {
  ShenandoahAllocRequest req = ShenandoahAllocRequest::for_shared(size);
  return allocate_memory(req);
}

MetaWord* ShenandoahHeap::satisfy_failed_metadata_allocation(ClassLoaderData* loader_data,
                                                             size_t size,
                                                             Metaspace::MetadataType mdtype) {
  MetaWord* result;

  // Inform metaspace OOM to GC heuristics if class unloading is possible.
  ShenandoahHeuristics* h = global_generation()->heuristics();
  if (h->can_unload_classes()) {
    h->record_metaspace_oom();
  }

  // Expand and retry allocation
  result = loader_data->metaspace_non_null()->expand_and_allocate(size, mdtype);
  if (result != nullptr) {
    return result;
  }

  // Start full GC
  collect(GCCause::_metadata_GC_clear_soft_refs);

  // Retry allocation
  result = loader_data->metaspace_non_null()->allocate(size, mdtype);
  if (result != nullptr) {
    return result;
  }

  // Expand and retry allocation
  result = loader_data->metaspace_non_null()->expand_and_allocate(size, mdtype);
  if (result != nullptr) {
    return result;
  }

  // Out of memory
  return nullptr;
}

class ShenandoahConcurrentEvacuateRegionObjectClosure : public ObjectClosure {
private:
  ShenandoahHeap* const _heap;
  Thread* const _thread;
public:
  ShenandoahConcurrentEvacuateRegionObjectClosure(ShenandoahHeap* heap) :
    _heap(heap), _thread(Thread::current()) {}

  void do_object(oop p) {
    shenandoah_assert_marked(nullptr, p);
    if (!p->is_forwarded()) {
      _heap->evacuate_object(p, _thread);
    }
  }
};

class ShenandoahEvacuationTask : public WorkerTask {
private:
  ShenandoahHeap* const _sh;
  ShenandoahCollectionSet* const _cs;
  bool _concurrent;
public:
  ShenandoahEvacuationTask(ShenandoahHeap* sh,
                           ShenandoahCollectionSet* cs,
                           bool concurrent) :
    WorkerTask("Shenandoah Evacuation"),
    _sh(sh),
    _cs(cs),
    _concurrent(concurrent)
  {}

  void work(uint worker_id) {
    if (_concurrent) {
      ShenandoahConcurrentWorkerSession worker_session(worker_id);
      ShenandoahSuspendibleThreadSetJoiner stsj;
      ShenandoahEvacOOMScope oom_evac_scope;
      do_work();
    } else {
      ShenandoahParallelWorkerSession worker_session(worker_id);
      ShenandoahEvacOOMScope oom_evac_scope;
      do_work();
    }
  }

private:
  void do_work() {
    ShenandoahConcurrentEvacuateRegionObjectClosure cl(_sh);
    ShenandoahHeapRegion* r;
    while ((r =_cs->claim_next()) != nullptr) {
      assert(r->has_live(), "Region " SIZE_FORMAT " should have been reclaimed early", r->index());
      _sh->marked_object_iterate(r, &cl);

      if (ShenandoahPacing) {
        _sh->pacer()->report_evac(r->used() >> LogHeapWordSize);
      }

      if (_sh->check_cancelled_gc_and_yield(_concurrent)) {
        break;
      }
    }
  }
};

void ShenandoahHeap::evacuate_collection_set(bool concurrent) {
  if (mode()->is_generational()) {
    ShenandoahRegionIterator regions;
    ShenandoahGenerationalEvacuationTask task(ShenandoahGenerationalHeap::heap(), &regions, concurrent);
    workers()->run_task(&task);
  } else {
    ShenandoahEvacuationTask task(this, _collection_set, concurrent);
    workers()->run_task(&task);
  }
}

oop ShenandoahHeap::evacuate_object(oop p, Thread* thread) {
  assert(thread == Thread::current(), "Expected thread parameter to be current thread.");
  if (ShenandoahThreadLocalData::is_oom_during_evac(thread)) {
    // This thread went through the OOM during evac protocol. It is safe to return
    // the forward pointer. It must not attempt to evacuate any other objects.
    return ShenandoahBarrierSet::resolve_forwarded(p);
  }

  assert(ShenandoahThreadLocalData::is_evac_allowed(thread), "must be enclosed in oom-evac scope");

  ShenandoahHeapRegion* r = heap_region_containing(p);
  assert(!r->is_humongous(), "never evacuate humongous objects");

  ShenandoahAffiliation target_gen = r->affiliation();
  return try_evacuate_object(p, thread, r, target_gen);
}

oop ShenandoahHeap::try_evacuate_object(oop p, Thread* thread, ShenandoahHeapRegion* from_region,
                                               ShenandoahAffiliation target_gen) {
  assert(target_gen == YOUNG_GENERATION, "Only expect evacuations to young in this mode");
  assert(from_region->is_young(), "Only expect evacuations from young in this mode");
  bool alloc_from_lab = true;
  HeapWord* copy = nullptr;
  size_t size = p->size();

#ifdef ASSERT
  if (ShenandoahOOMDuringEvacALot &&
      (os::random() & 1) == 0) { // Simulate OOM every ~2nd slow-path call
    copy = nullptr;
  } else {
#endif
    if (UseTLAB) {
      copy = allocate_from_gclab(thread, size);
      if ((copy == nullptr) && (size < ShenandoahThreadLocalData::gclab_size(thread))) {
        // GCLAB allocation failed because we are bumping up against the limit on young evacuation reserve.  Try resetting
        // the desired GCLAB size and retry GCLAB allocation to avoid cascading of shared memory allocations.
        // TODO: is this right? using PLAB::min_size() here for gc lab size?
        ShenandoahThreadLocalData::set_gclab_size(thread, PLAB::min_size());
        copy = allocate_from_gclab(thread, size);
        // If we still get nullptr, we'll try a shared allocation below.
      }
    }

    if (copy == nullptr) {
      // If we failed to allocate in LAB, we'll try a shared allocation.
      ShenandoahAllocRequest req = ShenandoahAllocRequest::for_shared_gc(size, target_gen);
      copy = allocate_memory(req);
      alloc_from_lab = false;
    }
#ifdef ASSERT
  }
#endif

  if (copy == nullptr) {
    control_thread()->handle_alloc_failure_evac(size);

    _oom_evac_handler.handle_out_of_memory_during_evacuation();

    return ShenandoahBarrierSet::resolve_forwarded(p);
  }

  // Copy the object:
  _evac_tracker->begin_evacuation(thread, size * HeapWordSize);
  Copy::aligned_disjoint_words(cast_from_oop<HeapWord*>(p), copy, size);

  oop copy_val = cast_to_oop(copy);

  // Try to install the new forwarding pointer.
  ContinuationGCSupport::relativize_stack_chunk(copy_val);

  oop result = ShenandoahForwarding::try_update_forwardee(p, copy_val);
  if (result == copy_val) {
    // Successfully evacuated. Our copy is now the public one!
    _evac_tracker->end_evacuation(thread, size * HeapWordSize);
    shenandoah_assert_correct(nullptr, copy_val);
    return copy_val;
  }  else {
    // Failed to evacuate. We need to deal with the object that is left behind. Since this
    // new allocation is certainly after TAMS, it will be considered live in the next cycle.
    // But if it happens to contain references to evacuated regions, those references would
    // not get updated for this stale copy during this cycle, and we will crash while scanning
    // it the next cycle.
    if (alloc_from_lab) {
      // For LAB allocations, it is enough to rollback the allocation ptr. Either the next
      // object will overwrite this stale copy, or the filler object on LAB retirement will
      // do this.
      ShenandoahThreadLocalData::gclab(thread)->undo_allocation(copy, size);
    } else {
      // For non-LAB allocations, we have no way to retract the allocation, and
      // have to explicitly overwrite the copy with the filler object. With that overwrite,
      // we have to keep the fwdptr initialized and pointing to our (stale) copy.
      assert(size >= ShenandoahHeap::min_fill_size(), "previously allocated object known to be larger than min_size");
      fill_with_object(copy, size);
      shenandoah_assert_correct(nullptr, copy_val);
      // For non-LAB allocations, the object has already been registered
    }
    shenandoah_assert_correct(nullptr, result);
    return result;
  }
}

void ShenandoahHeap::trash_cset_regions() {
  ShenandoahHeapLocker locker(lock());

  ShenandoahCollectionSet* set = collection_set();
  ShenandoahHeapRegion* r;
  set->clear_current_index();
  while ((r = set->next()) != nullptr) {
    r->make_trash();
  }
  collection_set()->clear();
}

void ShenandoahHeap::print_heap_regions_on(outputStream* st) const {
  st->print_cr("Heap Regions:");
  st->print_cr("Region state: EU=empty-uncommitted, EC=empty-committed, R=regular, H=humongous start, HP=pinned humongous start");
  st->print_cr("              HC=humongous continuation, CS=collection set, TR=trash, P=pinned, CSP=pinned collection set");
  st->print_cr("BTE=bottom/top/end, TAMS=top-at-mark-start");
  st->print_cr("UWM=update watermark, U=used");
  st->print_cr("T=TLAB allocs, G=GCLAB allocs");
  st->print_cr("S=shared allocs, L=live data");
  st->print_cr("CP=critical pins");

  for (size_t i = 0; i < num_regions(); i++) {
    get_region(i)->print_on(st);
  }
}

size_t ShenandoahHeap::trash_humongous_region_at(ShenandoahHeapRegion* start) {
  assert(start->is_humongous_start(), "reclaim regions starting with the first one");

  oop humongous_obj = cast_to_oop(start->bottom());
  size_t size = humongous_obj->size();
  size_t required_regions = ShenandoahHeapRegion::required_regions(size * HeapWordSize);
  size_t index = start->index() + required_regions - 1;

  assert(!start->has_live(), "liveness must be zero");

  for(size_t i = 0; i < required_regions; i++) {
    // Reclaim from tail. Otherwise, assertion fails when printing region to trace log,
    // as it expects that every region belongs to a humongous region starting with a humongous start region.
    ShenandoahHeapRegion* region = get_region(index --);

    assert(region->is_humongous(), "expect correct humongous start or continuation");
    assert(!region->is_cset(), "Humongous region should not be in collection set");

    region->make_trash_immediate();
  }
  return required_regions;
}

class ShenandoahCheckCleanGCLABClosure : public ThreadClosure {
public:
  ShenandoahCheckCleanGCLABClosure() {}
  void do_thread(Thread* thread) {
    PLAB* gclab = ShenandoahThreadLocalData::gclab(thread);
    assert(gclab != nullptr, "GCLAB should be initialized for %s", thread->name());
    assert(gclab->words_remaining() == 0, "GCLAB should not need retirement");

    if (ShenandoahHeap::heap()->mode()->is_generational()) {
      PLAB* plab = ShenandoahThreadLocalData::plab(thread);
      assert(plab != nullptr, "PLAB should be initialized for %s", thread->name());
      assert(plab->words_remaining() == 0, "PLAB should not need retirement");
    }
  }
};

class ShenandoahRetireGCLABClosure : public ThreadClosure {
private:
  bool const _resize;
public:
  ShenandoahRetireGCLABClosure(bool resize) : _resize(resize) {}
  void do_thread(Thread* thread) {
    PLAB* gclab = ShenandoahThreadLocalData::gclab(thread);
    assert(gclab != nullptr, "GCLAB should be initialized for %s", thread->name());
    gclab->retire();
    if (_resize && ShenandoahThreadLocalData::gclab_size(thread) > 0) {
      ShenandoahThreadLocalData::set_gclab_size(thread, 0);
    }

    if (ShenandoahHeap::heap()->mode()->is_generational()) {
      PLAB* plab = ShenandoahThreadLocalData::plab(thread);
      assert(plab != nullptr, "PLAB should be initialized for %s", thread->name());

      // There are two reasons to retire all plabs between old-gen evacuation passes.
      //  1. We need to make the plab memory parsable by remembered-set scanning.
      //  2. We need to establish a trustworthy UpdateWaterMark value within each old-gen heap region
      ShenandoahGenerationalHeap::heap()->retire_plab(plab, thread);
      if (_resize && ShenandoahThreadLocalData::plab_size(thread) > 0) {
        ShenandoahThreadLocalData::set_plab_size(thread, 0);
      }
    }
  }
};

void ShenandoahHeap::labs_make_parsable() {
  assert(UseTLAB, "Only call with UseTLAB");

  ShenandoahRetireGCLABClosure cl(false);

  for (JavaThreadIteratorWithHandle jtiwh; JavaThread *t = jtiwh.next(); ) {
    ThreadLocalAllocBuffer& tlab = t->tlab();
    tlab.make_parsable();
    cl.do_thread(t);
  }

  workers()->threads_do(&cl);
}

void ShenandoahHeap::tlabs_retire(bool resize) {
  assert(UseTLAB, "Only call with UseTLAB");
  assert(!resize || ResizeTLAB, "Only call for resize when ResizeTLAB is enabled");

  ThreadLocalAllocStats stats;

  for (JavaThreadIteratorWithHandle jtiwh; JavaThread *t = jtiwh.next(); ) {
    ThreadLocalAllocBuffer& tlab = t->tlab();
    tlab.retire(&stats);
    if (resize) {
      tlab.resize();
    }
  }

  stats.publish();

#ifdef ASSERT
  ShenandoahCheckCleanGCLABClosure cl;
  for (JavaThreadIteratorWithHandle jtiwh; JavaThread *t = jtiwh.next(); ) {
    cl.do_thread(t);
  }
  workers()->threads_do(&cl);
#endif
}

void ShenandoahHeap::gclabs_retire(bool resize) {
  assert(UseTLAB, "Only call with UseTLAB");
  assert(!resize || ResizeTLAB, "Only call for resize when ResizeTLAB is enabled");

  ShenandoahRetireGCLABClosure cl(resize);
  for (JavaThreadIteratorWithHandle jtiwh; JavaThread *t = jtiwh.next(); ) {
    cl.do_thread(t);
  }
  workers()->threads_do(&cl);

  if (safepoint_workers() != nullptr) {
    safepoint_workers()->threads_do(&cl);
  }
}

// Returns size in bytes
size_t ShenandoahHeap::unsafe_max_tlab_alloc(Thread *thread) const {
  // Return the max allowed size, and let the allocation path
  // figure out the safe size for current allocation.
  return ShenandoahHeapRegion::max_tlab_size_bytes();
}

size_t ShenandoahHeap::max_tlab_size() const {
  // Returns size in words
  return ShenandoahHeapRegion::max_tlab_size_words();
}

void ShenandoahHeap::collect(GCCause::Cause cause) {
  control_thread()->request_gc(cause);
}

void ShenandoahHeap::do_full_collection(bool clear_all_soft_refs) {
  //assert(false, "Shouldn't need to do full collections");
}

HeapWord* ShenandoahHeap::block_start(const void* addr) const {
  ShenandoahHeapRegion* r = heap_region_containing(addr);
  if (r != nullptr) {
    return r->block_start(addr);
  }
  return nullptr;
}

bool ShenandoahHeap::block_is_obj(const HeapWord* addr) const {
  ShenandoahHeapRegion* r = heap_region_containing(addr);
  return r->block_is_obj(addr);
}

bool ShenandoahHeap::print_location(outputStream* st, void* addr) const {
  return BlockLocationPrinter<ShenandoahHeap>::print_location(st, addr);
}

void ShenandoahHeap::prepare_for_verify() {
  if (SafepointSynchronize::is_at_safepoint() && UseTLAB) {
    labs_make_parsable();
  }
}

void ShenandoahHeap::gc_threads_do(ThreadClosure* tcl) const {
  if (_shenandoah_policy->is_at_shutdown()) {
    return;
  }

  if (_control_thread != nullptr) {
    tcl->do_thread(_control_thread);
  }

  workers()->threads_do(tcl);
  if (_safepoint_workers != nullptr) {
    _safepoint_workers->threads_do(tcl);
  }
}

void ShenandoahHeap::print_tracing_info() const {
  LogTarget(Info, gc, stats) lt;
  if (lt.is_enabled()) {
    ResourceMark rm;
    LogStream ls(lt);

    phase_timings()->print_global_on(&ls);

    ls.cr();
    ls.cr();

    shenandoah_policy()->print_gc_stats(&ls);

    ls.cr();

    evac_tracker()->print_global_on(&ls);

    ls.cr();
    ls.cr();
  }
}

void ShenandoahHeap::on_cycle_start(GCCause::Cause cause, ShenandoahGeneration* generation) {
  shenandoah_policy()->record_collection_cause(cause);

  set_gc_cause(cause);
  set_gc_generation(generation);

  generation->heuristics()->record_cycle_start();
}

void ShenandoahHeap::on_cycle_end(ShenandoahGeneration* generation) {
  generation->heuristics()->record_cycle_end();
  if (mode()->is_generational() && generation->is_global()) {
    // If we just completed a GLOBAL GC, claim credit for completion of young-gen and old-gen GC as well
    young_generation()->heuristics()->record_cycle_end();
    old_generation()->heuristics()->record_cycle_end();
  }
  set_gc_cause(GCCause::_no_gc);
}

void ShenandoahHeap::verify(VerifyOption vo) {
  if (ShenandoahSafepoint::is_at_shenandoah_safepoint()) {
    if (ShenandoahVerify) {
      verifier()->verify_generic(vo);
    } else {
      // TODO: Consider allocating verification bitmaps on demand,
      // and turn this on unconditionally.
    }
  }
}
size_t ShenandoahHeap::tlab_capacity(Thread *thr) const {
  return _free_set->capacity();
}

class ObjectIterateScanRootClosure : public BasicOopIterateClosure {
private:
  MarkBitMap* _bitmap;
  ShenandoahScanObjectStack* _oop_stack;
  ShenandoahHeap* const _heap;
  ShenandoahMarkingContext* const _marking_context;

  template <class T>
  void do_oop_work(T* p) {
    T o = RawAccess<>::oop_load(p);
    if (!CompressedOops::is_null(o)) {
      oop obj = CompressedOops::decode_not_null(o);
      if (_heap->is_concurrent_weak_root_in_progress() && !_marking_context->is_marked(obj)) {
        // There may be dead oops in weak roots in concurrent root phase, do not touch them.
        return;
      }
      obj = ShenandoahBarrierSet::barrier_set()->load_reference_barrier(obj);

      assert(oopDesc::is_oop(obj), "must be a valid oop");
      if (!_bitmap->is_marked(obj)) {
        _bitmap->mark(obj);
        _oop_stack->push(obj);
      }
    }
  }
public:
  ObjectIterateScanRootClosure(MarkBitMap* bitmap, ShenandoahScanObjectStack* oop_stack) :
    _bitmap(bitmap), _oop_stack(oop_stack), _heap(ShenandoahHeap::heap()),
    _marking_context(_heap->marking_context()) {}
  void do_oop(oop* p)       { do_oop_work(p); }
  void do_oop(narrowOop* p) { do_oop_work(p); }
};

/*
 * This is public API, used in preparation of object_iterate().
 * Since we don't do linear scan of heap in object_iterate() (see comment below), we don't
 * need to make the heap parsable. For Shenandoah-internal linear heap scans that we can
 * control, we call SH::tlabs_retire, SH::gclabs_retire.
 */
void ShenandoahHeap::ensure_parsability(bool retire_tlabs) {
  // No-op.
}

/*
 * Iterates objects in the heap. This is public API, used for, e.g., heap dumping.
 *
 * We cannot safely iterate objects by doing a linear scan at random points in time. Linear
 * scanning needs to deal with dead objects, which may have dead Klass* pointers (e.g.
 * calling oopDesc::size() would crash) or dangling reference fields (crashes) etc. Linear
 * scanning therefore depends on having a valid marking bitmap to support it. However, we only
 * have a valid marking bitmap after successful marking. In particular, we *don't* have a valid
 * marking bitmap during marking, after aborted marking or during/after cleanup (when we just
 * wiped the bitmap in preparation for next marking).
 *
 * For all those reasons, we implement object iteration as a single marking traversal, reporting
 * objects as we mark+traverse through the heap, starting from GC roots. JVMTI IterateThroughHeap
 * is allowed to report dead objects, but is not required to do so.
 */
void ShenandoahHeap::object_iterate(ObjectClosure* cl) {
  // Reset bitmap
  if (!prepare_aux_bitmap_for_iteration())
    return;

  ShenandoahScanObjectStack oop_stack;
  ObjectIterateScanRootClosure oops(&_aux_bit_map, &oop_stack);
  // Seed the stack with root scan
  scan_roots_for_iteration(&oop_stack, &oops);

  // Work through the oop stack to traverse heap
  while (! oop_stack.is_empty()) {
    oop obj = oop_stack.pop();
    assert(oopDesc::is_oop(obj), "must be a valid oop");
    cl->do_object(obj);
    obj->oop_iterate(&oops);
  }

  assert(oop_stack.is_empty(), "should be empty");
  // Reclaim bitmap
  reclaim_aux_bitmap_for_iteration();
}

bool ShenandoahHeap::prepare_aux_bitmap_for_iteration() {
  assert(SafepointSynchronize::is_at_safepoint(), "safe iteration is only available during safepoints");

  if (!_aux_bitmap_region_special && !os::commit_memory((char*)_aux_bitmap_region.start(), _aux_bitmap_region.byte_size(), false)) {
    log_warning(gc)("Could not commit native memory for auxiliary marking bitmap for heap iteration");
    return false;
  }
  // Reset bitmap
  _aux_bit_map.clear();
  return true;
}

void ShenandoahHeap::scan_roots_for_iteration(ShenandoahScanObjectStack* oop_stack, ObjectIterateScanRootClosure* oops) {
  // Process GC roots according to current GC cycle
  // This populates the work stack with initial objects
  // It is important to relinquish the associated locks before diving
  // into heap dumper
  uint n_workers = safepoint_workers() != nullptr ? safepoint_workers()->active_workers() : 1;
  ShenandoahHeapIterationRootScanner rp(n_workers);
  rp.roots_do(oops);
}

void ShenandoahHeap::reclaim_aux_bitmap_for_iteration() {
  if (!_aux_bitmap_region_special && !os::uncommit_memory((char*)_aux_bitmap_region.start(), _aux_bitmap_region.byte_size())) {
    log_warning(gc)("Could not uncommit native memory for auxiliary marking bitmap for heap iteration");
  }
}

// Closure for parallelly iterate objects
class ShenandoahObjectIterateParScanClosure : public BasicOopIterateClosure {
private:
  MarkBitMap* _bitmap;
  ShenandoahObjToScanQueue* _queue;
  ShenandoahHeap* const _heap;
  ShenandoahMarkingContext* const _marking_context;

  template <class T>
  void do_oop_work(T* p) {
    T o = RawAccess<>::oop_load(p);
    if (!CompressedOops::is_null(o)) {
      oop obj = CompressedOops::decode_not_null(o);
      if (_heap->is_concurrent_weak_root_in_progress() && !_marking_context->is_marked(obj)) {
        // There may be dead oops in weak roots in concurrent root phase, do not touch them.
        return;
      }
      obj = ShenandoahBarrierSet::barrier_set()->load_reference_barrier(obj);

      assert(oopDesc::is_oop(obj), "Must be a valid oop");
      if (_bitmap->par_mark(obj)) {
        _queue->push(ShenandoahMarkTask(obj));
      }
    }
  }
public:
  ShenandoahObjectIterateParScanClosure(MarkBitMap* bitmap, ShenandoahObjToScanQueue* q) :
    _bitmap(bitmap), _queue(q), _heap(ShenandoahHeap::heap()),
    _marking_context(_heap->marking_context()) {}
  void do_oop(oop* p)       { do_oop_work(p); }
  void do_oop(narrowOop* p) { do_oop_work(p); }
};

// Object iterator for parallel heap iteraion.
// The root scanning phase happenes in construction as a preparation of
// parallel marking queues.
// Every worker processes it's own marking queue. work-stealing is used
// to balance workload.
class ShenandoahParallelObjectIterator : public ParallelObjectIteratorImpl {
private:
  uint                         _num_workers;
  bool                         _init_ready;
  MarkBitMap*                  _aux_bit_map;
  ShenandoahHeap*              _heap;
  ShenandoahScanObjectStack    _roots_stack; // global roots stack
  ShenandoahObjToScanQueueSet* _task_queues;
public:
  ShenandoahParallelObjectIterator(uint num_workers, MarkBitMap* bitmap) :
        _num_workers(num_workers),
        _init_ready(false),
        _aux_bit_map(bitmap),
        _heap(ShenandoahHeap::heap()) {
    // Initialize bitmap
    _init_ready = _heap->prepare_aux_bitmap_for_iteration();
    if (!_init_ready) {
      return;
    }

    ObjectIterateScanRootClosure oops(_aux_bit_map, &_roots_stack);
    _heap->scan_roots_for_iteration(&_roots_stack, &oops);

    _init_ready = prepare_worker_queues();
  }

  ~ShenandoahParallelObjectIterator() {
    // Reclaim bitmap
    _heap->reclaim_aux_bitmap_for_iteration();
    // Reclaim queue for workers
    if (_task_queues!= nullptr) {
      for (uint i = 0; i < _num_workers; ++i) {
        ShenandoahObjToScanQueue* q = _task_queues->queue(i);
        if (q != nullptr) {
          delete q;
          _task_queues->register_queue(i, nullptr);
        }
      }
      delete _task_queues;
      _task_queues = nullptr;
    }
  }

  virtual void object_iterate(ObjectClosure* cl, uint worker_id) {
    if (_init_ready) {
      object_iterate_parallel(cl, worker_id, _task_queues);
    }
  }

private:
  // Divide global root_stack into worker queues
  bool prepare_worker_queues() {
    _task_queues = new ShenandoahObjToScanQueueSet((int) _num_workers);
    // Initialize queues for every workers
    for (uint i = 0; i < _num_workers; ++i) {
      ShenandoahObjToScanQueue* task_queue = new ShenandoahObjToScanQueue();
      _task_queues->register_queue(i, task_queue);
    }
    // Divide roots among the workers. Assume that object referencing distribution
    // is related with root kind, use round-robin to make every worker have same chance
    // to process every kind of roots
    size_t roots_num = _roots_stack.size();
    if (roots_num == 0) {
      // No work to do
      return false;
    }

    for (uint j = 0; j < roots_num; j++) {
      uint stack_id = j % _num_workers;
      oop obj = _roots_stack.pop();
      _task_queues->queue(stack_id)->push(ShenandoahMarkTask(obj));
    }
    return true;
  }

  void object_iterate_parallel(ObjectClosure* cl,
                               uint worker_id,
                               ShenandoahObjToScanQueueSet* queue_set) {
    assert(SafepointSynchronize::is_at_safepoint(), "safe iteration is only available during safepoints");
    assert(queue_set != nullptr, "task queue must not be null");

    ShenandoahObjToScanQueue* q = queue_set->queue(worker_id);
    assert(q != nullptr, "object iterate queue must not be null");

    ShenandoahMarkTask t;
    ShenandoahObjectIterateParScanClosure oops(_aux_bit_map, q);

    // Work through the queue to traverse heap.
    // Steal when there is no task in queue.
    while (q->pop(t) || queue_set->steal(worker_id, t)) {
      oop obj = t.obj();
      assert(oopDesc::is_oop(obj), "must be a valid oop");
      cl->do_object(obj);
      obj->oop_iterate(&oops);
    }
    assert(q->is_empty(), "should be empty");
  }
};

ParallelObjectIteratorImpl* ShenandoahHeap::parallel_object_iterator(uint workers) {
  return new ShenandoahParallelObjectIterator(workers, &_aux_bit_map);
}

// Keep alive an object that was loaded with AS_NO_KEEPALIVE.
void ShenandoahHeap::keep_alive(oop obj) {
  if (is_concurrent_mark_in_progress() && (obj != nullptr)) {
    ShenandoahBarrierSet::barrier_set()->enqueue(obj);
  }
}

void ShenandoahHeap::heap_region_iterate(ShenandoahHeapRegionClosure* blk) const {
  for (size_t i = 0; i < num_regions(); i++) {
    ShenandoahHeapRegion* current = get_region(i);
    blk->heap_region_do(current);
  }
}

class ShenandoahParallelHeapRegionTask : public WorkerTask {
private:
  ShenandoahHeap* const _heap;
  ShenandoahHeapRegionClosure* const _blk;

  shenandoah_padding(0);
  volatile size_t _index;
  shenandoah_padding(1);

public:
  ShenandoahParallelHeapRegionTask(ShenandoahHeapRegionClosure* blk) :
          WorkerTask("Shenandoah Parallel Region Operation"),
          _heap(ShenandoahHeap::heap()), _blk(blk), _index(0) {}

  void work(uint worker_id) {
    ShenandoahParallelWorkerSession worker_session(worker_id);
    size_t stride = ShenandoahParallelRegionStride;

    size_t max = _heap->num_regions();
    while (Atomic::load(&_index) < max) {
      size_t cur = Atomic::fetch_then_add(&_index, stride, memory_order_relaxed);
      size_t start = cur;
      size_t end = MIN2(cur + stride, max);
      if (start >= max) break;

      for (size_t i = cur; i < end; i++) {
        ShenandoahHeapRegion* current = _heap->get_region(i);
        _blk->heap_region_do(current);
      }
    }
  }
};

void ShenandoahHeap::parallel_heap_region_iterate(ShenandoahHeapRegionClosure* blk) const {
  assert(blk->is_thread_safe(), "Only thread-safe closures here");
  if (num_regions() > ShenandoahParallelRegionStride) {
    ShenandoahParallelHeapRegionTask task(blk);
    workers()->run_task(&task);
  } else {
    heap_region_iterate(blk);
  }
}

class ShenandoahRendezvousClosure : public HandshakeClosure {
public:
  inline ShenandoahRendezvousClosure() : HandshakeClosure("ShenandoahRendezvous") {}
  inline void do_thread(Thread* thread) {}
};

void ShenandoahHeap::rendezvous_threads() {
  ShenandoahRendezvousClosure cl;
  Handshake::execute(&cl);
}

void ShenandoahHeap::recycle_trash() {
  free_set()->recycle_trash();
}

void ShenandoahHeap::do_class_unloading() {
  _unloader.unload();
  if (mode()->is_generational()) {
    old_generation()->set_parseable(false);
  }
}

void ShenandoahHeap::stw_weak_refs(bool full_gc) {
  // Weak refs processing
  ShenandoahPhaseTimings::Phase phase = full_gc ? ShenandoahPhaseTimings::full_gc_weakrefs
                                                : ShenandoahPhaseTimings::degen_gc_weakrefs;
  ShenandoahTimingsTracker t(phase);
  ShenandoahGCWorkerPhase worker_phase(phase);
  active_generation()->ref_processor()->process_references(phase, workers(), false /* concurrent */);
}

void ShenandoahHeap::prepare_update_heap_references(bool concurrent) {
  assert(ShenandoahSafepoint::is_at_shenandoah_safepoint(), "must be at safepoint");

  // Evacuation is over, no GCLABs are needed anymore. GCLABs are under URWM, so we need to
  // make them parsable for update code to work correctly. Plus, we can compute new sizes
  // for future GCLABs here.
  if (UseTLAB) {
    ShenandoahGCPhase phase(concurrent ?
                            ShenandoahPhaseTimings::init_update_refs_manage_gclabs :
                            ShenandoahPhaseTimings::degen_gc_init_update_refs_manage_gclabs);
    gclabs_retire(ResizeTLAB);
  }

  _update_refs_iterator.reset();
}

void ShenandoahHeap::propagate_gc_state_to_java_threads() {
  assert(ShenandoahSafepoint::is_at_shenandoah_safepoint(), "Must be at Shenandoah safepoint");
  if (_gc_state_changed) {
    _gc_state_changed = false;
    char state = gc_state();
    for (JavaThreadIteratorWithHandle jtiwh; JavaThread *t = jtiwh.next(); ) {
      ShenandoahThreadLocalData::set_gc_state(t, state);
    }
  }
}

void ShenandoahHeap::set_gc_state(uint mask, bool value) {
  assert(ShenandoahSafepoint::is_at_shenandoah_safepoint(), "Must be at Shenandoah safepoint");
  _gc_state.set_cond(mask, value);
  _gc_state_changed = true;
}

void ShenandoahHeap::set_concurrent_young_mark_in_progress(bool in_progress) {
  uint mask;
  assert(!has_forwarded_objects(), "Young marking is not concurrent with evacuation");
  if (!in_progress && is_concurrent_old_mark_in_progress()) {
    assert(mode()->is_generational(), "Only generational GC has old marking");
    assert(_gc_state.is_set(MARKING), "concurrent_old_marking_in_progress implies MARKING");
    // If old-marking is in progress when we turn off YOUNG_MARKING, leave MARKING (and OLD_MARKING) on
    mask = YOUNG_MARKING;
  } else {
    mask = MARKING | YOUNG_MARKING;
  }
  set_gc_state(mask, in_progress);
  manage_satb_barrier(in_progress);
}

void ShenandoahHeap::set_concurrent_old_mark_in_progress(bool in_progress) {
#ifdef ASSERT
  // has_forwarded_objects() iff UPDATEREFS or EVACUATION
  bool has_forwarded = has_forwarded_objects();
  bool updating_or_evacuating = _gc_state.is_set(UPDATEREFS | EVACUATION);
  bool evacuating = _gc_state.is_set(EVACUATION);
  assert ((has_forwarded == updating_or_evacuating) || (evacuating && !has_forwarded && collection_set()->is_empty()),
          "Updating or evacuating iff has forwarded objects, or if evacuation phase is promoting in place without forwarding");
#endif
  if (!in_progress && is_concurrent_young_mark_in_progress()) {
    // If young-marking is in progress when we turn off OLD_MARKING, leave MARKING (and YOUNG_MARKING) on
    assert(_gc_state.is_set(MARKING), "concurrent_young_marking_in_progress implies MARKING");
    set_gc_state(OLD_MARKING, in_progress);
  } else {
    set_gc_state(MARKING | OLD_MARKING, in_progress);
  }
  manage_satb_barrier(in_progress);
}

bool ShenandoahHeap::is_prepare_for_old_mark_in_progress() const {
  return old_generation()->is_preparing_for_mark();
}

void ShenandoahHeap::manage_satb_barrier(bool active) {
  if (is_concurrent_mark_in_progress()) {
    // Ignore request to deactivate barrier while concurrent mark is in progress.
    // Do not attempt to re-activate the barrier if it is already active.
    if (active && !ShenandoahBarrierSet::satb_mark_queue_set().is_active()) {
      ShenandoahBarrierSet::satb_mark_queue_set().set_active_all_threads(active, !active);
    }
  } else {
    // No concurrent marking is in progress so honor request to deactivate,
    // but only if the barrier is already active.
    if (!active && ShenandoahBarrierSet::satb_mark_queue_set().is_active()) {
      ShenandoahBarrierSet::satb_mark_queue_set().set_active_all_threads(active, !active);
    }
  }
}

void ShenandoahHeap::set_evacuation_in_progress(bool in_progress) {
  assert(ShenandoahSafepoint::is_at_shenandoah_safepoint(), "Only call this at safepoint");
  set_gc_state(EVACUATION, in_progress);
}

void ShenandoahHeap::set_concurrent_strong_root_in_progress(bool in_progress) {
  if (in_progress) {
    _concurrent_strong_root_in_progress.set();
  } else {
    _concurrent_strong_root_in_progress.unset();
  }
}

void ShenandoahHeap::set_concurrent_weak_root_in_progress(bool cond) {
  set_gc_state(WEAK_ROOTS, cond);
}

GCTracer* ShenandoahHeap::tracer() {
  return shenandoah_policy()->tracer();
}

size_t ShenandoahHeap::tlab_used(Thread* thread) const {
  return _free_set->used();
}

bool ShenandoahHeap::try_cancel_gc() {
  jbyte prev = _cancelled_gc.cmpxchg(CANCELLED, CANCELLABLE);
  return prev == CANCELLABLE;
}

void ShenandoahHeap::cancel_concurrent_mark() {
  if (mode()->is_generational()) {
    young_generation()->cancel_marking();
    old_generation()->cancel_marking();
  }

  global_generation()->cancel_marking();

  ShenandoahBarrierSet::satb_mark_queue_set().abandon_partial_marking();
}

void ShenandoahHeap::cancel_gc(GCCause::Cause cause) {
  if (try_cancel_gc()) {
    FormatBuffer<> msg("Cancelling GC: %s", GCCause::to_string(cause));
    log_info(gc)("%s", msg.buffer());
    Events::log(Thread::current(), "%s", msg.buffer());
    _cancel_requested_time = os::elapsedTime();
  }
}

uint ShenandoahHeap::max_workers() {
  return _max_workers;
}

void ShenandoahHeap::stop() {
  // The shutdown sequence should be able to terminate when GC is running.

  // Step 0. Notify policy to disable event recording and prevent visiting gc threads during shutdown
  _shenandoah_policy->record_shutdown();

  // Step 1. Notify control thread that we are in shutdown.
  // Note that we cannot do that with stop(), because stop() is blocking and waits for the actual shutdown.
  // Doing stop() here would wait for the normal GC cycle to complete, never falling through to cancel below.
  control_thread()->prepare_for_graceful_shutdown();

  // Step 2. Notify GC workers that we are cancelling GC.
  cancel_gc(GCCause::_shenandoah_stop_vm);

  // Step 3. Wait until GC worker exits normally.
  control_thread()->stop();
}

void ShenandoahHeap::stw_unload_classes(bool full_gc) {
  if (!unload_classes()) return;
  ClassUnloadingContext ctx(_workers->active_workers(),
                            true /* unregister_nmethods_during_purge */,
                            false /* lock_nmethod_free_separately */);

  // Unload classes and purge SystemDictionary.
  {
    ShenandoahPhaseTimings::Phase phase = full_gc ?
                                          ShenandoahPhaseTimings::full_gc_purge_class_unload :
                                          ShenandoahPhaseTimings::degen_gc_purge_class_unload;
    ShenandoahIsAliveSelector is_alive;
    {
      CodeCache::UnlinkingScope scope(is_alive.is_alive_closure());
      ShenandoahGCPhase gc_phase(phase);
      ShenandoahGCWorkerPhase worker_phase(phase);
      bool unloading_occurred = SystemDictionary::do_unloading(gc_timer());

      uint num_workers = _workers->active_workers();
      ShenandoahClassUnloadingTask unlink_task(phase, num_workers, unloading_occurred);
      _workers->run_task(&unlink_task);
    }
    // Release unloaded nmethods's memory.
    ClassUnloadingContext::context()->purge_and_free_nmethods();
  }

  {
    ShenandoahGCPhase phase(full_gc ?
                            ShenandoahPhaseTimings::full_gc_purge_cldg :
                            ShenandoahPhaseTimings::degen_gc_purge_cldg);
    ClassLoaderDataGraph::purge(true /* at_safepoint */);
  }
  // Resize and verify metaspace
  MetaspaceGC::compute_new_size();
  DEBUG_ONLY(MetaspaceUtils::verify();)
}

// Weak roots are either pre-evacuated (final mark) or updated (final updaterefs),
// so they should not have forwarded oops.
// However, we do need to "null" dead oops in the roots, if can not be done
// in concurrent cycles.
void ShenandoahHeap::stw_process_weak_roots(bool full_gc) {
  uint num_workers = _workers->active_workers();
  ShenandoahPhaseTimings::Phase timing_phase = full_gc ?
                                               ShenandoahPhaseTimings::full_gc_purge_weak_par :
                                               ShenandoahPhaseTimings::degen_gc_purge_weak_par;
  ShenandoahGCPhase phase(timing_phase);
  ShenandoahGCWorkerPhase worker_phase(timing_phase);
  // Cleanup weak roots
  if (has_forwarded_objects()) {
    ShenandoahForwardedIsAliveClosure is_alive;
    ShenandoahUpdateRefsClosure keep_alive;
    ShenandoahParallelWeakRootsCleaningTask<ShenandoahForwardedIsAliveClosure, ShenandoahUpdateRefsClosure>
      cleaning_task(timing_phase, &is_alive, &keep_alive, num_workers);
    _workers->run_task(&cleaning_task);
  } else {
    ShenandoahIsAliveClosure is_alive;
#ifdef ASSERT
    ShenandoahAssertNotForwardedClosure verify_cl;
    ShenandoahParallelWeakRootsCleaningTask<ShenandoahIsAliveClosure, ShenandoahAssertNotForwardedClosure>
      cleaning_task(timing_phase, &is_alive, &verify_cl, num_workers);
#else
    ShenandoahParallelWeakRootsCleaningTask<ShenandoahIsAliveClosure, DoNothingClosure>
      cleaning_task(timing_phase, &is_alive, &do_nothing_cl, num_workers);
#endif
    _workers->run_task(&cleaning_task);
  }
}

void ShenandoahHeap::parallel_cleaning(bool full_gc) {
  assert(SafepointSynchronize::is_at_safepoint(), "Must be at a safepoint");
  assert(is_stw_gc_in_progress(), "Only for Degenerated and Full GC");
  ShenandoahGCPhase phase(full_gc ?
                          ShenandoahPhaseTimings::full_gc_purge :
                          ShenandoahPhaseTimings::degen_gc_purge);
  stw_weak_refs(full_gc);
  stw_process_weak_roots(full_gc);
  stw_unload_classes(full_gc);
}

void ShenandoahHeap::set_has_forwarded_objects(bool cond) {
  set_gc_state(HAS_FORWARDED, cond);
}

void ShenandoahHeap::set_unload_classes(bool uc) {
  _unload_classes.set_cond(uc);
}

bool ShenandoahHeap::unload_classes() const {
  return _unload_classes.is_set();
}

address ShenandoahHeap::in_cset_fast_test_addr() {
  ShenandoahHeap* heap = ShenandoahHeap::heap();
  assert(heap->collection_set() != nullptr, "Sanity");
  return (address) heap->collection_set()->biased_map_address();
}

void ShenandoahHeap::reset_bytes_allocated_since_gc_start() {
  if (mode()->is_generational()) {
    young_generation()->reset_bytes_allocated_since_gc_start();
    old_generation()->reset_bytes_allocated_since_gc_start();
  }

  global_generation()->reset_bytes_allocated_since_gc_start();
}

void ShenandoahHeap::set_degenerated_gc_in_progress(bool in_progress) {
  _degenerated_gc_in_progress.set_cond(in_progress);
}

void ShenandoahHeap::set_full_gc_in_progress(bool in_progress) {
  _full_gc_in_progress.set_cond(in_progress);
}

void ShenandoahHeap::set_full_gc_move_in_progress(bool in_progress) {
  assert (is_full_gc_in_progress(), "should be");
  _full_gc_move_in_progress.set_cond(in_progress);
}

void ShenandoahHeap::set_update_refs_in_progress(bool in_progress) {
  set_gc_state(UPDATEREFS, in_progress);
}

void ShenandoahHeap::register_nmethod(nmethod* nm) {
  ShenandoahCodeRoots::register_nmethod(nm);
}

void ShenandoahHeap::unregister_nmethod(nmethod* nm) {
  ShenandoahCodeRoots::unregister_nmethod(nm);
}

void ShenandoahHeap::pin_object(JavaThread* thr, oop o) {
  heap_region_containing(o)->record_pin();
}

void ShenandoahHeap::unpin_object(JavaThread* thr, oop o) {
  ShenandoahHeapRegion* r = heap_region_containing(o);
  assert(r != nullptr, "Sanity");
  assert(r->pin_count() > 0, "Region " SIZE_FORMAT " should have non-zero pins", r->index());
  r->record_unpin();
}

void ShenandoahHeap::sync_pinned_region_status() {
  ShenandoahHeapLocker locker(lock());

  for (size_t i = 0; i < num_regions(); i++) {
    ShenandoahHeapRegion *r = get_region(i);
    if (r->is_active()) {
      if (r->is_pinned()) {
        if (r->pin_count() == 0) {
          r->make_unpinned();
        }
      } else {
        if (r->pin_count() > 0) {
          r->make_pinned();
        }
      }
    }
  }

  assert_pinned_region_status();
}

#ifdef ASSERT
void ShenandoahHeap::assert_pinned_region_status() {
  for (size_t i = 0; i < num_regions(); i++) {
    ShenandoahHeapRegion* r = get_region(i);
    if (active_generation()->contains(r)) {
      assert((r->is_pinned() && r->pin_count() > 0) || (!r->is_pinned() && r->pin_count() == 0),
             "Region " SIZE_FORMAT " pinning status is inconsistent", i);
    }
  }
}
#endif

ConcurrentGCTimer* ShenandoahHeap::gc_timer() const {
  return _gc_timer;
}

void ShenandoahHeap::prepare_concurrent_roots() {
  assert(SafepointSynchronize::is_at_safepoint(), "Must be at a safepoint");
  assert(!is_stw_gc_in_progress(), "Only concurrent GC");
  set_concurrent_strong_root_in_progress(!collection_set()->is_empty());
  set_concurrent_weak_root_in_progress(true);
  if (unload_classes()) {
    _unloader.prepare();
  }
}

void ShenandoahHeap::finish_concurrent_roots() {
  assert(SafepointSynchronize::is_at_safepoint(), "Must be at a safepoint");
  assert(!is_stw_gc_in_progress(), "Only concurrent GC");
  if (unload_classes()) {
    _unloader.finish();
  }
}

#ifdef ASSERT
void ShenandoahHeap::assert_gc_workers(uint nworkers) {
  assert(nworkers > 0 && nworkers <= max_workers(), "Sanity");

  if (ShenandoahSafepoint::is_at_shenandoah_safepoint()) {
    // Use ParallelGCThreads inside safepoints
    assert(nworkers == ParallelGCThreads, "Use ParallelGCThreads (%u) within safepoint, not %u",
           ParallelGCThreads, nworkers);
  } else {
    // Use ConcGCThreads outside safepoints
    assert(nworkers == ConcGCThreads, "Use ConcGCThreads (%u) outside safepoints, %u",
           ConcGCThreads, nworkers);
  }
}
#endif

ShenandoahVerifier* ShenandoahHeap::verifier() {
  guarantee(ShenandoahVerify, "Should be enabled");
  assert (_verifier != nullptr, "sanity");
  return _verifier;
}

template<bool CONCURRENT>
class ShenandoahUpdateHeapRefsTask : public WorkerTask {
private:
  ShenandoahHeap* _heap;
  ShenandoahRegionIterator* _regions;
public:
  explicit ShenandoahUpdateHeapRefsTask(ShenandoahRegionIterator* regions) :
    WorkerTask("Shenandoah Update References"),
    _heap(ShenandoahHeap::heap()),
    _regions(regions) {
  }

  void work(uint worker_id) {
    if (CONCURRENT) {
      ShenandoahConcurrentWorkerSession worker_session(worker_id);
      ShenandoahSuspendibleThreadSetJoiner stsj;
      do_work<ShenandoahConcUpdateRefsClosure>(worker_id);
    } else {
      ShenandoahParallelWorkerSession worker_session(worker_id);
      do_work<ShenandoahSTWUpdateRefsClosure>(worker_id);
    }
  }

private:
  template<class T>
  void do_work(uint worker_id) {
    if (CONCURRENT && (worker_id == 0)) {
      // We ask the first worker to replenish the Mutator free set by moving regions previously reserved to hold the
      // results of evacuation.  These reserves are no longer necessary because evacuation has completed.
      size_t cset_regions = _heap->collection_set()->count();

      // Now that evacuation is done, we can reassign any regions that had been reserved to hold the results of evacuation
      // to the mutator free set.  At the end of GC, we will have cset_regions newly evacuated fully empty regions from
      // which we will be able to replenish the Collector free set and the OldCollector free set in preparation for the
      // next GC cycle.
      _heap->free_set()->move_regions_from_collector_to_mutator(cset_regions);
    }
    // If !CONCURRENT, there's no value in expanding Mutator free set
    T cl;
    ShenandoahHeapRegion* r = _regions->next();
    while (r != nullptr) {
      HeapWord* update_watermark = r->get_update_watermark();
      assert (update_watermark >= r->bottom(), "sanity");
      if (r->is_active() && !r->is_cset()) {
        _heap->marked_object_oop_iterate(r, &cl, update_watermark);
        if (ShenandoahPacing) {
          _heap->pacer()->report_updaterefs(pointer_delta(update_watermark, r->bottom()));
        }
      }
      if (_heap->check_cancelled_gc_and_yield(CONCURRENT)) {
        return;
      }
      r = _regions->next();
    }
  }
};

void ShenandoahHeap::update_heap_references(bool concurrent) {
  assert(!is_full_gc_in_progress(), "Only for concurrent and degenerated GC");

  if (concurrent) {
    ShenandoahUpdateHeapRefsTask<true> task(&_update_refs_iterator);
    workers()->run_task(&task);
  } else {
    ShenandoahUpdateHeapRefsTask<false> task(&_update_refs_iterator);
    workers()->run_task(&task);
  }
}

ShenandoahSynchronizePinnedRegionStates::ShenandoahSynchronizePinnedRegionStates() : _lock(ShenandoahHeap::heap()->lock()) { }

void ShenandoahSynchronizePinnedRegionStates::heap_region_do(ShenandoahHeapRegion* r) {
  // Drop "pinned" state from regions that no longer have a pinned count. Put
  // regions with a pinned count into the "pinned" state.
  if (r->is_active()) {
    if (r->is_pinned()) {
      if (r->pin_count() == 0) {
        ShenandoahHeapLocker locker(_lock);
        r->make_unpinned();
      }
    } else {
      if (r->pin_count() > 0) {
        ShenandoahHeapLocker locker(_lock);
        r->make_pinned();
      }
    }
  }
}

void ShenandoahHeap::update_heap_region_states(bool concurrent) {
  assert(SafepointSynchronize::is_at_safepoint(), "Must be at a safepoint");
  assert(!is_full_gc_in_progress(), "Only for concurrent and degenerated GC");

  {
    ShenandoahGCPhase phase(concurrent ?
                            ShenandoahPhaseTimings::final_update_refs_update_region_states :
                            ShenandoahPhaseTimings::degen_gc_final_update_refs_update_region_states);

    final_update_refs_update_region_states();

    assert_pinned_region_status();
  }

  {
    ShenandoahGCPhase phase(concurrent ?
                            ShenandoahPhaseTimings::final_update_refs_trash_cset :
                            ShenandoahPhaseTimings::degen_gc_final_update_refs_trash_cset);
    trash_cset_regions();
  }
}

void ShenandoahHeap::final_update_refs_update_region_states() {
  ShenandoahSynchronizePinnedRegionStates cl;
  parallel_heap_region_iterate(&cl);
}

void ShenandoahHeap::rebuild_free_set(bool concurrent) {
  ShenandoahGCPhase phase(concurrent ?
                          ShenandoahPhaseTimings::final_update_refs_rebuild_freeset :
                          ShenandoahPhaseTimings::degen_gc_final_update_refs_rebuild_freeset);
  ShenandoahHeapLocker locker(lock());
  size_t young_cset_regions, old_cset_regions;
  size_t first_old_region, last_old_region, old_region_count;

  _free_set->prepare_to_rebuild(young_cset_regions, old_cset_regions, first_old_region, last_old_region, old_region_count);
  // If there are no old regions, first_old_region will be greater than last_old_region
  assert((first_old_region > last_old_region) ||
         ((last_old_region + 1 - first_old_region >= old_region_count) &&
          get_region(first_old_region)->is_old() && get_region(last_old_region)->is_old()),
         "sanity: old_region_count: " SIZE_FORMAT ", first_old_region: " SIZE_FORMAT ", last_old_region: " SIZE_FORMAT,
         old_region_count, first_old_region, last_old_region);

  if (mode()->is_generational()) {
#ifdef ASSERT
    if (ShenandoahVerify) {
      verifier()->verify_before_rebuilding_free_set();
    }
#endif

    // The computation of bytes_of_allocation_runway_before_gc_trigger is quite conservative so consider all of this
    // available for transfer to old. Note that transfer of humongous regions does not impact available.
    ShenandoahGenerationalHeap* gen_heap = ShenandoahGenerationalHeap::heap();
    size_t allocation_runway = gen_heap->young_generation()->heuristics()->bytes_of_allocation_runway_before_gc_trigger(young_cset_regions);
    gen_heap->compute_old_generation_balance(allocation_runway, old_cset_regions, young_cset_regions);
  }
  // Rebuild free set based on adjusted generation sizes.
  _free_set->finish_rebuild(young_cset_regions, old_cset_regions, old_region_count);

  if (mode()->is_generational()) {
    ShenandoahGenerationalHeap* gen_heap = ShenandoahGenerationalHeap::heap();
    ShenandoahOldGeneration* old_gen = gen_heap->old_generation();
    old_gen->heuristics()->trigger_maybe(first_old_region, last_old_region, old_region_count, num_regions());
  }
}

void ShenandoahHeap::print_extended_on(outputStream *st) const {
  print_on(st);
  st->cr();
  print_heap_regions_on(st);
}

bool ShenandoahHeap::is_bitmap_slice_committed(ShenandoahHeapRegion* r, bool skip_self) {
  size_t slice = r->index() / _bitmap_regions_per_slice;

  size_t regions_from = _bitmap_regions_per_slice * slice;
  size_t regions_to   = MIN2(num_regions(), _bitmap_regions_per_slice * (slice + 1));
  for (size_t g = regions_from; g < regions_to; g++) {
    assert (g / _bitmap_regions_per_slice == slice, "same slice");
    if (skip_self && g == r->index()) continue;
    if (get_region(g)->is_committed()) {
      return true;
    }
  }
  return false;
}

bool ShenandoahHeap::commit_bitmap_slice(ShenandoahHeapRegion* r) {
  shenandoah_assert_heaplocked();

  // Bitmaps in special regions do not need commits
  if (_bitmap_region_special) {
    return true;
  }

  if (is_bitmap_slice_committed(r, true)) {
    // Some other region from the group is already committed, meaning the bitmap
    // slice is already committed, we exit right away.
    return true;
  }

  // Commit the bitmap slice:
  size_t slice = r->index() / _bitmap_regions_per_slice;
  size_t off = _bitmap_bytes_per_slice * slice;
  size_t len = _bitmap_bytes_per_slice;
  char* start = (char*) _bitmap_region.start() + off;

  if (!os::commit_memory(start, len, false)) {
    return false;
  }

  if (AlwaysPreTouch) {
    os::pretouch_memory(start, start + len, _pretouch_bitmap_page_size);
  }

  return true;
}

bool ShenandoahHeap::uncommit_bitmap_slice(ShenandoahHeapRegion *r) {
  shenandoah_assert_heaplocked();

  // Bitmaps in special regions do not need uncommits
  if (_bitmap_region_special) {
    return true;
  }

  if (is_bitmap_slice_committed(r, true)) {
    // Some other region from the group is still committed, meaning the bitmap
    // slice is should stay committed, exit right away.
    return true;
  }

  // Uncommit the bitmap slice:
  size_t slice = r->index() / _bitmap_regions_per_slice;
  size_t off = _bitmap_bytes_per_slice * slice;
  size_t len = _bitmap_bytes_per_slice;
  if (!os::uncommit_memory((char*)_bitmap_region.start() + off, len)) {
    return false;
  }
  return true;
}

void ShenandoahHeap::safepoint_synchronize_begin() {
  StackWatermarkSet::safepoint_synchronize_begin();
  SuspendibleThreadSet::synchronize();
}

void ShenandoahHeap::safepoint_synchronize_end() {
  SuspendibleThreadSet::desynchronize();
}

void ShenandoahHeap::try_inject_alloc_failure() {
  if (ShenandoahAllocFailureALot && !cancelled_gc() && ((os::random() % 1000) > 950)) {
    _inject_alloc_failure.set();
    os::naked_short_sleep(1);
    if (cancelled_gc()) {
      log_info(gc)("Allocation failure was successfully injected");
    }
  }
}

bool ShenandoahHeap::should_inject_alloc_failure() {
  return _inject_alloc_failure.is_set() && _inject_alloc_failure.try_unset();
}

void ShenandoahHeap::initialize_serviceability() {
  _memory_pool = new ShenandoahMemoryPool(this);
  _cycle_memory_manager.add_pool(_memory_pool);
  _stw_memory_manager.add_pool(_memory_pool);
}

GrowableArray<GCMemoryManager*> ShenandoahHeap::memory_managers() {
  GrowableArray<GCMemoryManager*> memory_managers(2);
  memory_managers.append(&_cycle_memory_manager);
  memory_managers.append(&_stw_memory_manager);
  return memory_managers;
}

GrowableArray<MemoryPool*> ShenandoahHeap::memory_pools() {
  GrowableArray<MemoryPool*> memory_pools(1);
  memory_pools.append(_memory_pool);
  return memory_pools;
}

MemoryUsage ShenandoahHeap::memory_usage() {
  return MemoryUsage(_initial_size, used(), committed(), max_capacity());
}

ShenandoahRegionIterator::ShenandoahRegionIterator() :
  _heap(ShenandoahHeap::heap()),
  _index(0) {}

ShenandoahRegionIterator::ShenandoahRegionIterator(ShenandoahHeap* heap) :
  _heap(heap),
  _index(0) {}

void ShenandoahRegionIterator::reset() {
  _index = 0;
}

bool ShenandoahRegionIterator::has_next() const {
  return _index < _heap->num_regions();
}

char ShenandoahHeap::gc_state() const {
  return _gc_state.raw_value();
}

ShenandoahLiveData* ShenandoahHeap::get_liveness_cache(uint worker_id) {
#ifdef ASSERT
  assert(_liveness_cache != nullptr, "sanity");
  assert(worker_id < _max_workers, "sanity");
  for (uint i = 0; i < num_regions(); i++) {
    assert(_liveness_cache[worker_id][i] == 0, "liveness cache should be empty");
  }
#endif
  return _liveness_cache[worker_id];
}

void ShenandoahHeap::flush_liveness_cache(uint worker_id) {
  assert(worker_id < _max_workers, "sanity");
  assert(_liveness_cache != nullptr, "sanity");
  ShenandoahLiveData* ld = _liveness_cache[worker_id];
  for (uint i = 0; i < num_regions(); i++) {
    ShenandoahLiveData live = ld[i];
    if (live > 0) {
      ShenandoahHeapRegion* r = get_region(i);
      r->increase_live_data_gc_words(live);
      ld[i] = 0;
    }
  }
}

bool ShenandoahHeap::requires_barriers(stackChunkOop obj) const {
  if (is_idle()) return false;

  // Objects allocated after marking start are implicitly alive, don't need any barriers during
  // marking phase.
  if (is_concurrent_mark_in_progress() &&
     !marking_context()->allocated_after_mark_start(obj)) {
    return true;
  }

  // Can not guarantee obj is deeply good.
  if (has_forwarded_objects()) {
    return true;
  }

  return false;
}

ShenandoahGeneration* ShenandoahHeap::generation_for(ShenandoahAffiliation affiliation) const {
  if (!mode()->is_generational()) {
    return global_generation();
  } else if (affiliation == YOUNG_GENERATION) {
    return young_generation();
  } else if (affiliation == OLD_GENERATION) {
    return old_generation();
  }

  ShouldNotReachHere();
  return nullptr;
}

void ShenandoahHeap::log_heap_status(const char* msg) const {
  if (mode()->is_generational()) {
    young_generation()->log_status(msg);
    old_generation()->log_status(msg);
  } else {
    global_generation()->log_status(msg);
  }
}<|MERGE_RESOLUTION|>--- conflicted
+++ resolved
@@ -415,8 +415,7 @@
     // We are initializing free set.  We ignore cset region tallies.
     size_t first_old, last_old, num_old;
     _free_set->prepare_to_rebuild(young_cset_regions, old_cset_regions, first_old, last_old, num_old);
-<<<<<<< HEAD
-    _free_set->rebuild(young_cset_regions, old_cset_regions);
+    _free_set->finish_rebuild(young_cset_regions, old_cset_regions, num_old);
 
     if (mode()->is_generational()) {
       size_t young_reserve = (young_generation()->max_capacity() * ShenandoahEvacReserve) / 100;
@@ -424,9 +423,6 @@
       old_generation()->set_evacuation_reserve((size_t) 0);
       old_generation()->set_promoted_reserve((size_t) 0);
     }
-=======
-    _free_set->finish_rebuild(young_cset_regions, old_cset_regions, num_old);
->>>>>>> 25ee3f57
   }
 
   if (AlwaysPreTouch) {
@@ -1014,13 +1010,6 @@
     // one full GC has completed).
 
     size_t original_count = shenandoah_policy()->full_gc_count();
-<<<<<<< HEAD
-    while ((result == nullptr) && (original_count == shenandoah_policy()->full_gc_count())) {
-      control_thread()->handle_alloc_failure(req, true);
-      result = allocate_memory_under_lock(req, in_new_region);
-    }
-=======
->>>>>>> 25ee3f57
 
     // Stop retrying and return nullptr to cause OOMError exception if our allocation failed even after:
     //   a) We experienced a GC that had good progress, or
