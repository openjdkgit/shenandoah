--- conflicted
+++ resolved
@@ -481,33 +481,7 @@
   }
 }
 
-<<<<<<< HEAD
-void ShenandoahHeap::initialize_generations() {
-  // Max capacity is the maximum _allowed_ capacity. That is, the maximum allowed capacity
-  // for old would be total heap - minimum capacity of young. This means the sum of the maximum
-  // allowed for old and young could exceed the total heap size. It remains the case that the
-  // _actual_ capacity of young + old = total.
-  if (strcmp(ShenandoahGCMode, "generational") == 0) {
-    _generation_sizer.heap_size_changed(soft_max_capacity());
-    size_t initial_capacity_young = _generation_sizer.max_young_size();
-    size_t max_capacity_young = _generation_sizer.max_young_size();
-    size_t initial_capacity_old = max_capacity() - max_capacity_young;
-    size_t max_capacity_old = max_capacity() - initial_capacity_young;
-
-    _young_generation = new ShenandoahYoungGeneration(_max_workers, max_capacity_young, initial_capacity_young);
-    _old_generation = new ShenandoahOldGeneration(_max_workers, max_capacity_old, initial_capacity_old);
-    _global_generation = new ShenandoahGlobalGeneration(_max_workers, soft_max_capacity(), soft_max_capacity());
-  } else {
-    _young_generation = new ShenandoahYoungGeneration(_max_workers, soft_max_capacity(), soft_max_capacity());
-    _old_generation = new ShenandoahOldGeneration(_max_workers, 0L, 0L);
-    _global_generation = new ShenandoahGlobalGeneration(_max_workers, soft_max_capacity(), soft_max_capacity());
-  }
-}
-
-void ShenandoahHeap::initialize_heuristics() {
-=======
 void ShenandoahHeap::initialize_heuristics_generations() {
->>>>>>> 016bf071
   if (ShenandoahGCMode != nullptr) {
     if (strcmp(ShenandoahGCMode, "satb") == 0) {
       _gc_mode = new ShenandoahSATBMode();
@@ -539,20 +513,25 @@
   // for old would be total heap - minimum capacity of young. This means the sum of the maximum
   // allowed for old and young could exceed the total heap size. It remains the case that the
   // _actual_ capacity of young + old = total.
-  _generation_sizer.heap_size_changed(soft_max_capacity());
-  size_t initial_capacity_young = _generation_sizer.max_young_size();
-  size_t max_capacity_young = _generation_sizer.max_young_size();
-  size_t initial_capacity_old = max_capacity() - max_capacity_young;
-  size_t max_capacity_old = max_capacity() - initial_capacity_young;
-
-  _young_generation = new ShenandoahYoungGeneration(_max_workers, max_capacity_young, initial_capacity_young);
-  _old_generation = new ShenandoahOldGeneration(_max_workers, max_capacity_old, initial_capacity_old);
-  _global_generation = new ShenandoahGlobalGeneration(_gc_mode->is_generational(), _max_workers, soft_max_capacity(), soft_max_capacity());
-
-  _global_generation->initialize_heuristics(_gc_mode);
-  if (mode()->is_generational()) {
+  if (strcmp(ShenandoahGCMode, "generational") == 0) {
+    _generation_sizer.heap_size_changed(soft_max_capacity());
+    size_t initial_capacity_young = _generation_sizer.max_young_size();
+    size_t max_capacity_young = _generation_sizer.max_young_size();
+    size_t initial_capacity_old = max_capacity() - max_capacity_young;
+    size_t max_capacity_old = max_capacity() - initial_capacity_young;
+
+    _young_generation = new ShenandoahYoungGeneration(_max_workers, max_capacity_young, initial_capacity_young);
+    _old_generation = new ShenandoahOldGeneration(_max_workers, max_capacity_old, initial_capacity_old);
+    _global_generation = new ShenandoahGlobalGeneration(true, _max_workers, soft_max_capacity(), soft_max_capacity());
+    _global_generation->initialize_heuristics(_gc_mode);
     _young_generation->initialize_heuristics(_gc_mode);
     _old_generation->initialize_heuristics(_gc_mode);
+
+  } else {
+    _young_generation = new ShenandoahYoungGeneration(_max_workers, soft_max_capacity(), soft_max_capacity());
+    _old_generation = new ShenandoahOldGeneration(_max_workers, 0L, 0L);
+    _global_generation = new ShenandoahGlobalGeneration(false, _max_workers, soft_max_capacity(), soft_max_capacity());
+    _global_generation->initialize_heuristics(_gc_mode);
   }
 }
 
