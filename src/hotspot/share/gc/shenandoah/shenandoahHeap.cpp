/*
 * Copyright (c) 2013, 2021, Red Hat, Inc. All rights reserved.
 * DO NOT ALTER OR REMOVE COPYRIGHT NOTICES OR THIS FILE HEADER.
 *
 * This code is free software; you can redistribute it and/or modify it
 * under the terms of the GNU General Public License version 2 only, as
 * published by the Free Software Foundation.
 *
 * This code is distributed in the hope that it will be useful, but WITHOUT
 * ANY WARRANTY; without even the implied warranty of MERCHANTABILITY or
 * FITNESS FOR A PARTICULAR PURPOSE.  See the GNU General Public License
 * version 2 for more details (a copy is included in the LICENSE file that
 * accompanied this code).
 *
 * You should have received a copy of the GNU General Public License version
 * 2 along with this work; if not, write to the Free Software Foundation,
 * Inc., 51 Franklin St, Fifth Floor, Boston, MA 02110-1301 USA.
 *
 * Please contact Oracle, 500 Oracle Parkway, Redwood Shores, CA 94065 USA
 * or visit www.oracle.com if you need additional information or have any
 * questions.
 *
 */

#include "precompiled.hpp"
#include "memory/allocation.hpp"
#include "memory/universe.hpp"

#include "gc/shared/gcArguments.hpp"
#include "gc/shared/gcTimer.hpp"
#include "gc/shared/gcTraceTime.inline.hpp"
#include "gc/shared/locationPrinter.inline.hpp"
#include "gc/shared/memAllocator.hpp"
#include "gc/shared/plab.hpp"
#include "gc/shared/tlab_globals.hpp"

#include "gc/shenandoah/shenandoahBarrierSet.hpp"
#include "gc/shenandoah/shenandoahCardTable.hpp"
#include "gc/shenandoah/shenandoahClosures.inline.hpp"
#include "gc/shenandoah/shenandoahCollectionSet.hpp"
#include "gc/shenandoah/shenandoahCollectorPolicy.hpp"
#include "gc/shenandoah/shenandoahConcurrentMark.hpp"
#include "gc/shenandoah/shenandoahControlThread.hpp"
#include "gc/shenandoah/shenandoahRegulatorThread.hpp"
#include "gc/shenandoah/shenandoahFreeSet.hpp"
#include "gc/shenandoah/shenandoahGlobalGeneration.hpp"
#include "gc/shenandoah/shenandoahPhaseTimings.hpp"
#include "gc/shenandoah/shenandoahHeap.inline.hpp"
#include "gc/shenandoah/shenandoahHeapRegion.inline.hpp"
#include "gc/shenandoah/shenandoahHeapRegionSet.hpp"
#include "gc/shenandoah/shenandoahInitLogger.hpp"
#include "gc/shenandoah/shenandoahMarkingContext.inline.hpp"
#include "gc/shenandoah/shenandoahMemoryPool.hpp"
#include "gc/shenandoah/shenandoahMetrics.hpp"
#include "gc/shenandoah/shenandoahMonitoringSupport.hpp"
#include "gc/shenandoah/shenandoahOldGeneration.hpp"
#include "gc/shenandoah/shenandoahOopClosures.inline.hpp"
#include "gc/shenandoah/shenandoahPacer.inline.hpp"
#include "gc/shenandoah/shenandoahPadding.hpp"
#include "gc/shenandoah/shenandoahParallelCleaning.inline.hpp"
#include "gc/shenandoah/shenandoahReferenceProcessor.hpp"
#include "gc/shenandoah/shenandoahRootProcessor.inline.hpp"
#include "gc/shenandoah/shenandoahScanRemembered.inline.hpp"
#include "gc/shenandoah/shenandoahStringDedup.hpp"
#include "gc/shenandoah/shenandoahSTWMark.hpp"
#include "gc/shenandoah/shenandoahUtils.hpp"
#include "gc/shenandoah/shenandoahVerifier.hpp"
#include "gc/shenandoah/shenandoahCodeRoots.hpp"
#include "gc/shenandoah/shenandoahVMOperations.hpp"
#include "gc/shenandoah/shenandoahWorkGroup.hpp"
#include "gc/shenandoah/shenandoahWorkerPolicy.hpp"
#include "gc/shenandoah/shenandoahYoungGeneration.hpp"
#include "gc/shenandoah/mode/shenandoahGenerationalMode.hpp"
#include "gc/shenandoah/mode/shenandoahIUMode.hpp"
#include "gc/shenandoah/mode/shenandoahPassiveMode.hpp"
#include "gc/shenandoah/mode/shenandoahSATBMode.hpp"

#if INCLUDE_JFR
#include "gc/shenandoah/shenandoahJfrSupport.hpp"
#endif

#include "gc/shenandoah/heuristics/shenandoahOldHeuristics.hpp"

#include "classfile/systemDictionary.hpp"
#include "memory/classLoaderMetaspace.hpp"
#include "memory/metaspaceUtils.hpp"
#include "oops/compressedOops.inline.hpp"
#include "prims/jvmtiTagMap.hpp"
#include "runtime/atomic.hpp"
#include "runtime/globals.hpp"
#include "runtime/interfaceSupport.inline.hpp"
#include "runtime/java.hpp"
#include "runtime/orderAccess.hpp"
#include "runtime/safepointMechanism.hpp"
#include "runtime/vmThread.hpp"
#include "services/mallocTracker.hpp"
#include "services/memTracker.hpp"
#include "utilities/events.hpp"
#include "utilities/powerOfTwo.hpp"

class ShenandoahPretouchHeapTask : public WorkerTask {
private:
  ShenandoahRegionIterator _regions;
  const size_t _page_size;
public:
  ShenandoahPretouchHeapTask(size_t page_size) :
    WorkerTask("Shenandoah Pretouch Heap"),
    _page_size(page_size) {}

  virtual void work(uint worker_id) {
    ShenandoahHeapRegion* r = _regions.next();
    while (r != NULL) {
      if (r->is_committed()) {
        os::pretouch_memory(r->bottom(), r->end(), _page_size);
      }
      r = _regions.next();
    }
  }
};

class ShenandoahPretouchBitmapTask : public WorkerTask {
private:
  ShenandoahRegionIterator _regions;
  char* _bitmap_base;
  const size_t _bitmap_size;
  const size_t _page_size;
public:
  ShenandoahPretouchBitmapTask(char* bitmap_base, size_t bitmap_size, size_t page_size) :
    WorkerTask("Shenandoah Pretouch Bitmap"),
    _bitmap_base(bitmap_base),
    _bitmap_size(bitmap_size),
    _page_size(page_size) {}

  virtual void work(uint worker_id) {
    ShenandoahHeapRegion* r = _regions.next();
    while (r != NULL) {
      size_t start = r->index()       * ShenandoahHeapRegion::region_size_bytes() / MarkBitMap::heap_map_factor();
      size_t end   = (r->index() + 1) * ShenandoahHeapRegion::region_size_bytes() / MarkBitMap::heap_map_factor();
      assert (end <= _bitmap_size, "end is sane: " SIZE_FORMAT " < " SIZE_FORMAT, end, _bitmap_size);

      if (r->is_committed()) {
        os::pretouch_memory(_bitmap_base + start, _bitmap_base + end, _page_size);
      }

      r = _regions.next();
    }
  }
};

jint ShenandoahHeap::initialize() {
  //
  // Figure out heap sizing
  //

  size_t init_byte_size = InitialHeapSize;
  size_t min_byte_size  = MinHeapSize;
  size_t max_byte_size  = MaxHeapSize;
  size_t heap_alignment = HeapAlignment;

  size_t reg_size_bytes = ShenandoahHeapRegion::region_size_bytes();

  Universe::check_alignment(max_byte_size,  reg_size_bytes, "Shenandoah heap");
  Universe::check_alignment(init_byte_size, reg_size_bytes, "Shenandoah heap");

  _num_regions = ShenandoahHeapRegion::region_count();
  assert(_num_regions == (max_byte_size / reg_size_bytes),
         "Regions should cover entire heap exactly: " SIZE_FORMAT " != " SIZE_FORMAT "/" SIZE_FORMAT,
         _num_regions, max_byte_size, reg_size_bytes);

  size_t num_committed_regions = init_byte_size / reg_size_bytes;
  num_committed_regions = MIN2(num_committed_regions, _num_regions);
  assert(num_committed_regions <= _num_regions, "sanity");
  _initial_size = num_committed_regions * reg_size_bytes;

  size_t num_min_regions = min_byte_size / reg_size_bytes;
  num_min_regions = MIN2(num_min_regions, _num_regions);
  assert(num_min_regions <= _num_regions, "sanity");
  _minimum_size = num_min_regions * reg_size_bytes;

  // Default to max heap size.
  _soft_max_size = _num_regions * reg_size_bytes;

  _committed = _initial_size;

  // Now we know the number of regions and heap sizes, initialize the heuristics.
  initialize_generations();
  initialize_heuristics();

  size_t heap_page_size   = UseLargePages ? (size_t)os::large_page_size() : (size_t)os::vm_page_size();
  size_t bitmap_page_size = UseLargePages ? (size_t)os::large_page_size() : (size_t)os::vm_page_size();
  size_t region_page_size = UseLargePages ? (size_t)os::large_page_size() : (size_t)os::vm_page_size();

  //
  // Reserve and commit memory for heap
  //

  ReservedHeapSpace heap_rs = Universe::reserve_heap(max_byte_size, heap_alignment);
  initialize_reserved_region(heap_rs);
  _heap_region = MemRegion((HeapWord*)heap_rs.base(), heap_rs.size() / HeapWordSize);
  _heap_region_special = heap_rs.special();

  assert((((size_t) base()) & ShenandoahHeapRegion::region_size_bytes_mask()) == 0,
         "Misaligned heap: " PTR_FORMAT, p2i(base()));

#if SHENANDOAH_OPTIMIZED_MARKTASK
  // The optimized ShenandoahMarkTask takes some bits away from the full object bits.
  // Fail if we ever attempt to address more than we can.
  if ((uintptr_t)heap_rs.end() >= ShenandoahMarkTask::max_addressable()) {
    FormatBuffer<512> buf("Shenandoah reserved [" PTR_FORMAT ", " PTR_FORMAT") for the heap, \n"
                          "but max object address is " PTR_FORMAT ". Try to reduce heap size, or try other \n"
                          "VM options that allocate heap at lower addresses (HeapBaseMinAddress, AllocateHeapAt, etc).",
                p2i(heap_rs.base()), p2i(heap_rs.end()), ShenandoahMarkTask::max_addressable());
    vm_exit_during_initialization("Fatal Error", buf);
  }
#endif

  ReservedSpace sh_rs = heap_rs.first_part(max_byte_size);
  if (!_heap_region_special) {
    os::commit_memory_or_exit(sh_rs.base(), _initial_size, heap_alignment, false,
                              "Cannot commit heap memory");
  }

  BarrierSet::set_barrier_set(new ShenandoahBarrierSet(this, _heap_region));

  //
  // After reserving the Java heap, create the card table, barriers, and workers, in dependency order
  //
  if (mode()->is_generational()) {
    ShenandoahDirectCardMarkRememberedSet *rs;
    ShenandoahCardTable* card_table = ShenandoahBarrierSet::barrier_set()->card_table();
    size_t card_count = card_table->cards_required(heap_rs.size() / HeapWordSize) - 1;
    rs = new ShenandoahDirectCardMarkRememberedSet(ShenandoahBarrierSet::barrier_set()->card_table(), card_count);
    _card_scan = new ShenandoahScanRemembered<ShenandoahDirectCardMarkRememberedSet>(rs);
  }

  _workers = new ShenandoahWorkGang("Shenandoah GC Threads", _max_workers,
                            /* are_GC_task_threads */ true,
                            /* are_ConcurrentGC_threads */ true);
  if (_workers == NULL) {
    vm_exit_during_initialization("Failed necessary allocation.");
  } else {
    _workers->initialize_workers();
  }

  if (ParallelGCThreads > 1) {
    _safepoint_workers = new ShenandoahWorkGang("Safepoint Cleanup Thread",
                                                ParallelGCThreads,
                      /* are_GC_task_threads */ false,
                 /* are_ConcurrentGC_threads */ false);
    _safepoint_workers->initialize_workers();
  }

  //
  // Reserve and commit memory for bitmap(s)
  //

  _bitmap_size = ShenandoahMarkBitMap::compute_size(heap_rs.size());
  _bitmap_size = align_up(_bitmap_size, bitmap_page_size);

  size_t bitmap_bytes_per_region = reg_size_bytes / ShenandoahMarkBitMap::heap_map_factor();

  guarantee(bitmap_bytes_per_region != 0,
            "Bitmap bytes per region should not be zero");
  guarantee(is_power_of_2(bitmap_bytes_per_region),
            "Bitmap bytes per region should be power of two: " SIZE_FORMAT, bitmap_bytes_per_region);

  if (bitmap_page_size > bitmap_bytes_per_region) {
    _bitmap_regions_per_slice = bitmap_page_size / bitmap_bytes_per_region;
    _bitmap_bytes_per_slice = bitmap_page_size;
  } else {
    _bitmap_regions_per_slice = 1;
    _bitmap_bytes_per_slice = bitmap_bytes_per_region;
  }

  guarantee(_bitmap_regions_per_slice >= 1,
            "Should have at least one region per slice: " SIZE_FORMAT,
            _bitmap_regions_per_slice);

  guarantee(((_bitmap_bytes_per_slice) % bitmap_page_size) == 0,
            "Bitmap slices should be page-granular: bps = " SIZE_FORMAT ", page size = " SIZE_FORMAT,
            _bitmap_bytes_per_slice, bitmap_page_size);

  ReservedSpace bitmap(_bitmap_size, bitmap_page_size);
  MemTracker::record_virtual_memory_type(bitmap.base(), mtGC);
  _bitmap_region = MemRegion((HeapWord*) bitmap.base(), bitmap.size() / HeapWordSize);
  _bitmap_region_special = bitmap.special();

  size_t bitmap_init_commit = _bitmap_bytes_per_slice *
                              align_up(num_committed_regions, _bitmap_regions_per_slice) / _bitmap_regions_per_slice;
  bitmap_init_commit = MIN2(_bitmap_size, bitmap_init_commit);
  if (!_bitmap_region_special) {
    os::commit_memory_or_exit((char *) _bitmap_region.start(), bitmap_init_commit, bitmap_page_size, false,
                              "Cannot commit bitmap memory");
  }

  _marking_context = new ShenandoahMarkingContext(_heap_region, _bitmap_region, _num_regions);

  if (ShenandoahVerify) {
    ReservedSpace verify_bitmap(_bitmap_size, bitmap_page_size);
    if (!verify_bitmap.special()) {
      os::commit_memory_or_exit(verify_bitmap.base(), verify_bitmap.size(), bitmap_page_size, false,
                                "Cannot commit verification bitmap memory");
    }
    MemTracker::record_virtual_memory_type(verify_bitmap.base(), mtGC);
    MemRegion verify_bitmap_region = MemRegion((HeapWord *) verify_bitmap.base(), verify_bitmap.size() / HeapWordSize);
    _verification_bit_map.initialize(_heap_region, verify_bitmap_region);
    _verifier = new ShenandoahVerifier(this, &_verification_bit_map);
  }

  // Reserve aux bitmap for use in object_iterate(). We don't commit it here.
  ReservedSpace aux_bitmap(_bitmap_size, bitmap_page_size);
  MemTracker::record_virtual_memory_type(aux_bitmap.base(), mtGC);
  _aux_bitmap_region = MemRegion((HeapWord*) aux_bitmap.base(), aux_bitmap.size() / HeapWordSize);
  _aux_bitmap_region_special = aux_bitmap.special();
  _aux_bit_map.initialize(_heap_region, _aux_bitmap_region);

  //
  // Create regions and region sets
  //
  size_t region_align = align_up(sizeof(ShenandoahHeapRegion), SHENANDOAH_CACHE_LINE_SIZE);
  size_t region_storage_size = align_up(region_align * _num_regions, region_page_size);
  region_storage_size = align_up(region_storage_size, os::vm_allocation_granularity());

  ReservedSpace region_storage(region_storage_size, region_page_size);
  MemTracker::record_virtual_memory_type(region_storage.base(), mtGC);
  if (!region_storage.special()) {
    os::commit_memory_or_exit(region_storage.base(), region_storage_size, region_page_size, false,
                              "Cannot commit region memory");
  }

  // Try to fit the collection set bitmap at lower addresses. This optimizes code generation for cset checks.
  // Go up until a sensible limit (subject to encoding constraints) and try to reserve the space there.
  // If not successful, bite a bullet and allocate at whatever address.
  {
    size_t cset_align = MAX2<size_t>(os::vm_page_size(), os::vm_allocation_granularity());
    size_t cset_size = align_up(((size_t) sh_rs.base() + sh_rs.size()) >> ShenandoahHeapRegion::region_size_bytes_shift(), cset_align);

    uintptr_t min = round_up_power_of_2(cset_align);
    uintptr_t max = (1u << 30u);

    for (uintptr_t addr = min; addr <= max; addr <<= 1u) {
      char* req_addr = (char*)addr;
      assert(is_aligned(req_addr, cset_align), "Should be aligned");
      ReservedSpace cset_rs(cset_size, cset_align, os::vm_page_size(), req_addr);
      if (cset_rs.is_reserved()) {
        assert(cset_rs.base() == req_addr, "Allocated where requested: " PTR_FORMAT ", " PTR_FORMAT, p2i(cset_rs.base()), addr);
        _collection_set = new ShenandoahCollectionSet(this, cset_rs, sh_rs.base());
        break;
      }
    }

    if (_collection_set == NULL) {
      ReservedSpace cset_rs(cset_size, cset_align, os::vm_page_size());
      _collection_set = new ShenandoahCollectionSet(this, cset_rs, sh_rs.base());
    }
  }

  _regions = NEW_C_HEAP_ARRAY(ShenandoahHeapRegion*, _num_regions, mtGC);
  _free_set = new ShenandoahFreeSet(this, _num_regions);

  {
    ShenandoahHeapLocker locker(lock());

    for (size_t i = 0; i < _num_regions; i++) {
      HeapWord* start = (HeapWord*)sh_rs.base() + ShenandoahHeapRegion::region_size_words() * i;
      bool is_committed = i < num_committed_regions;
      void* loc = region_storage.base() + i * region_align;

      ShenandoahHeapRegion* r = new (loc) ShenandoahHeapRegion(start, i, is_committed);
      assert(is_aligned(r, SHENANDOAH_CACHE_LINE_SIZE), "Sanity");

      _marking_context->initialize_top_at_mark_start(r);
      _regions[i] = r;
      assert(!collection_set()->is_in(i), "New region should not be in collection set");
    }

    // Initialize to complete
    _marking_context->mark_complete();

    _free_set->rebuild();
  }

  if (AlwaysPreTouch) {
    // For NUMA, it is important to pre-touch the storage under bitmaps with worker threads,
    // before initialize() below zeroes it with initializing thread. For any given region,
    // we touch the region and the corresponding bitmaps from the same thread.
    ShenandoahPushWorkerScope scope(workers(), _max_workers, false);

    _pretouch_heap_page_size = heap_page_size;
    _pretouch_bitmap_page_size = bitmap_page_size;

#ifdef LINUX
    // UseTransparentHugePages would madvise that backing memory can be coalesced into huge
    // pages. But, the kernel needs to know that every small page is used, in order to coalesce
    // them into huge one. Therefore, we need to pretouch with smaller pages.
    if (UseTransparentHugePages) {
      _pretouch_heap_page_size = (size_t)os::vm_page_size();
      _pretouch_bitmap_page_size = (size_t)os::vm_page_size();
    }
#endif

    // OS memory managers may want to coalesce back-to-back pages. Make their jobs
    // simpler by pre-touching continuous spaces (heap and bitmap) separately.

    ShenandoahPretouchBitmapTask bcl(bitmap.base(), _bitmap_size, _pretouch_bitmap_page_size);
    _workers->run_task(&bcl);

    ShenandoahPretouchHeapTask hcl(_pretouch_heap_page_size);
    _workers->run_task(&hcl);
  }

  //
  // Initialize the rest of GC subsystems
  //

  _liveness_cache = NEW_C_HEAP_ARRAY(ShenandoahLiveData*, _max_workers, mtGC);
  for (uint worker = 0; worker < _max_workers; worker++) {
    _liveness_cache[worker] = NEW_C_HEAP_ARRAY(ShenandoahLiveData, _num_regions, mtGC);
    Copy::fill_to_bytes(_liveness_cache[worker], _num_regions * sizeof(ShenandoahLiveData));
  }

  // There should probably be Shenandoah-specific options for these,
  // just as there are G1-specific options.
  {
    ShenandoahSATBMarkQueueSet& satbqs = ShenandoahBarrierSet::satb_mark_queue_set();
    satbqs.set_process_completed_buffers_threshold(20); // G1SATBProcessCompletedThreshold
    satbqs.set_buffer_enqueue_threshold_percentage(60); // G1SATBBufferEnqueueingThresholdPercent
  }

  _monitoring_support = new ShenandoahMonitoringSupport(this);
  _phase_timings = new ShenandoahPhaseTimings(max_workers());
  ShenandoahCodeRoots::initialize();

  if (ShenandoahPacing) {
    _pacer = new ShenandoahPacer(this);
    _pacer->setup_for_idle();
  } else {
    _pacer = NULL;
  }

  _control_thread = new ShenandoahControlThread();
  _regulator_thread = new ShenandoahRegulatorThread(_control_thread);

  ShenandoahInitLogger::print();

  return JNI_OK;
}

void ShenandoahHeap::initialize_generations() {
  size_t max_capacity_new      = young_generation_capacity(max_capacity());
  size_t soft_max_capacity_new = young_generation_capacity(soft_max_capacity());
  size_t max_capacity_old      = max_capacity() - max_capacity_new;
  size_t soft_max_capacity_old = soft_max_capacity() - soft_max_capacity_new;

  _young_generation = new ShenandoahYoungGeneration(_max_workers, max_capacity_new, soft_max_capacity_new);
  _old_generation = new ShenandoahOldGeneration(_max_workers, max_capacity_old, soft_max_capacity_old);
  _global_generation = new ShenandoahGlobalGeneration(_max_workers);
}

void ShenandoahHeap::initialize_heuristics() {
  if (ShenandoahGCMode != NULL) {
    if (strcmp(ShenandoahGCMode, "satb") == 0) {
      _gc_mode = new ShenandoahSATBMode();
    } else if (strcmp(ShenandoahGCMode, "iu") == 0) {
      _gc_mode = new ShenandoahIUMode();
    } else if (strcmp(ShenandoahGCMode, "passive") == 0) {
      _gc_mode = new ShenandoahPassiveMode();
    } else if (strcmp(ShenandoahGCMode, "generational") == 0) {
      _gc_mode = new ShenandoahGenerationalMode();
    } else {
      vm_exit_during_initialization("Unknown -XX:ShenandoahGCMode option");
    }
  } else {
    vm_exit_during_initialization("Unknown -XX:ShenandoahGCMode option (null)");
  }
  _gc_mode->initialize_flags();
  if (_gc_mode->is_diagnostic() && !UnlockDiagnosticVMOptions) {
    vm_exit_during_initialization(
            err_msg("GC mode \"%s\" is diagnostic, and must be enabled via -XX:+UnlockDiagnosticVMOptions.",
                    _gc_mode->name()));
  }
  if (_gc_mode->is_experimental() && !UnlockExperimentalVMOptions) {
    vm_exit_during_initialization(
            err_msg("GC mode \"%s\" is experimental, and must be enabled via -XX:+UnlockExperimentalVMOptions.",
                    _gc_mode->name()));
  }

  _global_generation->initialize_heuristics(_gc_mode);
  if (mode()->is_generational()) {
    _young_generation->initialize_heuristics(_gc_mode);
    _old_generation->initialize_heuristics(_gc_mode);
  }
}

#ifdef _MSC_VER
#pragma warning( push )
#pragma warning( disable:4355 ) // 'this' : used in base member initializer list
#endif

ShenandoahHeap::ShenandoahHeap(ShenandoahCollectorPolicy* policy) :
  CollectedHeap(),
  _gc_generation(NULL),
  _mixed_evac(false),
  _prep_for_mixed_evac_in_progress(false),
  _evacuation_allowance(0),
  _initial_size(0),
  _used(0),
  _committed(0),
  _max_workers(MAX3(ConcGCThreads, ParallelGCThreads, 1U)),
  _workers(NULL),
  _safepoint_workers(NULL),
  _heap_region_special(false),
  _num_regions(0),
  _regions(NULL),
  _update_refs_iterator(this),
  _alloc_supplement_reserve(0),
  _promotion_reserve(0),
  _old_evac_reserve(0),
  _old_evac_expended(0),
  _young_evac_reserve(0),
  _young_evac_expended(0),
  _captured_old_usage(0),
  _previous_promotion(0),
  _cancel_requested_time(0),
  _young_generation(NULL),
  _global_generation(NULL),
  _old_generation(NULL),
  _control_thread(NULL),
  _regulator_thread(NULL),
  _shenandoah_policy(policy),
  _free_set(NULL),
  _pacer(NULL),
  _verifier(NULL),
  _phase_timings(NULL),
  _monitoring_support(NULL),
  _memory_pool(NULL),
  _young_gen_memory_pool(NULL),
  _old_gen_memory_pool(NULL),
  _stw_memory_manager("Shenandoah Pauses", "end of GC pause"),
  _cycle_memory_manager("Shenandoah Cycles", "end of GC cycle"),
  _gc_timer(new (ResourceObj::C_HEAP, mtGC) ConcurrentGCTimer()),
  _soft_ref_policy(),
  _log_min_obj_alignment_in_bytes(LogMinObjAlignmentInBytes),
  _marking_context(NULL),
  _bitmap_size(0),
  _bitmap_regions_per_slice(0),
  _bitmap_bytes_per_slice(0),
  _bitmap_region_special(false),
  _aux_bitmap_region_special(false),
  _liveness_cache(NULL),
  _collection_set(NULL),
  _card_scan(NULL)
{
<<<<<<< HEAD
=======
  // Initialize GC mode early, so we can adjust barrier support
  initialize_mode();
  BarrierSet::set_barrier_set(new ShenandoahBarrierSet(this));

  _max_workers = MAX2(_max_workers, 1U);
  _workers = new ShenandoahWorkerThreads("Shenandoah GC Threads", _max_workers);
  if (_workers == NULL) {
    vm_exit_during_initialization("Failed necessary allocation.");
  } else {
    _workers->initialize_workers();
  }

  if (ParallelGCThreads > 1) {
    _safepoint_workers = new ShenandoahWorkerThreads("Safepoint Cleanup Thread",
                                                ParallelGCThreads);
    _safepoint_workers->initialize_workers();
  }
>>>>>>> ae2504b4
}

#ifdef _MSC_VER
#pragma warning( pop )
#endif

<<<<<<< HEAD
=======
class ShenandoahResetBitmapTask : public WorkerTask {
private:
  ShenandoahRegionIterator _regions;

public:
  ShenandoahResetBitmapTask() :
    WorkerTask("Shenandoah Reset Bitmap") {}

  void work(uint worker_id) {
    ShenandoahHeapRegion* region = _regions.next();
    ShenandoahHeap* heap = ShenandoahHeap::heap();
    ShenandoahMarkingContext* const ctx = heap->marking_context();
    while (region != NULL) {
      if (heap->is_bitmap_slice_committed(region)) {
        ctx->clear_bitmap(region);
      }
      region = _regions.next();
    }
  }
};

void ShenandoahHeap::reset_mark_bitmap() {
  assert_gc_workers(_workers->active_workers());
  mark_incomplete_marking_context();

  ShenandoahResetBitmapTask task;
  _workers->run_task(&task);
}

>>>>>>> ae2504b4
void ShenandoahHeap::print_on(outputStream* st) const {
  st->print_cr("Shenandoah Heap");
  st->print_cr(" " SIZE_FORMAT "%s max, " SIZE_FORMAT "%s soft max, " SIZE_FORMAT "%s committed, " SIZE_FORMAT "%s used",
               byte_size_in_proper_unit(max_capacity()), proper_unit_for_byte_size(max_capacity()),
               byte_size_in_proper_unit(soft_max_capacity()), proper_unit_for_byte_size(soft_max_capacity()),
               byte_size_in_proper_unit(committed()),    proper_unit_for_byte_size(committed()),
               byte_size_in_proper_unit(used()),         proper_unit_for_byte_size(used()));
  st->print_cr(" " SIZE_FORMAT " x " SIZE_FORMAT"%s regions",
               num_regions(),
               byte_size_in_proper_unit(ShenandoahHeapRegion::region_size_bytes()),
               proper_unit_for_byte_size(ShenandoahHeapRegion::region_size_bytes()));

  st->print("Status: ");
  if (has_forwarded_objects())                 st->print("has forwarded objects, ");
  if (is_concurrent_old_mark_in_progress())    st->print("old marking, ");
  if (is_concurrent_young_mark_in_progress())  st->print("young marking, ");
  if (is_evacuation_in_progress())             st->print("evacuating, ");
  if (is_update_refs_in_progress())            st->print("updating refs, ");
  if (is_degenerated_gc_in_progress())         st->print("degenerated gc, ");
  if (is_full_gc_in_progress())                st->print("full gc, ");
  if (is_full_gc_move_in_progress())           st->print("full gc move, ");
  if (is_concurrent_weak_root_in_progress())   st->print("concurrent weak roots, ");
  if (is_concurrent_strong_root_in_progress() &&
      !is_concurrent_weak_root_in_progress())  st->print("concurrent strong roots, ");

  if (cancelled_gc()) {
    st->print("cancelled");
  } else {
    st->print("not cancelled");
  }
  st->cr();

  st->print_cr("Reserved region:");
  st->print_cr(" - [" PTR_FORMAT ", " PTR_FORMAT ") ",
               p2i(reserved_region().start()),
               p2i(reserved_region().end()));

  ShenandoahCollectionSet* cset = collection_set();
  st->print_cr("Collection set:");
  if (cset != NULL) {
    st->print_cr(" - map (vanilla): " PTR_FORMAT, p2i(cset->map_address()));
    st->print_cr(" - map (biased):  " PTR_FORMAT, p2i(cset->biased_map_address()));
  } else {
    st->print_cr(" (NULL)");
  }

  st->cr();
  MetaspaceUtils::print_on(st);

  if (Verbose) {
    print_heap_regions_on(st);
  }
}

class ShenandoahInitWorkerGCLABClosure : public ThreadClosure {
public:
  void do_thread(Thread* thread) {
    assert(thread != NULL, "Sanity");
    assert(thread->is_Worker_thread(), "Only worker thread expected");
    ShenandoahThreadLocalData::initialize_gclab(thread);
  }
};

void ShenandoahHeap::post_initialize() {
  CollectedHeap::post_initialize();
  MutexLocker ml(Threads_lock);

  ShenandoahInitWorkerGCLABClosure init_gclabs;
  _workers->threads_do(&init_gclabs);

  // gclab can not be initialized early during VM startup, as it can not determinate its max_size.
  // Now, we will let WorkerThreads to initialize gclab when new worker is created.
  _workers->set_initialize_gclab();
  if (_safepoint_workers != NULL) {
    _safepoint_workers->threads_do(&init_gclabs);
    _safepoint_workers->set_initialize_gclab();
  }

  JFR_ONLY(ShenandoahJFRSupport::register_jfr_type_serializers());
}


ShenandoahOldHeuristics* ShenandoahHeap::old_heuristics() {
  return (ShenandoahOldHeuristics*) _old_generation->heuristics();
}

bool ShenandoahHeap::doing_mixed_evacuations() {
  return old_heuristics()->unprocessed_old_collection_candidates() > 0;
}

bool ShenandoahHeap::is_gc_generation_young() const {
  return _gc_generation != NULL && _gc_generation->generation_mode() == YOUNG;
}

// There are three JVM parameters for setting young gen capacity:
//    NewSize, MaxNewSize, NewRatio.
//
// If only NewSize is set, it assigns a fixed size and the other two parameters are ignored.
// Otherwise NewRatio applies.
//
// If NewSize is set in any combination, it provides a lower bound.
//
// If MaxNewSize is set it provides an upper bound.
// If this bound is smaller than NewSize, it supersedes,
// resulting in a fixed size given by MaxNewSize.
size_t ShenandoahHeap::young_generation_capacity(size_t capacity) {
  if (FLAG_IS_CMDLINE(NewSize) && !FLAG_IS_CMDLINE(MaxNewSize) && !FLAG_IS_CMDLINE(NewRatio)) {
    capacity = MIN2(NewSize, capacity);
  } else {
    capacity /= NewRatio + 1;
    if (FLAG_IS_CMDLINE(NewSize)) {
      capacity = MAX2(NewSize, capacity);
    }
    if (FLAG_IS_CMDLINE(MaxNewSize)) {
      capacity = MIN2(MaxNewSize, capacity);
    }
  }
  return capacity;
}

size_t ShenandoahHeap::used() const {
  return Atomic::load(&_used);
}

size_t ShenandoahHeap::committed() const {
  return Atomic::load(&_committed);
}

void ShenandoahHeap::increase_committed(size_t bytes) {
  shenandoah_assert_heaplocked_or_safepoint();
  _committed += bytes;
}

void ShenandoahHeap::decrease_committed(size_t bytes) {
  shenandoah_assert_heaplocked_or_safepoint();
  _committed -= bytes;
}

void ShenandoahHeap::increase_used(size_t bytes) {
  Atomic::add(&_used, bytes, memory_order_relaxed);
}

void ShenandoahHeap::set_used(size_t bytes) {
  Atomic::store(&_used, bytes);
}

void ShenandoahHeap::decrease_used(size_t bytes) {
  assert(used() >= bytes, "never decrease heap size by more than we've left");
  Atomic::sub(&_used, bytes, memory_order_relaxed);
}

void ShenandoahHeap::notify_mutator_alloc_words(size_t words, bool waste) {
  size_t bytes = words * HeapWordSize;
  if (!waste) {
    increase_used(bytes);
  }

  if (ShenandoahPacing) {
    control_thread()->pacing_notify_alloc(words);
    if (waste) {
      pacer()->claim_for_alloc(words, true);
    }
  }
}

size_t ShenandoahHeap::capacity() const {
  return committed();
}

size_t ShenandoahHeap::max_capacity() const {
  return _num_regions * ShenandoahHeapRegion::region_size_bytes();
}

size_t ShenandoahHeap::soft_max_capacity() const {
  size_t v = Atomic::load(&_soft_max_size);
  assert(min_capacity() <= v && v <= max_capacity(),
         "Should be in bounds: " SIZE_FORMAT " <= " SIZE_FORMAT " <= " SIZE_FORMAT,
         min_capacity(), v, max_capacity());
  return v;
}

void ShenandoahHeap::set_soft_max_capacity(size_t v) {
  assert(min_capacity() <= v && v <= max_capacity(),
         "Should be in bounds: " SIZE_FORMAT " <= " SIZE_FORMAT " <= " SIZE_FORMAT,
         min_capacity(), v, max_capacity());
  Atomic::store(&_soft_max_size, v);

  if (mode()->is_generational()) {
    size_t soft_max_capacity_young = young_generation_capacity(_soft_max_size);
    size_t soft_max_capacity_old = _soft_max_size - soft_max_capacity_young;
    _young_generation->set_soft_max_capacity(soft_max_capacity_young);
    _old_generation->set_soft_max_capacity(soft_max_capacity_old);
  }
}

size_t ShenandoahHeap::min_capacity() const {
  return _minimum_size;
}

size_t ShenandoahHeap::initial_capacity() const {
  return _initial_size;
}

bool ShenandoahHeap::is_in(const void* p) const {
  HeapWord* heap_base = (HeapWord*) base();
  HeapWord* last_region_end = heap_base + ShenandoahHeapRegion::region_size_words() * num_regions();
  return p >= heap_base && p < last_region_end;
}

bool ShenandoahHeap::is_in_young(const void* p) const {
  return is_in(p) && heap_region_containing(p)->affiliation() == ShenandoahRegionAffiliation::YOUNG_GENERATION;
}

bool ShenandoahHeap::is_in_old(const void* p) const {
  return is_in(p) && heap_region_containing(p)->affiliation() == ShenandoahRegionAffiliation::OLD_GENERATION;
}

bool ShenandoahHeap::is_in_active_generation(oop obj) const {
  if (!mode()->is_generational()) {
    // everything is the same single generation
    return true;
  }

  if (active_generation() == NULL) {
    // no collection is happening, only expect this to be called
    // when concurrent processing is active, but that could change
    return false;
  }

  return active_generation()->contains(obj);
}

void ShenandoahHeap::op_uncommit(double shrink_before, size_t shrink_until) {
  assert (ShenandoahUncommit, "should be enabled");

  // Application allocates from the beginning of the heap, and GC allocates at
  // the end of it. It is more efficient to uncommit from the end, so that applications
  // could enjoy the near committed regions. GC allocations are much less frequent,
  // and therefore can accept the committing costs.

  size_t count = 0;
  for (size_t i = num_regions(); i > 0; i--) { // care about size_t underflow
    ShenandoahHeapRegion* r = get_region(i - 1);
    if (r->is_empty_committed() && (r->empty_time() < shrink_before)) {
      ShenandoahHeapLocker locker(lock());
      if (r->is_empty_committed()) {
        if (committed() < shrink_until + ShenandoahHeapRegion::region_size_bytes()) {
          break;
        }

        r->make_uncommitted();
        count++;
      }
    }
    SpinPause(); // allow allocators to take the lock
  }

  if (count > 0) {
    control_thread()->notify_heap_changed();
    regulator_thread()->notify_heap_changed();
  }
}

void ShenandoahHeap::handle_old_evacuation(HeapWord* obj, size_t words, bool promotion) {
  // Only register the copy of the object that won the evacuation race.
  card_scan()->register_object_wo_lock(obj);

  // Mark the entire range of the evacuated object as dirty.  At next remembered set scan,
  // we will clear dirty bits that do not hold interesting pointers.  It's more efficient to
  // do this in batch, in a background GC thread than to try to carefully dirty only cards
  // that hold interesting pointers right now.
  card_scan()->mark_range_as_dirty(obj, words);

  if (promotion) {
    // This evacuation was a promotion, track this as allocation against old gen
    old_generation()->increase_allocated(words * HeapWordSize);
  }
}

void ShenandoahHeap::handle_old_evacuation_failure() {
  if (_old_gen_oom_evac.try_set()) {
    log_info(gc)("Old gen evac failure.");
  }
}

void ShenandoahHeap::handle_promotion_failure() {
  old_heuristics()->handle_promotion_failure();
}

HeapWord* ShenandoahHeap::allocate_from_gclab_slow(Thread* thread, size_t size) {
  // New object should fit the GCLAB size
  size_t min_size = MAX2(size, PLAB::min_size());

  // Figure out size of new GCLAB, looking back at heuristics. Expand aggressively.
  size_t new_size = ShenandoahThreadLocalData::gclab_size(thread) * 2;
  new_size = MIN2(new_size, PLAB::max_size());
  new_size = MAX2(new_size, PLAB::min_size());

  // Record new heuristic value even if we take any shortcut. This captures
  // the case when moderately-sized objects always take a shortcut. At some point,
  // heuristics should catch up with them.
  ShenandoahThreadLocalData::set_gclab_size(thread, new_size);

  if (new_size < size) {
    // New size still does not fit the object. Fall back to shared allocation.
    // This avoids retiring perfectly good GCLABs, when we encounter a large object.
    return NULL;
  }

  // Retire current GCLAB, and allocate a new one.
  PLAB* gclab = ShenandoahThreadLocalData::gclab(thread);
  gclab->retire();

  size_t actual_size = 0;
  HeapWord* gclab_buf = allocate_new_gclab(min_size, new_size, &actual_size);
  if (gclab_buf == NULL) {
    return NULL;
  }

  assert (size <= actual_size, "allocation should fit");

  if (ZeroTLAB) {
    // ..and clear it.
    Copy::zero_to_words(gclab_buf, actual_size);
  } else {
    // ...and zap just allocated object.
#ifdef ASSERT
    // Skip mangling the space corresponding to the object header to
    // ensure that the returned space is not considered parsable by
    // any concurrent GC thread.
    size_t hdr_size = oopDesc::header_size();
    Copy::fill_to_words(gclab_buf + hdr_size, actual_size - hdr_size, badHeapWordVal);
#endif // ASSERT
  }
  gclab->set_buf(gclab_buf, actual_size);
  return gclab->allocate(size);
}

// Establish a new PLAB and allocate size HeapWords within it.
HeapWord* ShenandoahHeap::allocate_from_plab_slow(Thread* thread, size_t size, bool is_promotion) {
  // New object should fit the PLAB size
  size_t min_size = MAX2(size, PLAB::min_size());

  // Figure out size of new PLAB, looking back at heuristics. Expand aggressively.
  size_t new_size = ShenandoahThreadLocalData::plab_size(thread) * 2;
  new_size = MIN2(new_size, PLAB::max_size());
  new_size = MAX2(new_size, PLAB::min_size());

  size_t unalignment = new_size % CardTable::card_size_in_words;
  if (unalignment != 0) {
    new_size = new_size - unalignment + CardTable::card_size_in_words;
  }

  // Record new heuristic value even if we take any shortcut. This captures
  // the case when moderately-sized objects always take a shortcut. At some point,
  // heuristics should catch up with them.  Note that the requested new_size may
  // not be honored, but we remember that this is the preferred size.
  ShenandoahThreadLocalData::set_plab_size(thread, new_size);

  if (new_size < size) {
    // New size still does not fit the object. Fall back to shared allocation.
    // This avoids retiring perfectly good PLABs, when we encounter a large object.
    return NULL;
  }

  // Retire current PLAB, and allocate a new one.
  PLAB* plab = ShenandoahThreadLocalData::plab(thread);
  // CAUTION: retire_plab may register the remnant filler object with the remembered set scanner without a lock.  This
  // is safe iff it is assured that each PLAB is a whole-number multiple of card-mark memory size and each PLAB is
  // aligned with the start of a card's memory range.
  retire_plab(plab);

  size_t actual_size = 0;
  // allocate_new_plab resets plab_evacuated and plab_promoted and disables promotions if old-gen available is
  // less than the remaining evacuation need.
  HeapWord* plab_buf = allocate_new_plab(min_size, new_size, &actual_size);
  if (plab_buf == NULL) {
    return NULL;
  }

  assert (size <= actual_size, "allocation should fit");

  if (ZeroTLAB) {
    // ..and clear it.
    Copy::zero_to_words(plab_buf, actual_size);
  } else {
    // ...and zap just allocated object.
#ifdef ASSERT
    // Skip mangling the space corresponding to the object header to
    // ensure that the returned space is not considered parsable by
    // any concurrent GC thread.
    size_t hdr_size = oopDesc::header_size();
    Copy::fill_to_words(plab_buf + hdr_size, actual_size - hdr_size, badHeapWordVal);
#endif // ASSERT
  }
  plab->set_buf(plab_buf, actual_size);

  if (is_promotion && !ShenandoahThreadLocalData::allow_plab_promotions(thread)) {
    return nullptr;
  }
  return plab->allocate(size);
}

// TODO: It is probably most efficient to register all objects (both promotions and evacuations) that were allocated within
// this plab at the time we retire the plab.  A tight registration loop will run within both code and data caches.  This change
// would allow smaller and faster in-line implementation of alloc_from_plab().  Since plabs are aligned on card-table boundaries,
// this object registration loop can be performed without acquiring a lock.
void ShenandoahHeap::retire_plab(PLAB* plab) {
  if (!mode()->is_generational()) {
    plab->retire();
  } else {
    Thread* thread = Thread::current();
    size_t evacuated = ShenandoahThreadLocalData::get_plab_evacuated(thread);
    // We don't enforce limits on get_plab_promoted(thread).  Promotion uses any memory not required for evacuation.
    expend_old_evac(evacuated);
    size_t waste = plab->waste();
    HeapWord* top = plab->top();
    plab->retire();
    if (top != NULL && plab->waste() > waste && is_in_old(top)) {
      // If retiring the plab created a filler object, then we
      // need to register it with our card scanner so it can
      // safely walk the region backing the plab.
      log_debug(gc)("retire_plab() is registering remnant of size " SIZE_FORMAT " at " PTR_FORMAT,
                    plab->waste() - waste, p2i(top));
      card_scan()->register_object_wo_lock(top);
    }
  }
}

void ShenandoahHeap::cancel_mixed_collections() {
  assert(_old_generation != NULL, "Should only have mixed collections in generation mode.");
  old_heuristics()->abandon_collection_candidates();
}

void ShenandoahHeap::coalesce_and_fill_old_regions() {
  class ShenandoahGlobalCoalesceAndFill : public ShenandoahHeapRegionClosure {
   public:
    virtual void heap_region_do(ShenandoahHeapRegion* region) override {
      // old region is not in the collection set and was not immediately trashed
      if (region->is_old() && region->is_active() && !region->is_humongous()) {
        // Reset the coalesce and fill boundary because this is a global collect
        // and cannot be preempted by young collects. We want to be sure the entire
        // region is coalesced here and does not resume from a previously interrupted
        // or completed coalescing.
        region->begin_preemptible_coalesce_and_fill();
        region->oop_fill_and_coalesce();
      }
    }

    virtual bool is_thread_safe() override {
      return true;
    }
  };
  ShenandoahGlobalCoalesceAndFill coalesce;
  parallel_heap_region_iterate(&coalesce);
}

HeapWord* ShenandoahHeap::allocate_new_tlab(size_t min_size,
                                            size_t requested_size,
                                            size_t* actual_size) {
  ShenandoahAllocRequest req = ShenandoahAllocRequest::for_tlab(min_size, requested_size);
  HeapWord* res = allocate_memory(req, false);
  if (res != NULL) {
    *actual_size = req.actual_size();
  } else {
    *actual_size = 0;
  }
  return res;
}

HeapWord* ShenandoahHeap::allocate_new_gclab(size_t min_size,
                                             size_t word_size,
                                             size_t* actual_size) {
  ShenandoahAllocRequest req = ShenandoahAllocRequest::for_gclab(min_size, word_size);
  HeapWord* res = allocate_memory(req, false);
  if (res != NULL) {
    *actual_size = req.actual_size();
  } else {
    *actual_size = 0;
  }
  return res;
}

HeapWord* ShenandoahHeap::allocate_new_plab(size_t min_size,
                                            size_t word_size,
                                            size_t* actual_size) {
  ShenandoahAllocRequest req = ShenandoahAllocRequest::for_plab(min_size, word_size);
  // Note that allocate_memory() sets a thread-local flag to prohibit further promotions by this thread
  // if we are at risk of exceeding the old-gen evacuation budget.
  HeapWord* res = allocate_memory(req, false);
  if (res != NULL) {
    *actual_size = req.actual_size();
  } else {
    *actual_size = 0;
  }
  return res;
}

// is_promotion is true iff this allocation is known for sure to hold the result of young-gen evacuation
// to old-gen.  plab allocates arre not known as such, since they may hold old-gen evacuations.
HeapWord* ShenandoahHeap::allocate_memory(ShenandoahAllocRequest& req, bool is_promotion) {
  intptr_t pacer_epoch = 0;
  bool in_new_region = false;
  HeapWord* result = NULL;

  if (req.is_mutator_alloc()) {
    if (ShenandoahPacing) {
      pacer()->pace_for_alloc(req.size());
      pacer_epoch = pacer()->epoch();
    }

    if (!ShenandoahAllocFailureALot || !should_inject_alloc_failure()) {
      result = allocate_memory_under_lock(req, in_new_region, is_promotion);
    }

    // Allocation failed, block until control thread reacted, then retry allocation.
    //
    // It might happen that one of the threads requesting allocation would unblock
    // way later after GC happened, only to fail the second allocation, because
    // other threads have already depleted the free storage. In this case, a better
    // strategy is to try again, as long as GC makes progress.
    //
    // Then, we need to make sure the allocation was retried after at least one
    // Full GC, which means we want to try more than ShenandoahFullGCThreshold times.

    size_t tries = 0;

    while (result == NULL && _progress_last_gc.is_set()) {
      tries++;
      control_thread()->handle_alloc_failure(req);
      result = allocate_memory_under_lock(req, in_new_region, is_promotion);
    }

    while (result == NULL && tries <= ShenandoahFullGCThreshold) {
      tries++;
      control_thread()->handle_alloc_failure(req);
      result = allocate_memory_under_lock(req, in_new_region, is_promotion);
    }

  } else {
    assert(req.is_gc_alloc(), "Can only accept GC allocs here");
    result = allocate_memory_under_lock(req, in_new_region, is_promotion);
    // Do not call handle_alloc_failure() here, because we cannot block.
    // The allocation failure would be handled by the LRB slowpath with handle_alloc_failure_evac().
  }

  if (in_new_region) {
    control_thread()->notify_heap_changed();
    regulator_thread()->notify_heap_changed();
  }

  if (result != NULL) {
    ShenandoahGeneration* alloc_generation = generation_for(req.affiliation());
    size_t requested = req.size();
    size_t actual = req.actual_size();
    size_t actual_bytes = actual * HeapWordSize;

    assert (req.is_lab_alloc() || (requested == actual),
            "Only LAB allocations are elastic: %s, requested = " SIZE_FORMAT ", actual = " SIZE_FORMAT,
            ShenandoahAllocRequest::alloc_type_to_string(req.type()), requested, actual);

    if (req.is_mutator_alloc()) {
      notify_mutator_alloc_words(actual, false);
      alloc_generation->increase_allocated(actual_bytes);

      // If we requested more than we were granted, give the rest back to pacer.
      // This only matters if we are in the same pacing epoch: do not try to unpace
      // over the budget for the other phase.
      if (ShenandoahPacing && (pacer_epoch > 0) && (requested > actual)) {
        pacer()->unpace_for_alloc(pacer_epoch, requested - actual);
      }
    } else {
      increase_used(actual_bytes);
    }
  }

  return result;
}

HeapWord* ShenandoahHeap::allocate_memory_under_lock(ShenandoahAllocRequest& req, bool& in_new_region, bool is_promotion) {
  size_t requested_bytes = req.size() * HeapWordSize;

  ShenandoahHeapLocker locker(lock());
  if (mode()->is_generational()) {
    if (req.affiliation() == YOUNG_GENERATION) {
      if (req.type() == ShenandoahAllocRequest::_alloc_gclab) {
        if (requested_bytes + get_young_evac_expended() > get_young_evac_reserve()) {
          // This should only happen if evacuation waste is too low.  Rejecting one thread's request for GCLAB does not
          // necessarily result in failure of the evacuation effort.  A different thread may be able to copy from-space object.

          // TODO: Should we really fail here in the case that there is sufficient memory to allow us to allocate a gclab
          // beyond the young_evac_reserve?  Seems it would be better to take away from mutator allocation budget if this
          // prevents fall-back to full GC in order to recover from failed evacuation.
          return nullptr;
        }
        // else, there is sufficient memory to allocate this GCLAB so do nothing here.
      } else if (req.is_gc_alloc()) {
        // This is a shared alloc for purposes of evacuation.
        if (requested_bytes + get_young_evac_expended() > get_young_evac_reserve()) {
          // TODO: Should we really fail here in the case that there is sufficient memory to allow us to allocate a gclab
          // beyond the young_evac_reserve?  Seems it would be better to take away from mutator allocation budget if this
          // prevents fall-back to full GC in order to recover from failed evacuation.
          return nullptr;
        } else {
          // There is sufficient memory to allocate this shared evacuation object.
        }
      }  else if (requested_bytes >= young_generation()->adjusted_available()) {
        // We know this is not a GCLAB.  This must be a TLAB or a shared allocation.  Reject the allocation request if
        // exceeds established capacity limits.
        return nullptr;
      }
    } else {                    // reg.affiliation() == OLD_GENERATION
      assert(req.type() != ShenandoahAllocRequest::_alloc_gclab, "GCLAB pertains only to young-gen memory");

      if (req.type() ==  ShenandoahAllocRequest::_alloc_plab) {
        // We've already retired this thread's previously exhausted PLAB and have accounted for how that PLAB's
        // memory was allotted.
        Thread* thread = Thread::current();
        ShenandoahThreadLocalData::reset_plab_evacuated(thread);
        ShenandoahThreadLocalData::reset_plab_promoted(thread);

        // Conservatively, assume this entire PLAB will be used for promotion.  Act as if we need to serve the
        // rest of evacuation need from as-yet unallocated old-gen memory.
        size_t remaining_evac_need = get_old_evac_reserve() - get_old_evac_expended();
        size_t evac_available = old_generation()->adjusted_available() - requested_bytes;
        if (remaining_evac_need >= evac_available) {
          // Disable promotions within this thread because the entirety of this PLAB must be available to hold
          // old-gen evacuations.
          ShenandoahThreadLocalData::disable_plab_promotions(thread);
        } else {
          ShenandoahThreadLocalData::enable_plab_promotions(thread);
        }
      } else if (is_promotion) {
        // This is a shared alloc for promotion
        Thread* thread = Thread::current();
        size_t remaining_evac_need = get_old_evac_reserve() - get_old_evac_expended();
        size_t evac_available = old_generation()->adjusted_available() - requested_bytes;
        if (remaining_evac_need >= evac_available) {
          return nullptr;       // We need to reserve the remaining memory for evacuation so defer the promotion
        }
        // Else, we'll allow the allocation to proceed.  (Since we hold heap lock, the tested condition remains true.)
      } else {
        // This is a shared allocation for evacuation.  Memory has already been reserved for this purpose.
      }
    }
  }

  HeapWord* result = _free_set->allocate(req, in_new_region);
  if (result != NULL) {
    if (req.affiliation() == ShenandoahRegionAffiliation::OLD_GENERATION) {
      // Register the newly allocated object while we're holding the global lock since there's no synchronization
      // built in to the implementation of register_object().  There are potential races when multiple independent
      // threads are allocating objects, some of which might span the same card region.  For example, consider
      // a card table's memory region within which three objects are being allocated by three different threads:
      //
      // objects being "concurrently" allocated:
      //    [-----a------][-----b-----][--------------c------------------]
      //            [---- card table memory range --------------]
      //
      // Before any objects are allocated, this card's memory range holds no objects.  Note that:
      //   allocation of object a wants to set the has-object, first-start, and last-start attributes of the preceding card region.
      //   allocation of object b wants to set the has-object, first-start, and last-start attributes of this card region.
      //   allocation of object c also wants to set the has-object, first-start, and last-start attributes of this card region.
      //
      // The thread allocating b and the thread allocating c can "race" in various ways, resulting in confusion, such as last-start
      // representing object b while first-start represents object c.  This is why we need to require all register_object()
      // invocations to be "mutually exclusive" with respect to each card's memory range.
      ShenandoahHeap::heap()->card_scan()->register_object(result);
    }
  }
  return result;
}

HeapWord* ShenandoahHeap::mem_allocate(size_t size,
                                        bool*  gc_overhead_limit_was_exceeded) {
  ShenandoahAllocRequest req = ShenandoahAllocRequest::for_shared(size);
  return allocate_memory(req, false);
}

MetaWord* ShenandoahHeap::satisfy_failed_metadata_allocation(ClassLoaderData* loader_data,
                                                             size_t size,
                                                             Metaspace::MetadataType mdtype) {
  MetaWord* result;

  // Inform metaspace OOM to GC heuristics if class unloading is possible.
  ShenandoahHeuristics* h = global_generation()->heuristics();
  if (h->can_unload_classes()) {
    h->record_metaspace_oom();
  }

  // Expand and retry allocation
  result = loader_data->metaspace_non_null()->expand_and_allocate(size, mdtype);
  if (result != NULL) {
    return result;
  }

  // Start full GC
  collect(GCCause::_metadata_GC_clear_soft_refs);

  // Retry allocation
  result = loader_data->metaspace_non_null()->allocate(size, mdtype);
  if (result != NULL) {
    return result;
  }

  // Expand and retry allocation
  result = loader_data->metaspace_non_null()->expand_and_allocate(size, mdtype);
  if (result != NULL) {
    return result;
  }

  // Out of memory
  return NULL;
}

class ShenandoahConcurrentEvacuateRegionObjectClosure : public ObjectClosure {
private:
  ShenandoahHeap* const _heap;
  Thread* const _thread;
public:
  ShenandoahConcurrentEvacuateRegionObjectClosure(ShenandoahHeap* heap) :
    _heap(heap), _thread(Thread::current()) {}

  void do_object(oop p) {
    shenandoah_assert_marked(NULL, p);
    if (!p->is_forwarded()) {
      _heap->evacuate_object(p, _thread);
    }
  }
};

class ShenandoahEvacuationTask : public WorkerTask {
private:
  ShenandoahHeap* const _sh;
  ShenandoahCollectionSet* const _cs;
  bool _concurrent;
public:
  ShenandoahEvacuationTask(ShenandoahHeap* sh,
                           ShenandoahCollectionSet* cs,
                           bool concurrent) :
    WorkerTask("Shenandoah Evacuation"),
    _sh(sh),
    _cs(cs),
    _concurrent(concurrent)
  {}

  void work(uint worker_id) {
    if (_concurrent) {
      ShenandoahConcurrentWorkerSession worker_session(worker_id);
      ShenandoahSuspendibleThreadSetJoiner stsj(ShenandoahSuspendibleWorkers);
      ShenandoahEvacOOMScope oom_evac_scope;
      do_work();
    } else {
      ShenandoahParallelWorkerSession worker_session(worker_id);
      ShenandoahEvacOOMScope oom_evac_scope;
      do_work();
    }
  }

private:
  void do_work() {
    ShenandoahConcurrentEvacuateRegionObjectClosure cl(_sh);
    ShenandoahHeapRegion* r;
    while ((r =_cs->claim_next()) != NULL) {
      assert(r->has_live(), "Region " SIZE_FORMAT " should have been reclaimed early", r->index());

      _sh->marked_object_iterate(r, &cl);

      if (ShenandoahPacing) {
        _sh->pacer()->report_evac(r->used() >> LogHeapWordSize);
      }
      if (_sh->check_cancelled_gc_and_yield(_concurrent)) {
        break;
      }
    }
  }
};

// Unlike ShenandoahEvacuationTask, this iterates over all regions rather than just the collection set.
// This is needed in order to promote humongous start regions if age() >= tenure threshold.
class ShenandoahGenerationalEvacuationTask : public AbstractGangTask {
private:
  ShenandoahHeap* const _sh;
  ShenandoahRegionIterator *_regions;
  bool _concurrent;
public:
  ShenandoahGenerationalEvacuationTask(ShenandoahHeap* sh,
                                       ShenandoahRegionIterator* iterator,
                                       bool concurrent) :
    AbstractGangTask("Shenandoah Evacuation"),
    _sh(sh),
    _regions(iterator),
    _concurrent(concurrent)
  {}

  void work(uint worker_id) {
    if (_concurrent) {
      ShenandoahConcurrentWorkerSession worker_session(worker_id);
      ShenandoahSuspendibleThreadSetJoiner stsj(ShenandoahSuspendibleWorkers);
      ShenandoahEvacOOMScope oom_evac_scope;
      do_work();
    } else {
      ShenandoahParallelWorkerSession worker_session(worker_id);
      ShenandoahEvacOOMScope oom_evac_scope;
      do_work();
    }
  }

private:
  void do_work() {
    ShenandoahConcurrentEvacuateRegionObjectClosure cl(_sh);
    ShenandoahHeapRegion* r;
    while ((r = _regions->next()) != nullptr) {
      log_debug(gc)("GenerationalEvacuationTask do_work(), looking at %s region " SIZE_FORMAT ", (age: %d) [%s, %s]",
                    r->is_old()? "old": r->is_young()? "young": "free", r->index(), r->age(),
                    r->is_active()? "active": "inactive",
                    r->is_humongous()? (r->is_humongous_start()? "humongous_start": "humongous_continuation"): "regular");
      if (r->is_cset()) {
        assert(r->has_live(), "Region " SIZE_FORMAT " should have been reclaimed early", r->index());
        _sh->marked_object_iterate(r, &cl);
        if (ShenandoahPacing) {
          _sh->pacer()->report_evac(r->used() >> LogHeapWordSize);
        }
      } else if (r->is_young() && r->is_active() && r->is_humongous_start() && (r->age() > InitialTenuringThreshold)) {
        // We promote humongous_start regions along with their affiliated continuations during evacuation rather than
        // doing this work during a safepoint.  We cannot put humongous regions into the collection set because that
        // triggers the load-reference barrier (LRB) to copy on reference fetch.
        r->promote_humongous();
      }
      // else, region is free, or OLD, or not in collection set, or humongous_continuation,
      // or is young humongous_start that is too young to be promoted

      if (_sh->check_cancelled_gc_and_yield(_concurrent)) {
        break;
      }
    }
  }
};

void ShenandoahHeap::evacuate_collection_set(bool concurrent) {
  if (ShenandoahHeap::heap()->mode()->is_generational()) {
    ShenandoahRegionIterator regions;
    ShenandoahGenerationalEvacuationTask task(this, &regions, concurrent);
    workers()->run_task(&task);
  } else {
    ShenandoahEvacuationTask task(this, _collection_set, concurrent);
    workers()->run_task(&task);
  }
}

void ShenandoahHeap::trash_cset_regions() {
  ShenandoahHeapLocker locker(lock());

  ShenandoahCollectionSet* set = collection_set();
  ShenandoahHeapRegion* r;
  set->clear_current_index();
  while ((r = set->next()) != NULL) {
    r->make_trash();
  }
  collection_set()->clear();
}

void ShenandoahHeap::print_heap_regions_on(outputStream* st) const {
  st->print_cr("Heap Regions:");
  st->print_cr("EU=empty-uncommitted, EC=empty-committed, R=regular, H=humongous start, HC=humongous continuation, CS=collection set, T=trash, P=pinned");
  st->print_cr("BTE=bottom/top/end, U=used, T=TLAB allocs, G=GCLAB allocs, S=shared allocs, L=live data");
  st->print_cr("R=root, CP=critical pins, TAMS=top-at-mark-start, UWM=update watermark");
  st->print_cr("SN=alloc sequence number");

  for (size_t i = 0; i < num_regions(); i++) {
    get_region(i)->print_on(st);
  }
}

size_t ShenandoahHeap::trash_humongous_region_at(ShenandoahHeapRegion* start) {
  assert(start->is_humongous_start(), "reclaim regions starting with the first one");

  oop humongous_obj = cast_to_oop(start->bottom());
  size_t size = humongous_obj->size();
  size_t required_regions = ShenandoahHeapRegion::required_regions(size * HeapWordSize);
  size_t index = start->index() + required_regions - 1;

  assert(!start->has_live(), "liveness must be zero");

  for(size_t i = 0; i < required_regions; i++) {
    // Reclaim from tail. Otherwise, assertion fails when printing region to trace log,
    // as it expects that every region belongs to a humongous region starting with a humongous start region.
    ShenandoahHeapRegion* region = get_region(index --);

    assert(region->is_humongous(), "expect correct humongous start or continuation");
    assert(!region->is_cset(), "Humongous region should not be in collection set");

    region->make_trash_immediate();
  }
  return required_regions;
}

class ShenandoahCheckCleanGCLABClosure : public ThreadClosure {
public:
  ShenandoahCheckCleanGCLABClosure() {}
  void do_thread(Thread* thread) {
    PLAB* gclab = ShenandoahThreadLocalData::gclab(thread);
    assert(gclab != NULL, "GCLAB should be initialized for %s", thread->name());
    assert(gclab->words_remaining() == 0, "GCLAB should not need retirement");

    PLAB* plab = ShenandoahThreadLocalData::plab(thread);
    assert(plab != NULL, "PLAB should be initialized for %s", thread->name());
    assert(plab->words_remaining() == 0, "PLAB should not need retirement");
  }
};

class ShenandoahRetireGCLABClosure : public ThreadClosure {
private:
  bool const _resize;
public:
  ShenandoahRetireGCLABClosure(bool resize) : _resize(resize) {}
  void do_thread(Thread* thread) {
    PLAB* gclab = ShenandoahThreadLocalData::gclab(thread);
    assert(gclab != NULL, "GCLAB should be initialized for %s", thread->name());
    gclab->retire();
    if (_resize && ShenandoahThreadLocalData::gclab_size(thread) > 0) {
      ShenandoahThreadLocalData::set_gclab_size(thread, 0);
    }

    PLAB* plab = ShenandoahThreadLocalData::plab(thread);
    assert(plab != NULL, "PLAB should be initialized for %s", thread->name());
    // TODO; Retiring a PLAB disables it so it cannot support future allocations.  This is overkill.  For old-gen
    // regions, the important thing is to make the memory parsable by the remembered-set scanning code that drives
    // the update-refs processing that follows.  After the updating of old-gen references is done, it is ok to carve
    // this remnant object into smaller pieces during the subsequent evacuation pass, as long as the PLAB is made parsable
    // again before the next update-refs phase.
    ShenandoahHeap::heap()->retire_plab(plab);
    if (_resize && ShenandoahThreadLocalData::plab_size(thread) > 0) {
      ShenandoahThreadLocalData::set_plab_size(thread, 0);
    }
  }
};

void ShenandoahHeap::labs_make_parsable() {
  assert(UseTLAB, "Only call with UseTLAB");

  ShenandoahRetireGCLABClosure cl(false);

  for (JavaThreadIteratorWithHandle jtiwh; JavaThread *t = jtiwh.next(); ) {
    ThreadLocalAllocBuffer& tlab = t->tlab();
    tlab.make_parsable();
    cl.do_thread(t);
  }

  workers()->threads_do(&cl);
}

void ShenandoahHeap::tlabs_retire(bool resize) {
  assert(UseTLAB, "Only call with UseTLAB");
  assert(!resize || ResizeTLAB, "Only call for resize when ResizeTLAB is enabled");

  ThreadLocalAllocStats stats;

  for (JavaThreadIteratorWithHandle jtiwh; JavaThread *t = jtiwh.next(); ) {
    ThreadLocalAllocBuffer& tlab = t->tlab();
    tlab.retire(&stats);
    if (resize) {
      tlab.resize();
    }
  }

  stats.publish();

#ifdef ASSERT
  ShenandoahCheckCleanGCLABClosure cl;
  for (JavaThreadIteratorWithHandle jtiwh; JavaThread *t = jtiwh.next(); ) {
    cl.do_thread(t);
  }
  workers()->threads_do(&cl);
#endif
}

void ShenandoahHeap::gclabs_retire(bool resize) {
  assert(UseTLAB, "Only call with UseTLAB");
  assert(!resize || ResizeTLAB, "Only call for resize when ResizeTLAB is enabled");

  ShenandoahRetireGCLABClosure cl(resize);
  for (JavaThreadIteratorWithHandle jtiwh; JavaThread *t = jtiwh.next(); ) {
    cl.do_thread(t);
  }
  workers()->threads_do(&cl);

  if (safepoint_workers() != NULL) {
    safepoint_workers()->threads_do(&cl);
  }
}

class ShenandoahTagGCLABClosure : public ThreadClosure {
public:
  void do_thread(Thread* thread) {
    PLAB* gclab = ShenandoahThreadLocalData::gclab(thread);
    assert(gclab != NULL, "GCLAB should be initialized for %s", thread->name());
    if (gclab->words_remaining() > 0) {
      ShenandoahHeapRegion* r = ShenandoahHeap::heap()->heap_region_containing(gclab->allocate(0));
      r->set_young_lab_flag();
    }
  }
};

void ShenandoahHeap::set_young_lab_region_flags() {
  if (!UseTLAB) {
    return;
  }
  for (size_t i = 0; i < _num_regions; i++) {
    _regions[i]->clear_young_lab_flags();
  }
  ShenandoahTagGCLABClosure cl;
  workers()->threads_do(&cl);
  for (JavaThreadIteratorWithHandle jtiwh; JavaThread *t = jtiwh.next(); ) {
    cl.do_thread(t);
    ThreadLocalAllocBuffer& tlab = t->tlab();
    if (tlab.end() != NULL) {
      ShenandoahHeapRegion* r = heap_region_containing(tlab.start());
      r->set_young_lab_flag();
    }
  }
}

// Returns size in bytes
size_t ShenandoahHeap::unsafe_max_tlab_alloc(Thread *thread) const {
  if (ShenandoahElasticTLAB) {
    // With Elastic TLABs, return the max allowed size, and let the allocation path
    // figure out the safe size for current allocation.
    return ShenandoahHeapRegion::max_tlab_size_bytes();
  } else {
    return MIN2(_free_set->unsafe_peek_free(), ShenandoahHeapRegion::max_tlab_size_bytes());
  }
}

size_t ShenandoahHeap::max_tlab_size() const {
  // Returns size in words
  return ShenandoahHeapRegion::max_tlab_size_words();
}

void ShenandoahHeap::collect(GCCause::Cause cause) {
  control_thread()->request_gc(cause);
}

void ShenandoahHeap::do_full_collection(bool clear_all_soft_refs) {
  //assert(false, "Shouldn't need to do full collections");
}

HeapWord* ShenandoahHeap::block_start(const void* addr) const {
  ShenandoahHeapRegion* r = heap_region_containing(addr);
  if (r != NULL) {
    return r->block_start(addr);
  }
  return NULL;
}

bool ShenandoahHeap::block_is_obj(const HeapWord* addr) const {
  ShenandoahHeapRegion* r = heap_region_containing(addr);
  return r->block_is_obj(addr);
}

bool ShenandoahHeap::print_location(outputStream* st, void* addr) const {
  return BlockLocationPrinter<ShenandoahHeap>::print_location(st, addr);
}

void ShenandoahHeap::prepare_for_verify() {
  if (SafepointSynchronize::is_at_safepoint() && UseTLAB) {
    labs_make_parsable();
  }
}

void ShenandoahHeap::gc_threads_do(ThreadClosure* tcl) const {
  workers()->threads_do(tcl);
  if (_safepoint_workers != NULL) {
    _safepoint_workers->threads_do(tcl);
  }
  if (ShenandoahStringDedup::is_enabled()) {
    ShenandoahStringDedup::threads_do(tcl);
  }
}

void ShenandoahHeap::print_tracing_info() const {
  LogTarget(Info, gc, stats) lt;
  if (lt.is_enabled()) {
    ResourceMark rm;
    LogStream ls(lt);

    phase_timings()->print_global_on(&ls);

    ls.cr();
    ls.cr();

    shenandoah_policy()->print_gc_stats(&ls);

    ls.cr();
    ls.cr();
  }
}

void ShenandoahHeap::verify(VerifyOption vo) {
  if (ShenandoahSafepoint::is_at_shenandoah_safepoint()) {
    if (ShenandoahVerify) {
      verifier()->verify_generic(vo);
    } else {
      // TODO: Consider allocating verification bitmaps on demand,
      // and turn this on unconditionally.
    }
  }
}
size_t ShenandoahHeap::tlab_capacity(Thread *thr) const {
  return _free_set->capacity();
}

class ObjectIterateScanRootClosure : public BasicOopIterateClosure {
private:
  MarkBitMap* _bitmap;
  ShenandoahScanObjectStack* _oop_stack;
  ShenandoahHeap* const _heap;
  ShenandoahMarkingContext* const _marking_context;

  template <class T>
  void do_oop_work(T* p) {
    T o = RawAccess<>::oop_load(p);
    if (!CompressedOops::is_null(o)) {
      oop obj = CompressedOops::decode_not_null(o);
      if (_heap->is_concurrent_weak_root_in_progress() && !_marking_context->is_marked(obj)) {
        // There may be dead oops in weak roots in concurrent root phase, do not touch them.
        return;
      }
      obj = ShenandoahBarrierSet::resolve_forwarded_not_null(obj);

      assert(oopDesc::is_oop(obj), "must be a valid oop");
      if (!_bitmap->is_marked(obj)) {
        _bitmap->mark(obj);
        _oop_stack->push(obj);
      }
    }
  }
public:
  ObjectIterateScanRootClosure(MarkBitMap* bitmap, ShenandoahScanObjectStack* oop_stack) :
    _bitmap(bitmap), _oop_stack(oop_stack), _heap(ShenandoahHeap::heap()),
    _marking_context(_heap->marking_context()) {}
  void do_oop(oop* p)       { do_oop_work(p); }
  void do_oop(narrowOop* p) { do_oop_work(p); }
};

/*
 * This is public API, used in preparation of object_iterate().
 * Since we don't do linear scan of heap in object_iterate() (see comment below), we don't
 * need to make the heap parsable. For Shenandoah-internal linear heap scans that we can
 * control, we call SH::tlabs_retire, SH::gclabs_retire.
 */
void ShenandoahHeap::ensure_parsability(bool retire_tlabs) {
  // No-op.
}

/*
 * Iterates objects in the heap. This is public API, used for, e.g., heap dumping.
 *
 * We cannot safely iterate objects by doing a linear scan at random points in time. Linear
 * scanning needs to deal with dead objects, which may have dead Klass* pointers (e.g.
 * calling oopDesc::size() would crash) or dangling reference fields (crashes) etc. Linear
 * scanning therefore depends on having a valid marking bitmap to support it. However, we only
 * have a valid marking bitmap after successful marking. In particular, we *don't* have a valid
 * marking bitmap during marking, after aborted marking or during/after cleanup (when we just
 * wiped the bitmap in preparation for next marking).
 *
 * For all those reasons, we implement object iteration as a single marking traversal, reporting
 * objects as we mark+traverse through the heap, starting from GC roots. JVMTI IterateThroughHeap
 * is allowed to report dead objects, but is not required to do so.
 */
void ShenandoahHeap::object_iterate(ObjectClosure* cl) {
  // Reset bitmap
  if (!prepare_aux_bitmap_for_iteration())
    return;

  ShenandoahScanObjectStack oop_stack;
  ObjectIterateScanRootClosure oops(&_aux_bit_map, &oop_stack);
  // Seed the stack with root scan
  scan_roots_for_iteration(&oop_stack, &oops);

  // Work through the oop stack to traverse heap
  while (! oop_stack.is_empty()) {
    oop obj = oop_stack.pop();
    assert(oopDesc::is_oop(obj), "must be a valid oop");
    cl->do_object(obj);
    obj->oop_iterate(&oops);
  }

  assert(oop_stack.is_empty(), "should be empty");
  // Reclaim bitmap
  reclaim_aux_bitmap_for_iteration();
}

bool ShenandoahHeap::prepare_aux_bitmap_for_iteration() {
  assert(SafepointSynchronize::is_at_safepoint(), "safe iteration is only available during safepoints");

  if (!_aux_bitmap_region_special && !os::commit_memory((char*)_aux_bitmap_region.start(), _aux_bitmap_region.byte_size(), false)) {
    log_warning(gc)("Could not commit native memory for auxiliary marking bitmap for heap iteration");
    return false;
  }
  // Reset bitmap
  _aux_bit_map.clear();
  return true;
}

void ShenandoahHeap::scan_roots_for_iteration(ShenandoahScanObjectStack* oop_stack, ObjectIterateScanRootClosure* oops) {
  // Process GC roots according to current GC cycle
  // This populates the work stack with initial objects
  // It is important to relinquish the associated locks before diving
  // into heap dumper
  uint n_workers = safepoint_workers() != NULL ? safepoint_workers()->active_workers() : 1;
  ShenandoahHeapIterationRootScanner rp(n_workers);
  rp.roots_do(oops);
}

void ShenandoahHeap::reclaim_aux_bitmap_for_iteration() {
  if (!_aux_bitmap_region_special && !os::uncommit_memory((char*)_aux_bitmap_region.start(), _aux_bitmap_region.byte_size())) {
    log_warning(gc)("Could not uncommit native memory for auxiliary marking bitmap for heap iteration");
  }
}

// Closure for parallelly iterate objects
class ShenandoahObjectIterateParScanClosure : public BasicOopIterateClosure {
private:
  MarkBitMap* _bitmap;
  ShenandoahObjToScanQueue* _queue;
  ShenandoahHeap* const _heap;
  ShenandoahMarkingContext* const _marking_context;

  template <class T>
  void do_oop_work(T* p) {
    T o = RawAccess<>::oop_load(p);
    if (!CompressedOops::is_null(o)) {
      oop obj = CompressedOops::decode_not_null(o);
      if (_heap->is_concurrent_weak_root_in_progress() && !_marking_context->is_marked(obj)) {
        // There may be dead oops in weak roots in concurrent root phase, do not touch them.
        return;
      }
      obj = ShenandoahBarrierSet::resolve_forwarded_not_null(obj);

      assert(oopDesc::is_oop(obj), "Must be a valid oop");
      if (_bitmap->par_mark(obj)) {
        _queue->push(ShenandoahMarkTask(obj));
      }
    }
  }
public:
  ShenandoahObjectIterateParScanClosure(MarkBitMap* bitmap, ShenandoahObjToScanQueue* q) :
    _bitmap(bitmap), _queue(q), _heap(ShenandoahHeap::heap()),
    _marking_context(_heap->marking_context()) {}
  void do_oop(oop* p)       { do_oop_work(p); }
  void do_oop(narrowOop* p) { do_oop_work(p); }
};

// Object iterator for parallel heap iteraion.
// The root scanning phase happenes in construction as a preparation of
// parallel marking queues.
// Every worker processes it's own marking queue. work-stealing is used
// to balance workload.
class ShenandoahParallelObjectIterator : public ParallelObjectIteratorImpl {
private:
  uint                         _num_workers;
  bool                         _init_ready;
  MarkBitMap*                  _aux_bit_map;
  ShenandoahHeap*              _heap;
  ShenandoahScanObjectStack    _roots_stack; // global roots stack
  ShenandoahObjToScanQueueSet* _task_queues;
public:
  ShenandoahParallelObjectIterator(uint num_workers, MarkBitMap* bitmap) :
        _num_workers(num_workers),
        _init_ready(false),
        _aux_bit_map(bitmap),
        _heap(ShenandoahHeap::heap()) {
    // Initialize bitmap
    _init_ready = _heap->prepare_aux_bitmap_for_iteration();
    if (!_init_ready) {
      return;
    }

    ObjectIterateScanRootClosure oops(_aux_bit_map, &_roots_stack);
    _heap->scan_roots_for_iteration(&_roots_stack, &oops);

    _init_ready = prepare_worker_queues();
  }

  ~ShenandoahParallelObjectIterator() {
    // Reclaim bitmap
    _heap->reclaim_aux_bitmap_for_iteration();
    // Reclaim queue for workers
    if (_task_queues!= NULL) {
      for (uint i = 0; i < _num_workers; ++i) {
        ShenandoahObjToScanQueue* q = _task_queues->queue(i);
        if (q != NULL) {
          delete q;
          _task_queues->register_queue(i, NULL);
        }
      }
      delete _task_queues;
      _task_queues = NULL;
    }
  }

  virtual void object_iterate(ObjectClosure* cl, uint worker_id) {
    if (_init_ready) {
      object_iterate_parallel(cl, worker_id, _task_queues);
    }
  }

private:
  // Divide global root_stack into worker queues
  bool prepare_worker_queues() {
    _task_queues = new ShenandoahObjToScanQueueSet((int) _num_workers);
    // Initialize queues for every workers
    for (uint i = 0; i < _num_workers; ++i) {
      ShenandoahObjToScanQueue* task_queue = new ShenandoahObjToScanQueue();
      _task_queues->register_queue(i, task_queue);
    }
    // Divide roots among the workers. Assume that object referencing distribution
    // is related with root kind, use round-robin to make every worker have same chance
    // to process every kind of roots
    size_t roots_num = _roots_stack.size();
    if (roots_num == 0) {
      // No work to do
      return false;
    }

    for (uint j = 0; j < roots_num; j++) {
      uint stack_id = j % _num_workers;
      oop obj = _roots_stack.pop();
      _task_queues->queue(stack_id)->push(ShenandoahMarkTask(obj));
    }
    return true;
  }

  void object_iterate_parallel(ObjectClosure* cl,
                               uint worker_id,
                               ShenandoahObjToScanQueueSet* queue_set) {
    assert(SafepointSynchronize::is_at_safepoint(), "safe iteration is only available during safepoints");
    assert(queue_set != NULL, "task queue must not be NULL");

    ShenandoahObjToScanQueue* q = queue_set->queue(worker_id);
    assert(q != NULL, "object iterate queue must not be NULL");

    ShenandoahMarkTask t;
    ShenandoahObjectIterateParScanClosure oops(_aux_bit_map, q);

    // Work through the queue to traverse heap.
    // Steal when there is no task in queue.
    while (q->pop(t) || queue_set->steal(worker_id, t)) {
      oop obj = t.obj();
      assert(oopDesc::is_oop(obj), "must be a valid oop");
      cl->do_object(obj);
      obj->oop_iterate(&oops);
    }
    assert(q->is_empty(), "should be empty");
  }
};

ParallelObjectIteratorImpl* ShenandoahHeap::parallel_object_iterator(uint workers) {
  return new ShenandoahParallelObjectIterator(workers, &_aux_bit_map);
}

// Keep alive an object that was loaded with AS_NO_KEEPALIVE.
void ShenandoahHeap::keep_alive(oop obj) {
  if (is_concurrent_mark_in_progress() && (obj != NULL)) {
    ShenandoahBarrierSet::barrier_set()->enqueue(obj);
  }
}

void ShenandoahHeap::heap_region_iterate(ShenandoahHeapRegionClosure* blk) const {
  for (size_t i = 0; i < num_regions(); i++) {
    ShenandoahHeapRegion* current = get_region(i);
    blk->heap_region_do(current);
  }
}

class ShenandoahParallelHeapRegionTask : public WorkerTask {
private:
  ShenandoahHeap* const _heap;
  ShenandoahHeapRegionClosure* const _blk;

  shenandoah_padding(0);
  volatile size_t _index;
  shenandoah_padding(1);

public:
  ShenandoahParallelHeapRegionTask(ShenandoahHeapRegionClosure* blk) :
          WorkerTask("Shenandoah Parallel Region Operation"),
          _heap(ShenandoahHeap::heap()), _blk(blk), _index(0) {}

  void work(uint worker_id) {
    ShenandoahParallelWorkerSession worker_session(worker_id);
    size_t stride = ShenandoahParallelRegionStride;

    size_t max = _heap->num_regions();
    while (Atomic::load(&_index) < max) {
      size_t cur = Atomic::fetch_and_add(&_index, stride, memory_order_relaxed);
      size_t start = cur;
      size_t end = MIN2(cur + stride, max);
      if (start >= max) break;

      for (size_t i = cur; i < end; i++) {
        ShenandoahHeapRegion* current = _heap->get_region(i);
        _blk->heap_region_do(current);
      }
    }
  }
};

void ShenandoahHeap::parallel_heap_region_iterate(ShenandoahHeapRegionClosure* blk) const {
  assert(blk->is_thread_safe(), "Only thread-safe closures here");
  if (num_regions() > ShenandoahParallelRegionStride) {
    ShenandoahParallelHeapRegionTask task(blk);
    workers()->run_task(&task);
  } else {
    heap_region_iterate(blk);
  }
}

class ShenandoahRendezvousClosure : public HandshakeClosure {
public:
  inline ShenandoahRendezvousClosure() : HandshakeClosure("ShenandoahRendezvous") {}
  inline void do_thread(Thread* thread) {}
};

void ShenandoahHeap::rendezvous_threads() {
  ShenandoahRendezvousClosure cl;
  Handshake::execute(&cl);
}

void ShenandoahHeap::recycle_trash() {
  free_set()->recycle_trash();
}

void ShenandoahHeap::do_class_unloading() {
  _unloader.unload();
}

void ShenandoahHeap::stw_weak_refs(bool full_gc) {
  // Weak refs processing
  ShenandoahPhaseTimings::Phase phase = full_gc ? ShenandoahPhaseTimings::full_gc_weakrefs
                                                : ShenandoahPhaseTimings::degen_gc_weakrefs;
  ShenandoahTimingsTracker t(phase);
  ShenandoahGCWorkerPhase worker_phase(phase);
  active_generation()->ref_processor()->process_references(phase, workers(), false /* concurrent */);
}

void ShenandoahHeap::prepare_update_heap_references(bool concurrent) {
  assert(ShenandoahSafepoint::is_at_shenandoah_safepoint(), "must be at safepoint");

  // Evacuation is over, no GCLABs are needed anymore. GCLABs are under URWM, so we need to
  // make them parsable for update code to work correctly. Plus, we can compute new sizes
  // for future GCLABs here.
  if (UseTLAB) {
    ShenandoahGCPhase phase(concurrent ?
                            ShenandoahPhaseTimings::init_update_refs_manage_gclabs :
                            ShenandoahPhaseTimings::degen_gc_init_update_refs_manage_gclabs);
    gclabs_retire(ResizeTLAB);
  }

  _update_refs_iterator.reset();
}

void ShenandoahHeap::set_gc_state_all_threads(char state) {
  for (JavaThreadIteratorWithHandle jtiwh; JavaThread *t = jtiwh.next(); ) {
    ShenandoahThreadLocalData::set_gc_state(t, state);
  }
}

void ShenandoahHeap::set_gc_state_mask(uint mask, bool value) {
  assert(ShenandoahSafepoint::is_at_shenandoah_safepoint(), "Should really be Shenandoah safepoint");
  _gc_state.set_cond(mask, value);
  set_gc_state_all_threads(_gc_state.raw_value());
}

void ShenandoahHeap::set_concurrent_young_mark_in_progress(bool in_progress) {
  if (has_forwarded_objects()) {
    set_gc_state_mask(YOUNG_MARKING | UPDATEREFS, in_progress);
  } else {
    set_gc_state_mask(YOUNG_MARKING, in_progress);
  }

  manage_satb_barrier(in_progress);
}

void ShenandoahHeap::set_concurrent_old_mark_in_progress(bool in_progress) {
  if (has_forwarded_objects()) {
    set_gc_state_mask(OLD_MARKING | UPDATEREFS, in_progress);
  } else {
    set_gc_state_mask(OLD_MARKING, in_progress);
  }

  manage_satb_barrier(in_progress);
}

void ShenandoahHeap::set_concurrent_prep_for_mixed_evacuation_in_progress(bool in_progress) {
  // Unlike other set-gc-state functions, this may happen outside safepoint.
  // Is only set and queried by control thread, so no coherence issues.
  _prep_for_mixed_evac_in_progress = in_progress;
}

bool ShenandoahHeap::is_concurrent_prep_for_mixed_evacuation_in_progress() {
  return _prep_for_mixed_evac_in_progress;
}

void ShenandoahHeap::set_aging_cycle(bool in_progress) {
  _is_aging_cycle.set_cond(in_progress);
}

void ShenandoahHeap::manage_satb_barrier(bool active) {
  if (is_concurrent_mark_in_progress()) {
    // Ignore request to deactivate barrier while concurrent mark is in progress.
    // Do not attempt to re-activate the barrier if it is already active.
    if (active && !ShenandoahBarrierSet::satb_mark_queue_set().is_active()) {
      ShenandoahBarrierSet::satb_mark_queue_set().set_active_all_threads(active, !active);
    }
  } else {
    // No concurrent marking is in progress so honor request to deactivate,
    // but only if the barrier is already active.
    if (!active && ShenandoahBarrierSet::satb_mark_queue_set().is_active()) {
      ShenandoahBarrierSet::satb_mark_queue_set().set_active_all_threads(active, !active);
    }
  }
}

void ShenandoahHeap::set_evacuation_in_progress(bool in_progress) {
  assert(ShenandoahSafepoint::is_at_shenandoah_safepoint(), "Only call this at safepoint");
  set_gc_state_mask(EVACUATION, in_progress);
}

void ShenandoahHeap::set_concurrent_strong_root_in_progress(bool in_progress) {
  if (in_progress) {
    _concurrent_strong_root_in_progress.set();
  } else {
    _concurrent_strong_root_in_progress.unset();
  }
}

void ShenandoahHeap::set_concurrent_weak_root_in_progress(bool cond) {
  set_gc_state_mask(WEAK_ROOTS, cond);
}

GCTracer* ShenandoahHeap::tracer() {
  return shenandoah_policy()->tracer();
}

size_t ShenandoahHeap::tlab_used(Thread* thread) const {
  return _free_set->used();
}

bool ShenandoahHeap::try_cancel_gc() {
  while (true) {
    jbyte prev = _cancelled_gc.cmpxchg(CANCELLED, CANCELLABLE);
    if (prev == CANCELLABLE) return true;
    else if (prev == CANCELLED) return false;
    assert(ShenandoahSuspendibleWorkers, "should not get here when not using suspendible workers");
    assert(prev == NOT_CANCELLED, "must be NOT_CANCELLED");
    Thread* thread = Thread::current();
    if (thread->is_Java_thread()) {
      // We need to provide a safepoint here, otherwise we might
      // spin forever if a SP is pending.
      ThreadBlockInVM sp(JavaThread::cast(thread));
      SpinPause();
    }
  }
}

void ShenandoahHeap::cancel_concurrent_mark() {
  _young_generation->cancel_marking();
  _old_generation->cancel_marking();
  _global_generation->cancel_marking();

  ShenandoahBarrierSet::satb_mark_queue_set().abandon_partial_marking();
}

void ShenandoahHeap::cancel_gc(GCCause::Cause cause) {
  if (try_cancel_gc()) {
    FormatBuffer<> msg("Cancelling GC: %s", GCCause::to_string(cause));
    log_info(gc)("%s", msg.buffer());
    Events::log(Thread::current(), "%s", msg.buffer());
    _cancel_requested_time = os::elapsedTime();
    if (cause == GCCause::_shenandoah_upgrade_to_full_gc) {
      _upgraded_to_full = true;
    }
  }
}

uint ShenandoahHeap::max_workers() {
  return _max_workers;
}

void ShenandoahHeap::stop() {
  // The shutdown sequence should be able to terminate when GC is running.

  // Step 0a. Stop requesting collections.
  regulator_thread()->stop();

  // Step 0. Notify policy to disable event recording.
  _shenandoah_policy->record_shutdown();

  // Step 1. Notify control thread that we are in shutdown.
  // Note that we cannot do that with stop(), because stop() is blocking and waits for the actual shutdown.
  // Doing stop() here would wait for the normal GC cycle to complete, never falling through to cancel below.
  control_thread()->prepare_for_graceful_shutdown();

  // Step 2. Notify GC workers that we are cancelling GC.
  cancel_gc(GCCause::_shenandoah_stop_vm);

  // Step 3. Wait until GC worker exits normally.
  control_thread()->stop();
}

void ShenandoahHeap::stw_unload_classes(bool full_gc) {
  if (!unload_classes()) return;
  // Unload classes and purge SystemDictionary.
  {
    ShenandoahPhaseTimings::Phase phase = full_gc ?
                                          ShenandoahPhaseTimings::full_gc_purge_class_unload :
                                          ShenandoahPhaseTimings::degen_gc_purge_class_unload;
    ShenandoahGCPhase gc_phase(phase);
    ShenandoahGCWorkerPhase worker_phase(phase);
    bool purged_class = SystemDictionary::do_unloading(gc_timer());

    ShenandoahIsAliveSelector is_alive;
    uint num_workers = _workers->active_workers();
    ShenandoahClassUnloadingTask unlink_task(phase, is_alive.is_alive_closure(), num_workers, purged_class);
    _workers->run_task(&unlink_task);
  }

  {
    ShenandoahGCPhase phase(full_gc ?
                            ShenandoahPhaseTimings::full_gc_purge_cldg :
                            ShenandoahPhaseTimings::degen_gc_purge_cldg);
    ClassLoaderDataGraph::purge(/*at_safepoint*/true);
  }
  // Resize and verify metaspace
  MetaspaceGC::compute_new_size();
  DEBUG_ONLY(MetaspaceUtils::verify();)
}

// Weak roots are either pre-evacuated (final mark) or updated (final updaterefs),
// so they should not have forwarded oops.
// However, we do need to "null" dead oops in the roots, if can not be done
// in concurrent cycles.
void ShenandoahHeap::stw_process_weak_roots(bool full_gc) {
  uint num_workers = _workers->active_workers();
  ShenandoahPhaseTimings::Phase timing_phase = full_gc ?
                                               ShenandoahPhaseTimings::full_gc_purge_weak_par :
                                               ShenandoahPhaseTimings::degen_gc_purge_weak_par;
  ShenandoahGCPhase phase(timing_phase);
  ShenandoahGCWorkerPhase worker_phase(timing_phase);
  // Cleanup weak roots
  if (has_forwarded_objects()) {
    ShenandoahForwardedIsAliveClosure is_alive;
    ShenandoahUpdateRefsClosure keep_alive;
    ShenandoahParallelWeakRootsCleaningTask<ShenandoahForwardedIsAliveClosure, ShenandoahUpdateRefsClosure>
      cleaning_task(timing_phase, &is_alive, &keep_alive, num_workers);
    _workers->run_task(&cleaning_task);
  } else {
    ShenandoahIsAliveClosure is_alive;
#ifdef ASSERT
    ShenandoahAssertNotForwardedClosure verify_cl;
    ShenandoahParallelWeakRootsCleaningTask<ShenandoahIsAliveClosure, ShenandoahAssertNotForwardedClosure>
      cleaning_task(timing_phase, &is_alive, &verify_cl, num_workers);
#else
    ShenandoahParallelWeakRootsCleaningTask<ShenandoahIsAliveClosure, DoNothingClosure>
      cleaning_task(timing_phase, &is_alive, &do_nothing_cl, num_workers);
#endif
    _workers->run_task(&cleaning_task);
  }
}

void ShenandoahHeap::parallel_cleaning(bool full_gc) {
  assert(SafepointSynchronize::is_at_safepoint(), "Must be at a safepoint");
  assert(is_stw_gc_in_progress(), "Only for Degenerated and Full GC");
  ShenandoahGCPhase phase(full_gc ?
                          ShenandoahPhaseTimings::full_gc_purge :
                          ShenandoahPhaseTimings::degen_gc_purge);
  stw_weak_refs(full_gc);
  stw_process_weak_roots(full_gc);
  stw_unload_classes(full_gc);
}

void ShenandoahHeap::set_has_forwarded_objects(bool cond) {
  set_gc_state_mask(HAS_FORWARDED, cond);
}

void ShenandoahHeap::set_unload_classes(bool uc) {
  _unload_classes.set_cond(uc);
}

bool ShenandoahHeap::unload_classes() const {
  return _unload_classes.is_set();
}

address ShenandoahHeap::in_cset_fast_test_addr() {
  ShenandoahHeap* heap = ShenandoahHeap::heap();
  assert(heap->collection_set() != NULL, "Sanity");
  return (address) heap->collection_set()->biased_map_address();
}

address ShenandoahHeap::gc_state_addr() {
  return (address) ShenandoahHeap::heap()->_gc_state.addr_of();
}

void ShenandoahHeap::reset_bytes_allocated_since_gc_start() {
  if (mode()->is_generational()) {
    young_generation()->reset_bytes_allocated_since_gc_start();
    old_generation()->reset_bytes_allocated_since_gc_start();
  }

  global_generation()->reset_bytes_allocated_since_gc_start();
}

void ShenandoahHeap::set_degenerated_gc_in_progress(bool in_progress) {
  _degenerated_gc_in_progress.set_cond(in_progress);
}

void ShenandoahHeap::set_full_gc_in_progress(bool in_progress) {
  _full_gc_in_progress.set_cond(in_progress);
}

void ShenandoahHeap::set_full_gc_move_in_progress(bool in_progress) {
  assert (is_full_gc_in_progress(), "should be");
  _full_gc_move_in_progress.set_cond(in_progress);
}

void ShenandoahHeap::set_update_refs_in_progress(bool in_progress) {
  set_gc_state_mask(UPDATEREFS, in_progress);
}

void ShenandoahHeap::register_nmethod(nmethod* nm) {
  ShenandoahCodeRoots::register_nmethod(nm);
}

void ShenandoahHeap::unregister_nmethod(nmethod* nm) {
  ShenandoahCodeRoots::unregister_nmethod(nm);
}

void ShenandoahHeap::flush_nmethod(nmethod* nm) {
  ShenandoahCodeRoots::flush_nmethod(nm);
}

oop ShenandoahHeap::pin_object(JavaThread* thr, oop o) {
  heap_region_containing(o)->record_pin();
  return o;
}

void ShenandoahHeap::unpin_object(JavaThread* thr, oop o) {
  ShenandoahHeapRegion* r = heap_region_containing(o);
  assert(r != NULL, "Sanity");
  assert(r->pin_count() > 0, "Region " SIZE_FORMAT " should have non-zero pins", r->index());
  r->record_unpin();
}

void ShenandoahHeap::sync_pinned_region_status() {
  ShenandoahHeapLocker locker(lock());

  for (size_t i = 0; i < num_regions(); i++) {
    ShenandoahHeapRegion *r = get_region(i);
    if (r->is_active()) {
      if (r->is_pinned()) {
        if (r->pin_count() == 0) {
          r->make_unpinned();
        }
      } else {
        if (r->pin_count() > 0) {
          r->make_pinned();
        }
      }
    }
  }

  assert_pinned_region_status();
}

#ifdef ASSERT
void ShenandoahHeap::assert_pinned_region_status() {
  for (size_t i = 0; i < num_regions(); i++) {
    ShenandoahHeapRegion* r = get_region(i);
    if (active_generation()->contains(r)) {
      assert((r->is_pinned() && r->pin_count() > 0) || (!r->is_pinned() && r->pin_count() == 0),
             "Region " SIZE_FORMAT " pinning status is inconsistent", i);
    }
  }
}
#endif

ConcurrentGCTimer* ShenandoahHeap::gc_timer() const {
  return _gc_timer;
}

void ShenandoahHeap::prepare_concurrent_roots() {
  assert(SafepointSynchronize::is_at_safepoint(), "Must be at a safepoint");
  assert(!is_stw_gc_in_progress(), "Only concurrent GC");
  set_concurrent_strong_root_in_progress(!collection_set()->is_empty());
  set_concurrent_weak_root_in_progress(true);
  if (unload_classes()) {
    _unloader.prepare();
  }
}

void ShenandoahHeap::finish_concurrent_roots() {
  assert(SafepointSynchronize::is_at_safepoint(), "Must be at a safepoint");
  assert(!is_stw_gc_in_progress(), "Only concurrent GC");
  if (unload_classes()) {
    _unloader.finish();
  }
}

#ifdef ASSERT
void ShenandoahHeap::assert_gc_workers(uint nworkers) {
  assert(nworkers > 0 && nworkers <= max_workers(), "Sanity");

  if (ShenandoahSafepoint::is_at_shenandoah_safepoint()) {
    if (UseDynamicNumberOfGCThreads) {
      assert(nworkers <= ParallelGCThreads, "Cannot use more than it has");
    } else {
      // Use ParallelGCThreads inside safepoints
      assert(nworkers == ParallelGCThreads, "Use ParallelGCThreads within safepoints");
    }
  } else {
    if (UseDynamicNumberOfGCThreads) {
      assert(nworkers <= ConcGCThreads, "Cannot use more than it has");
    } else {
      // Use ConcGCThreads outside safepoints
      assert(nworkers == ConcGCThreads, "Use ConcGCThreads outside safepoints");
    }
  }
}
#endif

ShenandoahVerifier* ShenandoahHeap::verifier() {
  guarantee(ShenandoahVerify, "Should be enabled");
  assert (_verifier != NULL, "sanity");
  return _verifier;
}

template<bool CONCURRENT>
class ShenandoahUpdateHeapRefsTask : public WorkerTask {
private:
  ShenandoahHeap* _heap;
  ShenandoahRegionIterator* _regions;
  bool _mixed_evac;             // true iff most recent evacuation includes old-gen HeapRegions

public:
<<<<<<< HEAD
  ShenandoahUpdateHeapRefsTask(ShenandoahRegionIterator* regions, bool mixed_evac) :
    AbstractGangTask("Shenandoah Update References"),
=======
  ShenandoahUpdateHeapRefsTask(ShenandoahRegionIterator* regions) :
    WorkerTask("Shenandoah Update References"),
>>>>>>> ae2504b4
    _heap(ShenandoahHeap::heap()),
    _regions(regions),
    _mixed_evac(mixed_evac)
  {
  }

  void work(uint worker_id) {
    if (CONCURRENT) {
      ShenandoahConcurrentWorkerSession worker_session(worker_id);
      ShenandoahSuspendibleThreadSetJoiner stsj(ShenandoahSuspendibleWorkers);
      do_work<ShenandoahConcUpdateRefsClosure>(worker_id);
    } else {
      ShenandoahParallelWorkerSession worker_session(worker_id);
      do_work<ShenandoahSTWUpdateRefsClosure>(worker_id);
    }
  }

private:
  template<class T>
  void do_work(uint worker_id) {
    T cl;
    ShenandoahHeapRegion* r = _regions->next();

    // We update references for global, old, and young collections.
    assert(_heap->active_generation()->is_mark_complete(), "Expected complete marking");
    ShenandoahMarkingContext* const ctx = _heap->marking_context();
    bool is_mixed = _heap->collection_set()->has_old_regions();
    while (r != NULL) {
      HeapWord* update_watermark = r->get_update_watermark();
      assert (update_watermark >= r->bottom(), "sanity");

      log_debug(gc)("ShenandoahUpdateHeapRefsTask::do_work(%u) looking at region " SIZE_FORMAT, worker_id, r->index());
      if (r->is_active() && !r->is_cset()) {
        if (!_heap->mode()->is_generational() || (r->affiliation() == ShenandoahRegionAffiliation::YOUNG_GENERATION)) {
          _heap->marked_object_oop_iterate(r, &cl, update_watermark);
        } else if (r->affiliation() == ShenandoahRegionAffiliation::OLD_GENERATION) {
          if (_heap->active_generation()->generation_mode() == GLOBAL) {
            _heap->marked_object_oop_iterate(r, &cl, update_watermark);
          } else {
            // Old region in a young cycle or mixed cycle.
            if (!_mixed_evac) {
              // This is a young evac..
              _heap->card_scan()->process_region(r, &cl, true);
            } else {
              // This is a _mixed_evac.
              //
              // TODO: For _mixed_evac, consider building an old-gen remembered set that allows restricted updating
              // within old-gen HeapRegions.  This remembered set can be constructed by old-gen concurrent marking
              // and augmented by card marking.  For example, old-gen concurrent marking can remember for each old-gen
              // card which other old-gen regions it refers to: none, one-other specifically, multiple-other non-specific.
              // Update-references when _mixed_evac processess each old-gen memory range that has a traditional DIRTY
              // card or if the "old-gen remembered set" indicates that this card holds pointers specifically to an
              // old-gen region in the most recent collection set, or if this card holds pointers to other non-specific
              // old-gen heap regions.
              if (r->is_humongous()) {
                r->oop_iterate_humongous(&cl);
              } else {
                // This is a mixed evacuation.  Old regions that are candidates for collection have not been coalesced
                // and filled.  Use mark bits to find objects that need to be updated.
                //
                // Future TODO: establish a second remembered set to identify which old-gen regions point to other old-gen
                // regions which are in the collection set for a particular mixed evacuation.
                HeapWord *p = r->bottom();
                ShenandoahObjectToOopBoundedClosure<T> objs(&cl, p, update_watermark);

                // Anything beyond update_watermark was allocated during evacuation.  Thus, it is known to not hold
                // references to collection set objects.
                while (p < update_watermark) {
                  oop obj = cast_to_oop(p);
                  if (ctx->is_marked(obj)) {
                    objs.do_object(obj);
                    p += obj->size();
                  } else {
                    // This object is not marked so we don't scan it.
                    HeapWord* tams = ctx->top_at_mark_start(r);
                    if (p >= tams) {
                      p += obj->size();
                    } else {
                      p = ctx->get_next_marked_addr(p, tams);
                    }
                  }
                }
              }
            }
          }
        } else {
          // Because updating of references runs concurrently, it is possible that a FREE inactive region transitions
          // to a non-free active region while this loop is executing.  Whenever this happens, the changing of a region's
          // active status may propagate at a different speed than the changing of the region's affiliation.

          // When we reach this control point, it is because a race has allowed a region's is_active() status to be seen
          // by this thread before the region's affiliation() is seen by this thread.

          // It's ok for this race to occur because the newly transformed region does not have any references to be
          // updated.

          assert(r->get_update_watermark() == r->bottom(),
                 "%s Region " SIZE_FORMAT " is_active but not recognized as YOUNG or OLD so must be newly transitioned from FREE",
                 affiliation_name(r->affiliation()), r->index());
        }
      }
      if (ShenandoahPacing) {
        _heap->pacer()->report_updaterefs(pointer_delta(update_watermark, r->bottom()));
      }
      if (_heap->check_cancelled_gc_and_yield(CONCURRENT)) {
        return;
      }
      r = _regions->next();
    }
  }
};

void ShenandoahHeap::update_heap_references(bool concurrent) {
  assert(!is_full_gc_in_progress(), "Only for concurrent and degenerated GC");

  if (concurrent) {
    ShenandoahUpdateHeapRefsTask<true> task(&_update_refs_iterator, _mixed_evac);
    workers()->run_task(&task);
  } else {
    ShenandoahUpdateHeapRefsTask<false> task(&_update_refs_iterator, _mixed_evac);
    workers()->run_task(&task);
  }
}


class ShenandoahFinalUpdateRefsUpdateRegionStateClosure : public ShenandoahHeapRegionClosure {
private:
  ShenandoahMarkingContext* _ctx;
  ShenandoahHeapLock* const _lock;
  bool _is_generational;

public:
  ShenandoahFinalUpdateRefsUpdateRegionStateClosure(
    ShenandoahMarkingContext* ctx) : _ctx(ctx), _lock(ShenandoahHeap::heap()->lock()),
                                     _is_generational(ShenandoahHeap::heap()->mode()->is_generational()) { }

  void heap_region_do(ShenandoahHeapRegion* r) {

    // Maintenance of region age must follow evacuation in order to account for evacuation allocations within survivor
    // regions.  We consult region age during the subsequent evacuation to determine whether certain objects need to
    // be promoted.
    if (_is_generational && r->is_young()) {
      HeapWord *tams = _ctx->top_at_mark_start(r);
      HeapWord *top = r->top();

      // Allocations move the watermark when top moves.  However compacting
      // objects will sometimes lower top beneath the watermark, after which,
      // attempts to read the watermark will assert out (watermark should not be
      // higher than top).
      if (top > tams) {
        // There have been allocations in this region since the start of the cycle.
        // Any objects new to this region must not assimilate elevated age.
        r->reset_age();
      } else if (ShenandoahHeap::heap()->is_aging_cycle()) {
        r->increment_age();
      }
    }

    // Drop unnecessary "pinned" state from regions that does not have CP marks
    // anymore, as this would allow trashing them.
    if (r->is_active()) {
      if (r->is_pinned()) {
        if (r->pin_count() == 0) {
          ShenandoahHeapLocker locker(_lock);
          r->make_unpinned();
        }
      } else {
        if (r->pin_count() > 0) {
          ShenandoahHeapLocker locker(_lock);
          r->make_pinned();
        }
      }
    }
  }

  bool is_thread_safe() { return true; }
};

void ShenandoahHeap::update_heap_region_states(bool concurrent) {
  assert(SafepointSynchronize::is_at_safepoint(), "Must be at a safepoint");
  assert(!is_full_gc_in_progress(), "Only for concurrent and degenerated GC");

  {
    ShenandoahGCPhase phase(concurrent ?
                            ShenandoahPhaseTimings::final_update_refs_update_region_states :
                            ShenandoahPhaseTimings::degen_gc_final_update_refs_update_region_states);
    ShenandoahFinalUpdateRefsUpdateRegionStateClosure cl (active_generation()->complete_marking_context());
    parallel_heap_region_iterate(&cl);

    assert_pinned_region_status();
  }

  {
    ShenandoahGCPhase phase(concurrent ?
                            ShenandoahPhaseTimings::final_update_refs_trash_cset :
                            ShenandoahPhaseTimings::degen_gc_final_update_refs_trash_cset);
    trash_cset_regions();
  }
}

void ShenandoahHeap::rebuild_free_set(bool concurrent) {
  {
    ShenandoahGCPhase phase(concurrent ?
                            ShenandoahPhaseTimings::final_update_refs_rebuild_freeset :
                            ShenandoahPhaseTimings::degen_gc_final_update_refs_rebuild_freeset);
    ShenandoahHeapLocker locker(lock());
    _free_set->rebuild();
  }
}

void ShenandoahHeap::print_extended_on(outputStream *st) const {
  print_on(st);
  print_heap_regions_on(st);
}

bool ShenandoahHeap::is_bitmap_slice_committed(ShenandoahHeapRegion* r, bool skip_self) {
  size_t slice = r->index() / _bitmap_regions_per_slice;

  size_t regions_from = _bitmap_regions_per_slice * slice;
  size_t regions_to   = MIN2(num_regions(), _bitmap_regions_per_slice * (slice + 1));
  for (size_t g = regions_from; g < regions_to; g++) {
    assert (g / _bitmap_regions_per_slice == slice, "same slice");
    if (skip_self && g == r->index()) continue;
    if (get_region(g)->is_committed()) {
      return true;
    }
  }
  return false;
}

bool ShenandoahHeap::commit_bitmap_slice(ShenandoahHeapRegion* r) {
  shenandoah_assert_heaplocked();

  // Bitmaps in special regions do not need commits
  if (_bitmap_region_special) {
    return true;
  }

  if (is_bitmap_slice_committed(r, true)) {
    // Some other region from the group is already committed, meaning the bitmap
    // slice is already committed, we exit right away.
    return true;
  }

  // Commit the bitmap slice:
  size_t slice = r->index() / _bitmap_regions_per_slice;
  size_t off = _bitmap_bytes_per_slice * slice;
  size_t len = _bitmap_bytes_per_slice;
  char* start = (char*) _bitmap_region.start() + off;

  if (!os::commit_memory(start, len, false)) {
    return false;
  }

  if (AlwaysPreTouch) {
    os::pretouch_memory(start, start + len, _pretouch_bitmap_page_size);
  }

  return true;
}

bool ShenandoahHeap::uncommit_bitmap_slice(ShenandoahHeapRegion *r) {
  shenandoah_assert_heaplocked();

  // Bitmaps in special regions do not need uncommits
  if (_bitmap_region_special) {
    return true;
  }

  if (is_bitmap_slice_committed(r, true)) {
    // Some other region from the group is still committed, meaning the bitmap
    // slice is should stay committed, exit right away.
    return true;
  }

  // Uncommit the bitmap slice:
  size_t slice = r->index() / _bitmap_regions_per_slice;
  size_t off = _bitmap_bytes_per_slice * slice;
  size_t len = _bitmap_bytes_per_slice;
  if (!os::uncommit_memory((char*)_bitmap_region.start() + off, len)) {
    return false;
  }
  return true;
}

void ShenandoahHeap::safepoint_synchronize_begin() {
  if (ShenandoahSuspendibleWorkers || UseStringDeduplication) {
    SuspendibleThreadSet::synchronize();
  }
}

void ShenandoahHeap::safepoint_synchronize_end() {
  if (ShenandoahSuspendibleWorkers || UseStringDeduplication) {
    SuspendibleThreadSet::desynchronize();
  }
}

void ShenandoahHeap::entry_uncommit(double shrink_before, size_t shrink_until) {
  static const char *msg = "Concurrent uncommit";
  ShenandoahConcurrentPhase gc_phase(msg, ShenandoahPhaseTimings::conc_uncommit, true /* log_heap_usage */);
  EventMark em("%s", msg);

  op_uncommit(shrink_before, shrink_until);
}

void ShenandoahHeap::try_inject_alloc_failure() {
  if (ShenandoahAllocFailureALot && !cancelled_gc() && ((os::random() % 1000) > 950)) {
    _inject_alloc_failure.set();
    os::naked_short_sleep(1);
    if (cancelled_gc()) {
      log_info(gc)("Allocation failure was successfully injected");
    }
  }
}

bool ShenandoahHeap::should_inject_alloc_failure() {
  return _inject_alloc_failure.is_set() && _inject_alloc_failure.try_unset();
}

void ShenandoahHeap::initialize_serviceability() {
  if (mode()->is_generational()) {
    _young_gen_memory_pool = new ShenandoahYoungGenMemoryPool(this);
    _old_gen_memory_pool = new ShenandoahOldGenMemoryPool(this);
    _cycle_memory_manager.add_pool(_young_gen_memory_pool);
    _cycle_memory_manager.add_pool(_old_gen_memory_pool);
    _stw_memory_manager.add_pool(_young_gen_memory_pool);
    _stw_memory_manager.add_pool(_old_gen_memory_pool);
  } else {
    _memory_pool = new ShenandoahMemoryPool(this);
    _cycle_memory_manager.add_pool(_memory_pool);
    _stw_memory_manager.add_pool(_memory_pool);
  }
}

GrowableArray<GCMemoryManager*> ShenandoahHeap::memory_managers() {
  GrowableArray<GCMemoryManager*> memory_managers(2);
  memory_managers.append(&_cycle_memory_manager);
  memory_managers.append(&_stw_memory_manager);
  return memory_managers;
}

GrowableArray<MemoryPool*> ShenandoahHeap::memory_pools() {
  GrowableArray<MemoryPool*> memory_pools(1);
  if (mode()->is_generational()) {
    memory_pools.append(_young_gen_memory_pool);
    memory_pools.append(_old_gen_memory_pool);
  } else {
    memory_pools.append(_memory_pool);
  }
  return memory_pools;
}

MemoryUsage ShenandoahHeap::memory_usage() {
  return MemoryUsage(_initial_size, used(), committed(), max_capacity());
}

ShenandoahRegionIterator::ShenandoahRegionIterator() :
  _heap(ShenandoahHeap::heap()),
  _index(0) {}

ShenandoahRegionIterator::ShenandoahRegionIterator(ShenandoahHeap* heap) :
  _heap(heap),
  _index(0) {}

void ShenandoahRegionIterator::reset() {
  _index = 0;
}

bool ShenandoahRegionIterator::has_next() const {
  return _index < _heap->num_regions();
}

char ShenandoahHeap::gc_state() const {
  return _gc_state.raw_value();
}

ShenandoahLiveData* ShenandoahHeap::get_liveness_cache(uint worker_id) {
#ifdef ASSERT
  assert(_liveness_cache != NULL, "sanity");
  assert(worker_id < _max_workers, "sanity");
  for (uint i = 0; i < num_regions(); i++) {
    assert(_liveness_cache[worker_id][i] == 0, "liveness cache should be empty");
  }
#endif
  return _liveness_cache[worker_id];
}

void ShenandoahHeap::flush_liveness_cache(uint worker_id) {
  assert(worker_id < _max_workers, "sanity");
  assert(_liveness_cache != NULL, "sanity");
  ShenandoahLiveData* ld = _liveness_cache[worker_id];

  for (uint i = 0; i < num_regions(); i++) {
    ShenandoahLiveData live = ld[i];
    if (live > 0) {
      ShenandoahHeapRegion* r = get_region(i);
      r->increase_live_data_gc_words(live);
      ld[i] = 0;
    }
  }
}

void ShenandoahHeap::purge_old_satb_buffers(bool abandon) {
  ((ShenandoahOldGeneration*)_old_generation)->purge_satb_buffers(abandon);
}

template<>
void ShenandoahGenerationRegionClosure<YOUNG>::heap_region_do(ShenandoahHeapRegion* region) {
  // Visit young and free regions
  if (region->affiliation() != OLD_GENERATION) {
    _cl->heap_region_do(region);
  }
}

template<>
void ShenandoahGenerationRegionClosure<OLD>::heap_region_do(ShenandoahHeapRegion* region) {
  // Visit old and free regions
  if (region->affiliation() != YOUNG_GENERATION) {
    _cl->heap_region_do(region);
  }
}

template<>
void ShenandoahGenerationRegionClosure<GLOBAL>::heap_region_do(ShenandoahHeapRegion* region) {
  _cl->heap_region_do(region);
}

// Assure that the remember set has a dirty card everywhere there is an interesting pointer.
// This examines the read_card_table between bottom() and top() since all PLABS are retired
// before the safepoint for init_mark.  Actually, we retire them before update-references and don't
// restore them until the start of evacuation.
void ShenandoahHeap::verify_rem_set_at_mark() {
  shenandoah_assert_safepoint();
  assert(mode()->is_generational(), "Only verify remembered set for generational operational modes");

  ShenandoahRegionIterator iterator;
  RememberedScanner* scanner = card_scan();
  ShenandoahVerifyRemSetClosure check_interesting_pointers(true);
  ShenandoahMarkingContext* ctx;

  log_debug(gc)("Verifying remembered set at %s mark", doing_mixed_evacuations()? "mixed": "young");

  if (doing_mixed_evacuations() ||
      is_concurrent_prep_for_mixed_evacuation_in_progress() || active_generation()->generation_mode() == GLOBAL) {
    ctx = complete_marking_context();
  } else {
    ctx = nullptr;
  }

  while (iterator.has_next()) {
    ShenandoahHeapRegion* r = iterator.next();
    if (r == nullptr)
      break;
    if (r->is_old() && r->is_active()) {
      HeapWord* obj_addr = r->bottom();
      if (r->is_humongous_start()) {
        oop obj = cast_to_oop(obj_addr);
        if (!ctx || ctx->is_marked(obj)) {
          // For humongous objects, the typical object is an array, so the following checks may be overkill
          // For regular objects (not object arrays), if the card holding the start of the object is dirty,
          // we do not need to verify that cards spanning interesting pointers within this object are dirty.
          if (!scanner->is_card_dirty(obj_addr) || obj->is_objArray()) {
            obj->oop_iterate(&check_interesting_pointers);
          }
          // else, object's start is marked dirty and obj is not an objArray, so any interesting pointers are covered
        }
        // else, this humongous object is not marked so no need to verify its internal pointers
        if (!scanner->verify_registration(obj_addr, ctx)) {
          ShenandoahAsserts::print_failure(ShenandoahAsserts::_safe_all, obj, obj_addr, NULL,
                                          "Verify init-mark remembered set violation", "object not properly registered", __FILE__, __LINE__);
        }
      } else if (!r->is_humongous()) {
        HeapWord* top = r->top();
        while (obj_addr < top) {
          oop obj = cast_to_oop(obj_addr);
          // ctx->is_marked() returns true if mark bit set (TAMS not relevant during init mark)
          if (!ctx || ctx->is_marked(obj)) {
            // For regular objects (not object arrays), if the card holding the start of the object is dirty,
            // we do not need to verify that cards spanning interesting pointers within this object are dirty.
            if (!scanner->is_card_dirty(obj_addr) || obj->is_objArray()) {
              obj->oop_iterate(&check_interesting_pointers);
            }
            // else, object's start is marked dirty and obj is not an objArray, so any interesting pointers are covered
            if (!scanner->verify_registration(obj_addr, ctx)) {
              ShenandoahAsserts::print_failure(ShenandoahAsserts::_safe_all, obj, obj_addr, NULL,
                                            "Verify init-mark remembered set violation", "object not properly registered", __FILE__, __LINE__);
            }
            obj_addr += obj->size();
          } else {
            // This object is not live so we don't verify dirty cards contained therein
            assert(ctx->top_at_mark_start(r) == top, "Expect tams == top at start of mark.");
            obj_addr = ctx->get_next_marked_addr(obj_addr, top);
          }
        }
      } // else, we ignore humongous continuation region
    } // else, this is not an OLD region so we ignore it
  } // all regions have been processed
}

void ShenandoahHeap::help_verify_region_rem_set(ShenandoahHeapRegion* r, ShenandoahMarkingContext* ctx, HeapWord* from,
                                                HeapWord* top, HeapWord* registration_watermark, const char* message) {
  RememberedScanner* scanner = card_scan();
  ShenandoahVerifyRemSetClosure check_interesting_pointers(false);

  HeapWord* obj_addr = from;
  if (r->is_humongous_start()) {
    oop obj = cast_to_oop(obj_addr);
    if (!ctx || ctx->is_marked(obj)) {
      size_t card_index = scanner->card_index_for_addr(obj_addr);
      // For humongous objects, the typical object is an array, so the following checks may be overkill
      // For regular objects (not object arrays), if the card holding the start of the object is dirty,
      // we do not need to verify that cards spanning interesting pointers within this object are dirty.
      if (!scanner->is_write_card_dirty(card_index) || obj->is_objArray()) {
        obj->oop_iterate(&check_interesting_pointers);
      }
      // else, object's start is marked dirty and obj is not an objArray, so any interesting pointers are covered
    }
    // else, this humongous object is not live so no need to verify its internal pointers

    if ((obj_addr < registration_watermark) && !scanner->verify_registration(obj_addr, ctx)) {
      ShenandoahAsserts::print_failure(ShenandoahAsserts::_safe_all, obj, obj_addr, NULL, message,
                                       "object not properly registered", __FILE__, __LINE__);
    }
  } else if (!r->is_humongous()) {
    while (obj_addr < top) {
      oop obj = cast_to_oop(obj_addr);
      // ctx->is_marked() returns true if mark bit set or if obj above TAMS.
      if (!ctx || ctx->is_marked(obj)) {
        size_t card_index = scanner->card_index_for_addr(obj_addr);
        // For regular objects (not object arrays), if the card holding the start of the object is dirty,
        // we do not need to verify that cards spanning interesting pointers within this object are dirty.
        if (!scanner->is_write_card_dirty(card_index) || obj->is_objArray()) {
          obj->oop_iterate(&check_interesting_pointers);
        }
        // else, object's start is marked dirty and obj is not an objArray, so any interesting pointers are covered

        if ((obj_addr < registration_watermark) && !scanner->verify_registration(obj_addr, ctx)) {
          ShenandoahAsserts::print_failure(ShenandoahAsserts::_safe_all, obj, obj_addr, NULL, message,
                                           "object not properly registered", __FILE__, __LINE__);
        }
        obj_addr += obj->size();
      } else {
        // This object is not live so we don't verify dirty cards contained therein
        HeapWord* tams = ctx->top_at_mark_start(r);
        obj_addr = ctx->get_next_marked_addr(obj_addr, tams);
      }
    }
  }
}

void ShenandoahHeap::verify_rem_set_after_full_gc() {
  shenandoah_assert_safepoint();
  assert(mode()->is_generational(), "Only verify remembered set for generational operational modes");

  ShenandoahRegionIterator iterator;

  while (iterator.has_next()) {
    ShenandoahHeapRegion* r = iterator.next();
    if (r == nullptr)
      break;
    if (r->is_old() && !r->is_cset()) {
      help_verify_region_rem_set(r, nullptr, r->bottom(), r->top(), r->top(), "Remembered set violation at end of Full GC");
    }
  }
}

// Assure that the remember set has a dirty card everywhere there is an interesting pointer.  Even though
// the update-references scan of remembered set only examines cards up to update_watermark, the remembered
// set should be valid through top.  This examines the write_card_table between bottom() and top() because
// all PLABS are retired immediately before the start of update refs.
void ShenandoahHeap::verify_rem_set_at_update_ref() {
  shenandoah_assert_safepoint();
  assert(mode()->is_generational(), "Only verify remembered set for generational operational modes");

  ShenandoahRegionIterator iterator;
  ShenandoahMarkingContext* ctx;

  if (doing_mixed_evacuations() ||
      is_concurrent_prep_for_mixed_evacuation_in_progress() || active_generation()->generation_mode() == GLOBAL) {
    ctx = complete_marking_context();
  } else {
    ctx = nullptr;
  }

  while (iterator.has_next()) {
    ShenandoahHeapRegion* r = iterator.next();
    if (r == nullptr)
      break;
    if (r->is_old() && !r->is_cset()) {
      help_verify_region_rem_set(r, ctx, r->bottom(), r->top(), r->get_update_watermark(),
                                 "Remembered set violation at init-update-references");
    }
  }
}

ShenandoahGeneration* ShenandoahHeap::generation_for(ShenandoahRegionAffiliation affiliation) const {
  if (!mode()->is_generational()) {
    return global_generation();
  } else if (affiliation == YOUNG_GENERATION) {
    return young_generation();
  } else if (affiliation == OLD_GENERATION) {
    return old_generation();
  }

  ShouldNotReachHere();
  return nullptr;
}<|MERGE_RESOLUTION|>--- conflicted
+++ resolved
@@ -233,9 +233,7 @@
     _card_scan = new ShenandoahScanRemembered<ShenandoahDirectCardMarkRememberedSet>(rs);
   }
 
-  _workers = new ShenandoahWorkGang("Shenandoah GC Threads", _max_workers,
-                            /* are_GC_task_threads */ true,
-                            /* are_ConcurrentGC_threads */ true);
+  _workers = new ShenandoahWorkerThreads("Shenandoah GC Threads", _max_workers);
   if (_workers == NULL) {
     vm_exit_during_initialization("Failed necessary allocation.");
   } else {
@@ -243,10 +241,7 @@
   }
 
   if (ParallelGCThreads > 1) {
-    _safepoint_workers = new ShenandoahWorkGang("Safepoint Cleanup Thread",
-                                                ParallelGCThreads,
-                      /* are_GC_task_threads */ false,
-                 /* are_ConcurrentGC_threads */ false);
+    _safepoint_workers = new ShenandoahWorkerThreads("Safepoint Cleanup Thread", ParallelGCThreads);
     _safepoint_workers->initialize_workers();
   }
 
@@ -551,64 +546,12 @@
   _collection_set(NULL),
   _card_scan(NULL)
 {
-<<<<<<< HEAD
-=======
-  // Initialize GC mode early, so we can adjust barrier support
-  initialize_mode();
-  BarrierSet::set_barrier_set(new ShenandoahBarrierSet(this));
-
-  _max_workers = MAX2(_max_workers, 1U);
-  _workers = new ShenandoahWorkerThreads("Shenandoah GC Threads", _max_workers);
-  if (_workers == NULL) {
-    vm_exit_during_initialization("Failed necessary allocation.");
-  } else {
-    _workers->initialize_workers();
-  }
-
-  if (ParallelGCThreads > 1) {
-    _safepoint_workers = new ShenandoahWorkerThreads("Safepoint Cleanup Thread",
-                                                ParallelGCThreads);
-    _safepoint_workers->initialize_workers();
-  }
->>>>>>> ae2504b4
 }
 
 #ifdef _MSC_VER
 #pragma warning( pop )
 #endif
 
-<<<<<<< HEAD
-=======
-class ShenandoahResetBitmapTask : public WorkerTask {
-private:
-  ShenandoahRegionIterator _regions;
-
-public:
-  ShenandoahResetBitmapTask() :
-    WorkerTask("Shenandoah Reset Bitmap") {}
-
-  void work(uint worker_id) {
-    ShenandoahHeapRegion* region = _regions.next();
-    ShenandoahHeap* heap = ShenandoahHeap::heap();
-    ShenandoahMarkingContext* const ctx = heap->marking_context();
-    while (region != NULL) {
-      if (heap->is_bitmap_slice_committed(region)) {
-        ctx->clear_bitmap(region);
-      }
-      region = _regions.next();
-    }
-  }
-};
-
-void ShenandoahHeap::reset_mark_bitmap() {
-  assert_gc_workers(_workers->active_workers());
-  mark_incomplete_marking_context();
-
-  ShenandoahResetBitmapTask task;
-  _workers->run_task(&task);
-}
-
->>>>>>> ae2504b4
 void ShenandoahHeap::print_on(outputStream* st) const {
   st->print_cr("Shenandoah Heap");
   st->print_cr(" " SIZE_FORMAT "%s max, " SIZE_FORMAT "%s soft max, " SIZE_FORMAT "%s committed, " SIZE_FORMAT "%s used",
@@ -957,9 +900,9 @@
   new_size = MIN2(new_size, PLAB::max_size());
   new_size = MAX2(new_size, PLAB::min_size());
 
-  size_t unalignment = new_size % CardTable::card_size_in_words;
+  size_t unalignment = new_size % CardTable::card_size_in_words();
   if (unalignment != 0) {
-    new_size = new_size - unalignment + CardTable::card_size_in_words;
+    new_size = new_size - unalignment + CardTable::card_size_in_words();
   }
 
   // Record new heuristic value even if we take any shortcut. This captures
@@ -1389,7 +1332,7 @@
 
 // Unlike ShenandoahEvacuationTask, this iterates over all regions rather than just the collection set.
 // This is needed in order to promote humongous start regions if age() >= tenure threshold.
-class ShenandoahGenerationalEvacuationTask : public AbstractGangTask {
+class ShenandoahGenerationalEvacuationTask : public WorkerTask {
 private:
   ShenandoahHeap* const _sh;
   ShenandoahRegionIterator *_regions;
@@ -1398,7 +1341,7 @@
   ShenandoahGenerationalEvacuationTask(ShenandoahHeap* sh,
                                        ShenandoahRegionIterator* iterator,
                                        bool concurrent) :
-    AbstractGangTask("Shenandoah Evacuation"),
+    WorkerTask("Shenandoah Evacuation"),
     _sh(sh),
     _regions(iterator),
     _concurrent(concurrent)
@@ -2455,13 +2398,8 @@
   bool _mixed_evac;             // true iff most recent evacuation includes old-gen HeapRegions
 
 public:
-<<<<<<< HEAD
   ShenandoahUpdateHeapRefsTask(ShenandoahRegionIterator* regions, bool mixed_evac) :
-    AbstractGangTask("Shenandoah Update References"),
-=======
-  ShenandoahUpdateHeapRefsTask(ShenandoahRegionIterator* regions) :
     WorkerTask("Shenandoah Update References"),
->>>>>>> ae2504b4
     _heap(ShenandoahHeap::heap()),
     _regions(regions),
     _mixed_evac(mixed_evac)
