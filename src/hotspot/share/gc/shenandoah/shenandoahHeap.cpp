--- conflicted
+++ resolved
@@ -2831,17 +2831,12 @@
   // Rebuild free set based on adjusted generation sizes.
   _free_set->rebuild(young_cset_regions, old_cset_regions);
 
-<<<<<<< HEAD
   if (mode()->is_generational()) {
     ShenandoahGenerationalHeap* gen_heap = (ShenandoahGenerationalHeap*) this;
     ShenandoahOldGeneration* old_gen = old_generation();
     ShenandoahOldHeuristics* old_heuristics = (ShenandoahOldHeuristics*) old_gen->heuristics();
     old_heuristics->trigger_collection_if_fragmented(gen_heap, old_gen, first_old_region, last_old_region, old_region_count, num_regions());
     old_heuristics->trigger_collection_if_overgrown(gen_heap, old_gen);
-=======
-  if (mode()->is_generational() && (ShenandoahGenerationalHumongousReserve > 0)) {
-    old_generation()->maybe_trigger_collection(first_old_region, last_old_region, old_region_count);
->>>>>>> 10febd95
   }
 }
 
