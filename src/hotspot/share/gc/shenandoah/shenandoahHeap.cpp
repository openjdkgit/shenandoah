--- conflicted
+++ resolved
@@ -427,7 +427,7 @@
     // We are initializing free set.  We ignore cset region tallies.
     size_t first_old, last_old, num_old;
     _free_set->prepare_to_rebuild(young_cset_regions, old_cset_regions, first_old, last_old, num_old);
-    _free_set->rebuild(young_cset_regions, old_cset_regions);
+    _free_set->finish_rebuild(young_cset_regions, old_cset_regions, num_old);
   }
 
   if (AlwaysPreTouch) {
@@ -1054,6 +1054,10 @@
   }
 
   if (result == nullptr) {
+#undef KELVIN_ACTUAL
+#ifdef KELVIN_ACTUAL
+    log_info(gc)("set_actual_size " PTR_FORMAT "(" SIZE_FORMAT ") at E", p2i(this), (size_t) 0);
+#endif
     req.set_actual_size(0);
   }
 
@@ -2343,18 +2347,6 @@
 private:
   template<class T>
   void do_work(uint worker_id) {
-<<<<<<< HEAD
-    if (CONCURRENT && (worker_id == 0)) {
-      // We ask the first worker to replenish the Mutator free set by moving regions previously reserved to hold the
-      // results of evacuation.  These reserves are no longer necessary because evacuation has completed.
-      size_t cset_regions = _heap->collection_set()->count();
-      // We cannot transfer any more regions than will be reclaimed when the existing collection set is recycled, because
-      // we need the reclaimed collection set regions to replenish the collector reserves
-      _heap->free_set()->move_collector_sets_to_mutator(cset_regions);
-    }
-    // If !CONCURRENT, there's no value in expanding Mutator free set
-=======
->>>>>>> da9c23ac
     T cl;
     if (CONCURRENT && (worker_id == 0)) {
       // We ask the first worker to replenish the Mutator free set by moving regions previously reserved to hold the
@@ -2508,7 +2500,7 @@
     // within partially consumed regions of memory.
   }
   // Rebuild free set based on adjusted generation sizes.
-  _free_set->rebuild(young_cset_regions, old_cset_regions);
+  _free_set->finish_rebuild(young_cset_regions, old_cset_regions, old_region_count);
 
   if (mode()->is_generational()) {
     ShenandoahGenerationalHeap* gen_heap = ShenandoahGenerationalHeap::heap();
