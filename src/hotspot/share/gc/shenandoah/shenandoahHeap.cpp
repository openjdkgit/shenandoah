/*
 * Copyright (c) 2023, Oracle and/or its affiliates. All rights reserved.
 * Copyright (c) 2013, 2022, Red Hat, Inc. All rights reserved.
 * Copyright Amazon.com Inc. or its affiliates. All Rights Reserved.
 * DO NOT ALTER OR REMOVE COPYRIGHT NOTICES OR THIS FILE HEADER.
 *
 * This code is free software; you can redistribute it and/or modify it
 * under the terms of the GNU General Public License version 2 only, as
 * published by the Free Software Foundation.
 *
 * This code is distributed in the hope that it will be useful, but WITHOUT
 * ANY WARRANTY; without even the implied warranty of MERCHANTABILITY or
 * FITNESS FOR A PARTICULAR PURPOSE.  See the GNU General Public License
 * version 2 for more details (a copy is included in the LICENSE file that
 * accompanied this code).
 *
 * You should have received a copy of the GNU General Public License version
 * 2 along with this work; if not, write to the Free Software Foundation,
 * Inc., 51 Franklin St, Fifth Floor, Boston, MA 02110-1301 USA.
 *
 * Please contact Oracle, 500 Oracle Parkway, Redwood Shores, CA 94065 USA
 * or visit www.oracle.com if you need additional information or have any
 * questions.
 *
 */

#include "precompiled.hpp"
#include "memory/allocation.hpp"
#include "memory/universe.hpp"

#include "gc/shared/classUnloadingContext.hpp"
#include "gc/shared/gcArguments.hpp"
#include "gc/shared/gcTimer.hpp"
#include "gc/shared/gcTraceTime.inline.hpp"
#include "gc/shared/locationPrinter.inline.hpp"
#include "gc/shared/memAllocator.hpp"
#include "gc/shared/plab.hpp"
#include "gc/shared/tlab_globals.hpp"

#include "gc/shenandoah/shenandoahAgeCensus.hpp"
#include "gc/shenandoah/heuristics/shenandoahOldHeuristics.hpp"
#include "gc/shenandoah/heuristics/shenandoahYoungHeuristics.hpp"
#include "gc/shenandoah/shenandoahAllocRequest.hpp"
#include "gc/shenandoah/shenandoahBarrierSet.hpp"
#include "gc/shenandoah/shenandoahCardTable.hpp"
#include "gc/shenandoah/shenandoahClosures.inline.hpp"
#include "gc/shenandoah/shenandoahCollectionSet.hpp"
#include "gc/shenandoah/shenandoahCollectorPolicy.hpp"
#include "gc/shenandoah/shenandoahConcurrentMark.hpp"
#include "gc/shenandoah/shenandoahMarkingContext.inline.hpp"
#include "gc/shenandoah/shenandoahControlThread.hpp"
#include "gc/shenandoah/shenandoahRegulatorThread.hpp"
#include "gc/shenandoah/shenandoahFreeSet.hpp"
#include "gc/shenandoah/shenandoahGlobalGeneration.hpp"
#include "gc/shenandoah/shenandoahPhaseTimings.hpp"
#include "gc/shenandoah/shenandoahHeap.inline.hpp"
#include "gc/shenandoah/shenandoahHeapRegion.inline.hpp"
#include "gc/shenandoah/shenandoahHeapRegionSet.hpp"
#include "gc/shenandoah/shenandoahInitLogger.hpp"
#include "gc/shenandoah/shenandoahMarkingContext.inline.hpp"
#include "gc/shenandoah/shenandoahMemoryPool.hpp"
#include "gc/shenandoah/shenandoahMetrics.hpp"
#include "gc/shenandoah/shenandoahMonitoringSupport.hpp"
#include "gc/shenandoah/shenandoahOldGeneration.hpp"
#include "gc/shenandoah/shenandoahOopClosures.inline.hpp"
#include "gc/shenandoah/shenandoahPacer.inline.hpp"
#include "gc/shenandoah/shenandoahPadding.hpp"
#include "gc/shenandoah/shenandoahParallelCleaning.inline.hpp"
#include "gc/shenandoah/shenandoahReferenceProcessor.hpp"
#include "gc/shenandoah/shenandoahRootProcessor.inline.hpp"
#include "gc/shenandoah/shenandoahScanRemembered.inline.hpp"
#include "gc/shenandoah/shenandoahSTWMark.hpp"
#include "gc/shenandoah/shenandoahUtils.hpp"
#include "gc/shenandoah/shenandoahVerifier.hpp"
#include "gc/shenandoah/shenandoahCodeRoots.hpp"
#include "gc/shenandoah/shenandoahVMOperations.hpp"
#include "gc/shenandoah/shenandoahWorkGroup.hpp"
#include "gc/shenandoah/shenandoahWorkerPolicy.hpp"
#include "gc/shenandoah/shenandoahYoungGeneration.hpp"
#include "gc/shenandoah/mode/shenandoahGenerationalMode.hpp"
#include "gc/shenandoah/mode/shenandoahIUMode.hpp"
#include "gc/shenandoah/mode/shenandoahPassiveMode.hpp"
#include "gc/shenandoah/mode/shenandoahSATBMode.hpp"
#include "utilities/globalDefinitions.hpp"

#if INCLUDE_JFR
#include "gc/shenandoah/shenandoahJfrSupport.hpp"
#endif

#include "classfile/systemDictionary.hpp"
#include "code/codeCache.hpp"
#include "memory/classLoaderMetaspace.hpp"
#include "memory/metaspaceUtils.hpp"
#include "nmt/mallocTracker.hpp"
#include "nmt/memTracker.hpp"
#include "oops/compressedOops.inline.hpp"
#include "prims/jvmtiTagMap.hpp"
#include "runtime/atomic.hpp"
#include "runtime/globals.hpp"
#include "runtime/interfaceSupport.inline.hpp"
#include "runtime/java.hpp"
#include "runtime/orderAccess.hpp"
#include "runtime/safepointMechanism.hpp"
#include "runtime/vmThread.hpp"
#include "utilities/events.hpp"
#include "utilities/powerOfTwo.hpp"

class ShenandoahPretouchHeapTask : public WorkerTask {
private:
  ShenandoahRegionIterator _regions;
  const size_t _page_size;
public:
  ShenandoahPretouchHeapTask(size_t page_size) :
    WorkerTask("Shenandoah Pretouch Heap"),
    _page_size(page_size) {}

  virtual void work(uint worker_id) {
    ShenandoahHeapRegion* r = _regions.next();
    while (r != nullptr) {
      if (r->is_committed()) {
        os::pretouch_memory(r->bottom(), r->end(), _page_size);
      }
      r = _regions.next();
    }
  }
};

class ShenandoahPretouchBitmapTask : public WorkerTask {
private:
  ShenandoahRegionIterator _regions;
  char* _bitmap_base;
  const size_t _bitmap_size;
  const size_t _page_size;
public:
  ShenandoahPretouchBitmapTask(char* bitmap_base, size_t bitmap_size, size_t page_size) :
    WorkerTask("Shenandoah Pretouch Bitmap"),
    _bitmap_base(bitmap_base),
    _bitmap_size(bitmap_size),
    _page_size(page_size) {}

  virtual void work(uint worker_id) {
    ShenandoahHeapRegion* r = _regions.next();
    while (r != nullptr) {
      size_t start = r->index()       * ShenandoahHeapRegion::region_size_bytes() / MarkBitMap::heap_map_factor();
      size_t end   = (r->index() + 1) * ShenandoahHeapRegion::region_size_bytes() / MarkBitMap::heap_map_factor();
      assert (end <= _bitmap_size, "end is sane: " SIZE_FORMAT " < " SIZE_FORMAT, end, _bitmap_size);

      if (r->is_committed()) {
        os::pretouch_memory(_bitmap_base + start, _bitmap_base + end, _page_size);
      }

      r = _regions.next();
    }
  }
};

jint ShenandoahHeap::initialize() {
  //
  // Figure out heap sizing
  //

  size_t init_byte_size = InitialHeapSize;
  size_t min_byte_size  = MinHeapSize;
  size_t max_byte_size  = MaxHeapSize;
  size_t heap_alignment = HeapAlignment;

  size_t reg_size_bytes = ShenandoahHeapRegion::region_size_bytes();

  Universe::check_alignment(max_byte_size,  reg_size_bytes, "Shenandoah heap");
  Universe::check_alignment(init_byte_size, reg_size_bytes, "Shenandoah heap");

  _num_regions = ShenandoahHeapRegion::region_count();
  assert(_num_regions == (max_byte_size / reg_size_bytes),
         "Regions should cover entire heap exactly: " SIZE_FORMAT " != " SIZE_FORMAT "/" SIZE_FORMAT,
         _num_regions, max_byte_size, reg_size_bytes);

  size_t num_committed_regions = init_byte_size / reg_size_bytes;
  num_committed_regions = MIN2(num_committed_regions, _num_regions);
  assert(num_committed_regions <= _num_regions, "sanity");
  _initial_size = num_committed_regions * reg_size_bytes;

  size_t num_min_regions = min_byte_size / reg_size_bytes;
  num_min_regions = MIN2(num_min_regions, _num_regions);
  assert(num_min_regions <= _num_regions, "sanity");
  _minimum_size = num_min_regions * reg_size_bytes;

  // Default to max heap size.
  _soft_max_size = _num_regions * reg_size_bytes;

  _committed = _initial_size;

  // Now we know the number of regions and heap sizes, initialize the heuristics.
  initialize_heuristics_generations();

  size_t heap_page_size   = UseLargePages ? os::large_page_size() : os::vm_page_size();
  size_t bitmap_page_size = UseLargePages ? os::large_page_size() : os::vm_page_size();
  size_t region_page_size = UseLargePages ? os::large_page_size() : os::vm_page_size();

  //
  // Reserve and commit memory for heap
  //

  ReservedHeapSpace heap_rs = Universe::reserve_heap(max_byte_size, heap_alignment);
  initialize_reserved_region(heap_rs);
  _heap_region = MemRegion((HeapWord*)heap_rs.base(), heap_rs.size() / HeapWordSize);
  _heap_region_special = heap_rs.special();

  assert((((size_t) base()) & ShenandoahHeapRegion::region_size_bytes_mask()) == 0,
         "Misaligned heap: " PTR_FORMAT, p2i(base()));
  os::trace_page_sizes_for_requested_size("Heap",
                                          max_byte_size, heap_alignment,
                                          heap_rs.base(),
                                          heap_rs.size(), heap_rs.page_size());

#if SHENANDOAH_OPTIMIZED_MARKTASK
  // The optimized ShenandoahMarkTask takes some bits away from the full object bits.
  // Fail if we ever attempt to address more than we can.
  if ((uintptr_t)heap_rs.end() >= ShenandoahMarkTask::max_addressable()) {
    FormatBuffer<512> buf("Shenandoah reserved [" PTR_FORMAT ", " PTR_FORMAT") for the heap, \n"
                          "but max object address is " PTR_FORMAT ". Try to reduce heap size, or try other \n"
                          "VM options that allocate heap at lower addresses (HeapBaseMinAddress, AllocateHeapAt, etc).",
                p2i(heap_rs.base()), p2i(heap_rs.end()), ShenandoahMarkTask::max_addressable());
    vm_exit_during_initialization("Fatal Error", buf);
  }
#endif

  ReservedSpace sh_rs = heap_rs.first_part(max_byte_size);
  if (!_heap_region_special) {
    os::commit_memory_or_exit(sh_rs.base(), _initial_size, heap_alignment, false,
                              "Cannot commit heap memory");
  }

  BarrierSet::set_barrier_set(new ShenandoahBarrierSet(this, _heap_region));

  //
  // After reserving the Java heap, create the card table, barriers, and workers, in dependency order
  //
  if (mode()->is_generational()) {
    ShenandoahDirectCardMarkRememberedSet *rs;
    ShenandoahCardTable* card_table = ShenandoahBarrierSet::barrier_set()->card_table();
    size_t card_count = card_table->cards_required(heap_rs.size() / HeapWordSize);
    rs = new ShenandoahDirectCardMarkRememberedSet(ShenandoahBarrierSet::barrier_set()->card_table(), card_count);
    _card_scan = new ShenandoahScanRemembered<ShenandoahDirectCardMarkRememberedSet>(rs);

    // Age census structure
    _age_census = new ShenandoahAgeCensus();
  }

  _workers = new ShenandoahWorkerThreads("Shenandoah GC Threads", _max_workers);
  if (_workers == nullptr) {
    vm_exit_during_initialization("Failed necessary allocation.");
  } else {
    _workers->initialize_workers();
  }

  if (ParallelGCThreads > 1) {
    _safepoint_workers = new ShenandoahWorkerThreads("Safepoint Cleanup Thread", ParallelGCThreads);
    _safepoint_workers->initialize_workers();
  }

  //
  // Reserve and commit memory for bitmap(s)
  //

  size_t bitmap_size_orig = ShenandoahMarkBitMap::compute_size(heap_rs.size());
  _bitmap_size = align_up(bitmap_size_orig, bitmap_page_size);

  size_t bitmap_bytes_per_region = reg_size_bytes / ShenandoahMarkBitMap::heap_map_factor();

  guarantee(bitmap_bytes_per_region != 0,
            "Bitmap bytes per region should not be zero");
  guarantee(is_power_of_2(bitmap_bytes_per_region),
            "Bitmap bytes per region should be power of two: " SIZE_FORMAT, bitmap_bytes_per_region);

  if (bitmap_page_size > bitmap_bytes_per_region) {
    _bitmap_regions_per_slice = bitmap_page_size / bitmap_bytes_per_region;
    _bitmap_bytes_per_slice = bitmap_page_size;
  } else {
    _bitmap_regions_per_slice = 1;
    _bitmap_bytes_per_slice = bitmap_bytes_per_region;
  }

  guarantee(_bitmap_regions_per_slice >= 1,
            "Should have at least one region per slice: " SIZE_FORMAT,
            _bitmap_regions_per_slice);

  guarantee(((_bitmap_bytes_per_slice) % bitmap_page_size) == 0,
            "Bitmap slices should be page-granular: bps = " SIZE_FORMAT ", page size = " SIZE_FORMAT,
            _bitmap_bytes_per_slice, bitmap_page_size);

  ReservedSpace bitmap(_bitmap_size, bitmap_page_size);
  os::trace_page_sizes_for_requested_size("Mark Bitmap",
                                          bitmap_size_orig, bitmap_page_size,
                                          bitmap.base(),
                                          bitmap.size(), bitmap.page_size());
  MemTracker::record_virtual_memory_type(bitmap.base(), mtGC);
  _bitmap_region = MemRegion((HeapWord*) bitmap.base(), bitmap.size() / HeapWordSize);
  _bitmap_region_special = bitmap.special();

  size_t bitmap_init_commit = _bitmap_bytes_per_slice *
                              align_up(num_committed_regions, _bitmap_regions_per_slice) / _bitmap_regions_per_slice;
  bitmap_init_commit = MIN2(_bitmap_size, bitmap_init_commit);
  if (!_bitmap_region_special) {
    os::commit_memory_or_exit((char *) _bitmap_region.start(), bitmap_init_commit, bitmap_page_size, false,
                              "Cannot commit bitmap memory");
  }

  _marking_context = new ShenandoahMarkingContext(_heap_region, _bitmap_region, _num_regions);

  if (ShenandoahVerify) {
    ReservedSpace verify_bitmap(_bitmap_size, bitmap_page_size);
    os::trace_page_sizes_for_requested_size("Verify Bitmap",
                                            bitmap_size_orig, bitmap_page_size,
                                            verify_bitmap.base(),
                                            verify_bitmap.size(), verify_bitmap.page_size());
    if (!verify_bitmap.special()) {
      os::commit_memory_or_exit(verify_bitmap.base(), verify_bitmap.size(), bitmap_page_size, false,
                                "Cannot commit verification bitmap memory");
    }
    MemTracker::record_virtual_memory_type(verify_bitmap.base(), mtGC);
    MemRegion verify_bitmap_region = MemRegion((HeapWord *) verify_bitmap.base(), verify_bitmap.size() / HeapWordSize);
    _verification_bit_map.initialize(_heap_region, verify_bitmap_region);
    _verifier = new ShenandoahVerifier(this, &_verification_bit_map);
  }

  // Reserve aux bitmap for use in object_iterate(). We don't commit it here.
  size_t aux_bitmap_page_size = bitmap_page_size;
#ifdef LINUX
  // In THP "advise" mode, we refrain from advising the system to use large pages
  // since we know these commits will be short lived, and there is no reason to trash
  // the THP area with this bitmap.
  if (UseTransparentHugePages) {
    aux_bitmap_page_size = os::vm_page_size();
  }
#endif
  ReservedSpace aux_bitmap(_bitmap_size, aux_bitmap_page_size);
  os::trace_page_sizes_for_requested_size("Aux Bitmap",
                                          bitmap_size_orig, aux_bitmap_page_size,
                                          aux_bitmap.base(),
                                          aux_bitmap.size(), aux_bitmap.page_size());
  MemTracker::record_virtual_memory_type(aux_bitmap.base(), mtGC);
  _aux_bitmap_region = MemRegion((HeapWord*) aux_bitmap.base(), aux_bitmap.size() / HeapWordSize);
  _aux_bitmap_region_special = aux_bitmap.special();
  _aux_bit_map.initialize(_heap_region, _aux_bitmap_region);

  //
  // Create regions and region sets
  //
  size_t region_align = align_up(sizeof(ShenandoahHeapRegion), SHENANDOAH_CACHE_LINE_SIZE);
  size_t region_storage_size_orig = region_align * _num_regions;
  size_t region_storage_size = align_up(region_storage_size_orig,
                                        MAX2(region_page_size, os::vm_allocation_granularity()));

  ReservedSpace region_storage(region_storage_size, region_page_size);
  os::trace_page_sizes_for_requested_size("Region Storage",
                                          region_storage_size_orig, region_page_size,
                                          region_storage.base(),
                                          region_storage.size(), region_storage.page_size());
  MemTracker::record_virtual_memory_type(region_storage.base(), mtGC);
  if (!region_storage.special()) {
    os::commit_memory_or_exit(region_storage.base(), region_storage_size, region_page_size, false,
                              "Cannot commit region memory");
  }

  // Try to fit the collection set bitmap at lower addresses. This optimizes code generation for cset checks.
  // Go up until a sensible limit (subject to encoding constraints) and try to reserve the space there.
  // If not successful, bite a bullet and allocate at whatever address.
  {
    const size_t cset_align = MAX2<size_t>(os::vm_page_size(), os::vm_allocation_granularity());
    const size_t cset_size = align_up(((size_t) sh_rs.base() + sh_rs.size()) >> ShenandoahHeapRegion::region_size_bytes_shift(), cset_align);
    const size_t cset_page_size = os::vm_page_size();

    uintptr_t min = round_up_power_of_2(cset_align);
    uintptr_t max = (1u << 30u);
    ReservedSpace cset_rs;

    for (uintptr_t addr = min; addr <= max; addr <<= 1u) {
      char* req_addr = (char*)addr;
      assert(is_aligned(req_addr, cset_align), "Should be aligned");
      cset_rs = ReservedSpace(cset_size, cset_align, cset_page_size, req_addr);
      if (cset_rs.is_reserved()) {
        assert(cset_rs.base() == req_addr, "Allocated where requested: " PTR_FORMAT ", " PTR_FORMAT, p2i(cset_rs.base()), addr);
        _collection_set = new ShenandoahCollectionSet(this, cset_rs, sh_rs.base());
        break;
      }
    }

    if (_collection_set == nullptr) {
      cset_rs = ReservedSpace(cset_size, cset_align, os::vm_page_size());
      _collection_set = new ShenandoahCollectionSet(this, cset_rs, sh_rs.base());
    }
    os::trace_page_sizes_for_requested_size("Collection Set",
                                            cset_size, cset_page_size,
                                            cset_rs.base(),
                                            cset_rs.size(), cset_rs.page_size());
  }

  _regions = NEW_C_HEAP_ARRAY(ShenandoahHeapRegion*, _num_regions, mtGC);
  _affiliations = NEW_C_HEAP_ARRAY(uint8_t, _num_regions, mtGC);
  _free_set = new ShenandoahFreeSet(this, _num_regions);

  {
    ShenandoahHeapLocker locker(lock());


    for (size_t i = 0; i < _num_regions; i++) {
      HeapWord* start = (HeapWord*)sh_rs.base() + ShenandoahHeapRegion::region_size_words() * i;
      bool is_committed = i < num_committed_regions;
      void* loc = region_storage.base() + i * region_align;

      ShenandoahHeapRegion* r = new (loc) ShenandoahHeapRegion(start, i, is_committed);
      assert(is_aligned(r, SHENANDOAH_CACHE_LINE_SIZE), "Sanity");

      _marking_context->initialize_top_at_mark_start(r);
      _regions[i] = r;
      assert(!collection_set()->is_in(i), "New region should not be in collection set");

      _affiliations[i] = ShenandoahAffiliation::FREE;
    }

    // Initialize to complete
    _marking_context->mark_complete();
    size_t young_cset_regions, old_cset_regions;

    // We are initializing free set.  We ignore cset region tallies.
    size_t first_old, last_old, num_old;
    _free_set->prepare_to_rebuild(young_cset_regions, old_cset_regions, first_old, last_old, num_old);
    _free_set->rebuild(young_cset_regions, old_cset_regions);
  }

  if (AlwaysPreTouch) {
    // For NUMA, it is important to pre-touch the storage under bitmaps with worker threads,
    // before initialize() below zeroes it with initializing thread. For any given region,
    // we touch the region and the corresponding bitmaps from the same thread.
    ShenandoahPushWorkerScope scope(workers(), _max_workers, false);

    _pretouch_heap_page_size = heap_page_size;
    _pretouch_bitmap_page_size = bitmap_page_size;

#ifdef LINUX
    // UseTransparentHugePages would madvise that backing memory can be coalesced into huge
    // pages. But, the kernel needs to know that every small page is used, in order to coalesce
    // them into huge one. Therefore, we need to pretouch with smaller pages.
    if (UseTransparentHugePages) {
      _pretouch_heap_page_size = (size_t)os::vm_page_size();
      _pretouch_bitmap_page_size = (size_t)os::vm_page_size();
    }
#endif

    // OS memory managers may want to coalesce back-to-back pages. Make their jobs
    // simpler by pre-touching continuous spaces (heap and bitmap) separately.

    ShenandoahPretouchBitmapTask bcl(bitmap.base(), _bitmap_size, _pretouch_bitmap_page_size);
    _workers->run_task(&bcl);

    ShenandoahPretouchHeapTask hcl(_pretouch_heap_page_size);
    _workers->run_task(&hcl);
  }

  //
  // Initialize the rest of GC subsystems
  //

  _liveness_cache = NEW_C_HEAP_ARRAY(ShenandoahLiveData*, _max_workers, mtGC);
  for (uint worker = 0; worker < _max_workers; worker++) {
    _liveness_cache[worker] = NEW_C_HEAP_ARRAY(ShenandoahLiveData, _num_regions, mtGC);
    Copy::fill_to_bytes(_liveness_cache[worker], _num_regions * sizeof(ShenandoahLiveData));
  }

  // There should probably be Shenandoah-specific options for these,
  // just as there are G1-specific options.
  {
    ShenandoahSATBMarkQueueSet& satbqs = ShenandoahBarrierSet::satb_mark_queue_set();
    satbqs.set_process_completed_buffers_threshold(20); // G1SATBProcessCompletedThreshold
    satbqs.set_buffer_enqueue_threshold_percentage(60); // G1SATBBufferEnqueueingThresholdPercent
  }

  _monitoring_support = new ShenandoahMonitoringSupport(this);
  _phase_timings = new ShenandoahPhaseTimings(max_workers());
  ShenandoahCodeRoots::initialize();

  if (ShenandoahPacing) {
    _pacer = new ShenandoahPacer(this);
    _pacer->setup_for_idle();
  }

  _control_thread = new ShenandoahControlThread();
  _regulator_thread = new ShenandoahRegulatorThread(_control_thread);

  print_init_logger();

  return JNI_OK;
}

void ShenandoahHeap::print_init_logger() const {
  ShenandoahInitLogger::print();
}

size_t ShenandoahHeap::max_size_for(ShenandoahGeneration* generation) const {
  switch (generation->type()) {
    case YOUNG:
      return _generation_sizer.max_young_size();
    case OLD:
      return max_capacity() - _generation_sizer.min_young_size();
    case GLOBAL_GEN:
    case GLOBAL_NON_GEN:
      return max_capacity();
    default:
      ShouldNotReachHere();
      return 0;
  }
}

size_t ShenandoahHeap::min_size_for(ShenandoahGeneration* generation) const {
  switch (generation->type()) {
    case YOUNG:
      return _generation_sizer.min_young_size();
    case OLD:
      return max_capacity() - _generation_sizer.max_young_size();
    case GLOBAL_GEN:
    case GLOBAL_NON_GEN:
      return min_capacity();
    default:
      ShouldNotReachHere();
      return 0;
  }
}

void ShenandoahHeap::initialize_heuristics_generations() {
  if (ShenandoahGCMode != nullptr) {
    if (strcmp(ShenandoahGCMode, "satb") == 0) {
      _gc_mode = new ShenandoahSATBMode();
    } else if (strcmp(ShenandoahGCMode, "iu") == 0) {
      _gc_mode = new ShenandoahIUMode();
    } else if (strcmp(ShenandoahGCMode, "passive") == 0) {
      _gc_mode = new ShenandoahPassiveMode();
    } else if (strcmp(ShenandoahGCMode, "generational") == 0) {
      _gc_mode = new ShenandoahGenerationalMode();
    } else {
      vm_exit_during_initialization("Unknown -XX:ShenandoahGCMode option");
    }
  } else {
    vm_exit_during_initialization("Unknown -XX:ShenandoahGCMode option (null)");
  }
  _gc_mode->initialize_flags();
  if (_gc_mode->is_diagnostic() && !UnlockDiagnosticVMOptions) {
    vm_exit_during_initialization(
            err_msg("GC mode \"%s\" is diagnostic, and must be enabled via -XX:+UnlockDiagnosticVMOptions.",
                    _gc_mode->name()));
  }
  if (_gc_mode->is_experimental() && !UnlockExperimentalVMOptions) {
    vm_exit_during_initialization(
            err_msg("GC mode \"%s\" is experimental, and must be enabled via -XX:+UnlockExperimentalVMOptions.",
                    _gc_mode->name()));
  }

  // Max capacity is the maximum _allowed_ capacity. That is, the maximum allowed capacity
  // for old would be total heap - minimum capacity of young. This means the sum of the maximum
  // allowed for old and young could exceed the total heap size. It remains the case that the
  // _actual_ capacity of young + old = total.
  _generation_sizer.heap_size_changed(max_capacity());
  size_t initial_capacity_young = _generation_sizer.max_young_size();
  size_t max_capacity_young = _generation_sizer.max_young_size();
  size_t initial_capacity_old = max_capacity() - max_capacity_young;
  size_t max_capacity_old = max_capacity() - initial_capacity_young;

  _young_generation = new ShenandoahYoungGeneration(_max_workers, max_capacity_young, initial_capacity_young);
  _old_generation = new ShenandoahOldGeneration(_max_workers, max_capacity_old, initial_capacity_old);
  _global_generation = new ShenandoahGlobalGeneration(_gc_mode->is_generational(), _max_workers, max_capacity(), max_capacity());
  _global_generation->initialize_heuristics(_gc_mode);
  if (mode()->is_generational()) {
    _young_generation->initialize_heuristics(_gc_mode);
    _old_generation->initialize_heuristics(_gc_mode);
  }
  _evac_tracker = new ShenandoahEvacuationTracker(mode()->is_generational());
}

#ifdef _MSC_VER
#pragma warning( push )
#pragma warning( disable:4355 ) // 'this' : used in base member initializer list
#endif

ShenandoahHeap::ShenandoahHeap(ShenandoahCollectorPolicy* policy) :
  CollectedHeap(),
  _gc_generation(nullptr),
  _initial_size(0),
  _promotion_potential(0),
  _committed(0),
  _max_workers(MAX3(ConcGCThreads, ParallelGCThreads, 1U)),
  _workers(nullptr),
  _safepoint_workers(nullptr),
  _heap_region_special(false),
  _num_regions(0),
  _regions(nullptr),
  _affiliations(nullptr),
  _update_refs_iterator(this),
  _gc_state_changed(false),
  _gc_no_progress_count(0),
  _promoted_reserve(0),
  _old_evac_reserve(0),
  _young_evac_reserve(0),
  _age_census(nullptr),
  _has_evacuation_reserve_quantities(false),
  _cancel_requested_time(0),
  _young_generation(nullptr),
  _global_generation(nullptr),
  _old_generation(nullptr),
  _control_thread(nullptr),
  _regulator_thread(nullptr),
  _shenandoah_policy(policy),
  _free_set(nullptr),
  _pacer(nullptr),
  _verifier(nullptr),
  _phase_timings(nullptr),
  _evac_tracker(nullptr),
  _mmu_tracker(),
  _generation_sizer(),
  _monitoring_support(nullptr),
  _memory_pool(nullptr),
  _young_gen_memory_pool(nullptr),
  _old_gen_memory_pool(nullptr),
  _stw_memory_manager("Shenandoah Pauses"),
  _cycle_memory_manager("Shenandoah Cycles"),
  _gc_timer(new ConcurrentGCTimer()),
  _log_min_obj_alignment_in_bytes(LogMinObjAlignmentInBytes),
  _old_regions_surplus(0),
  _old_regions_deficit(0),
  _marking_context(nullptr),
  _bitmap_size(0),
  _bitmap_regions_per_slice(0),
  _bitmap_bytes_per_slice(0),
  _bitmap_region_special(false),
  _aux_bitmap_region_special(false),
  _liveness_cache(nullptr),
  _collection_set(nullptr),
  _card_scan(nullptr)
{
}

#ifdef _MSC_VER
#pragma warning( pop )
#endif

void ShenandoahHeap::print_on(outputStream* st) const {
  st->print_cr("Shenandoah Heap");
  st->print_cr(" " SIZE_FORMAT "%s max, " SIZE_FORMAT "%s soft max, " SIZE_FORMAT "%s committed, " SIZE_FORMAT "%s used",
               byte_size_in_proper_unit(max_capacity()), proper_unit_for_byte_size(max_capacity()),
               byte_size_in_proper_unit(soft_max_capacity()), proper_unit_for_byte_size(soft_max_capacity()),
               byte_size_in_proper_unit(committed()),    proper_unit_for_byte_size(committed()),
               byte_size_in_proper_unit(used()),         proper_unit_for_byte_size(used()));
  st->print_cr(" " SIZE_FORMAT " x " SIZE_FORMAT"%s regions",
               num_regions(),
               byte_size_in_proper_unit(ShenandoahHeapRegion::region_size_bytes()),
               proper_unit_for_byte_size(ShenandoahHeapRegion::region_size_bytes()));

  st->print("Status: ");
  if (has_forwarded_objects())                 st->print("has forwarded objects, ");
  if (is_concurrent_old_mark_in_progress())    st->print("old marking, ");
  if (is_concurrent_young_mark_in_progress())  st->print("young marking, ");
  if (is_evacuation_in_progress())             st->print("evacuating, ");
  if (is_update_refs_in_progress())            st->print("updating refs, ");
  if (is_degenerated_gc_in_progress())         st->print("degenerated gc, ");
  if (is_full_gc_in_progress())                st->print("full gc, ");
  if (is_full_gc_move_in_progress())           st->print("full gc move, ");
  if (is_concurrent_weak_root_in_progress())   st->print("concurrent weak roots, ");
  if (is_concurrent_strong_root_in_progress() &&
      !is_concurrent_weak_root_in_progress())  st->print("concurrent strong roots, ");

  if (cancelled_gc()) {
    st->print("cancelled");
  } else {
    st->print("not cancelled");
  }
  st->cr();

  st->print_cr("Reserved region:");
  st->print_cr(" - [" PTR_FORMAT ", " PTR_FORMAT ") ",
               p2i(reserved_region().start()),
               p2i(reserved_region().end()));

  ShenandoahCollectionSet* cset = collection_set();
  st->print_cr("Collection set:");
  if (cset != nullptr) {
    st->print_cr(" - map (vanilla): " PTR_FORMAT, p2i(cset->map_address()));
    st->print_cr(" - map (biased):  " PTR_FORMAT, p2i(cset->biased_map_address()));
  } else {
    st->print_cr(" (null)");
  }

  st->cr();
  MetaspaceUtils::print_on(st);

  if (Verbose) {
    st->cr();
    print_heap_regions_on(st);
  }
}

class ShenandoahInitWorkerGCLABClosure : public ThreadClosure {
public:
  void do_thread(Thread* thread) {
    assert(thread != nullptr, "Sanity");
    assert(thread->is_Worker_thread(), "Only worker thread expected");
    ShenandoahThreadLocalData::initialize_gclab(thread);
  }
};

void ShenandoahHeap::post_initialize() {
  CollectedHeap::post_initialize();
  _mmu_tracker.initialize();

  MutexLocker ml(Threads_lock);

  ShenandoahInitWorkerGCLABClosure init_gclabs;
  _workers->threads_do(&init_gclabs);

  // gclab can not be initialized early during VM startup, as it can not determinate its max_size.
  // Now, we will let WorkerThreads to initialize gclab when new worker is created.
  _workers->set_initialize_gclab();
  if (_safepoint_workers != nullptr) {
    _safepoint_workers->threads_do(&init_gclabs);
    _safepoint_workers->set_initialize_gclab();
  }

  JFR_ONLY(ShenandoahJFRSupport::register_jfr_type_serializers());
}

ShenandoahHeuristics* ShenandoahHeap::heuristics() {
  return _global_generation->heuristics();
}

ShenandoahOldHeuristics* ShenandoahHeap::old_heuristics() {
  return (ShenandoahOldHeuristics*) _old_generation->heuristics();
}

ShenandoahYoungHeuristics* ShenandoahHeap::young_heuristics() {
  return (ShenandoahYoungHeuristics*) _young_generation->heuristics();
}

bool ShenandoahHeap::doing_mixed_evacuations() {
  return _old_generation->state() == ShenandoahOldGeneration::EVACUATING;
}

bool ShenandoahHeap::is_old_bitmap_stable() const {
  return _old_generation->is_mark_complete();
}

bool ShenandoahHeap::is_gc_generation_young() const {
  return _gc_generation != nullptr && _gc_generation->is_young();
}

size_t ShenandoahHeap::used() const {
  return global_generation()->used();
}

size_t ShenandoahHeap::committed() const {
  return Atomic::load(&_committed);
}

void ShenandoahHeap::increase_committed(size_t bytes) {
  shenandoah_assert_heaplocked_or_safepoint();
  _committed += bytes;
}

void ShenandoahHeap::decrease_committed(size_t bytes) {
  shenandoah_assert_heaplocked_or_safepoint();
  _committed -= bytes;
}

// For tracking usage based on allocations, it should be the case that:
// * The sum of regions::used == heap::used
// * The sum of a generation's regions::used == generation::used
// * The sum of a generation's humongous regions::free == generation::humongous_waste
// These invariants are checked by the verifier on GC safepoints.
//
// Additional notes:
// * When a mutator's allocation request causes a region to be retired, the
//   free memory left in that region is considered waste. It does not contribute
//   to the usage, but it _does_ contribute to allocation rate.
// * The bottom of a PLAB must be aligned on card size. In some cases this will
//   require padding in front of the PLAB (a filler object). Because this padding
//   is included in the region's used memory we include the padding in the usage
//   accounting as waste.
// * Mutator allocations are used to compute an allocation rate. They are also
//   sent to the Pacer for those purposes.
// * There are three sources of waste:
//  1. The padding used to align a PLAB on card size
//  2. Region's free is less than minimum TLAB size and is retired
//  3. The unused portion of memory in the last region of a humongous object
void ShenandoahHeap::increase_used(const ShenandoahAllocRequest& req) {
  size_t actual_bytes = req.actual_size() * HeapWordSize;
  size_t wasted_bytes = req.waste() * HeapWordSize;
  ShenandoahGeneration* generation = generation_for(req.affiliation());

  if (req.is_gc_alloc()) {
    assert(wasted_bytes == 0 || req.type() == ShenandoahAllocRequest::_alloc_plab, "Only PLABs have waste");
    increase_used(generation, actual_bytes + wasted_bytes);
  } else {
    assert(req.is_mutator_alloc(), "Expected mutator alloc here");
    // padding and actual size both count towards allocation counter
    generation->increase_allocated(actual_bytes + wasted_bytes);

    // only actual size counts toward usage for mutator allocations
    increase_used(generation, actual_bytes);

    // notify pacer of both actual size and waste
    notify_mutator_alloc_words(req.actual_size(), req.waste());

    if (wasted_bytes > 0 && req.actual_size() > ShenandoahHeapRegion::humongous_threshold_words()) {
      increase_humongous_waste(generation,wasted_bytes);
    }
  }
}

void ShenandoahHeap::increase_humongous_waste(ShenandoahGeneration* generation, size_t bytes) {
  generation->increase_humongous_waste(bytes);
  if (!generation->is_global()) {
    global_generation()->increase_humongous_waste(bytes);
  }
}

void ShenandoahHeap::decrease_humongous_waste(ShenandoahGeneration* generation, size_t bytes) {
  generation->decrease_humongous_waste(bytes);
  if (!generation->is_global()) {
    global_generation()->decrease_humongous_waste(bytes);
  }
}

void ShenandoahHeap::increase_used(ShenandoahGeneration* generation, size_t bytes) {
  generation->increase_used(bytes);
  if (!generation->is_global()) {
    global_generation()->increase_used(bytes);
  }
}

void ShenandoahHeap::decrease_used(ShenandoahGeneration* generation, size_t bytes) {
  generation->decrease_used(bytes);
  if (!generation->is_global()) {
    global_generation()->decrease_used(bytes);
  }
}

void ShenandoahHeap::notify_mutator_alloc_words(size_t words, size_t waste) {
  if (ShenandoahPacing) {
    control_thread()->pacing_notify_alloc(words);
    if (waste > 0) {
      pacer()->claim_for_alloc(waste, true);
    }
  }
}

size_t ShenandoahHeap::capacity() const {
  return committed();
}

size_t ShenandoahHeap::max_capacity() const {
  return _num_regions * ShenandoahHeapRegion::region_size_bytes();
}

size_t ShenandoahHeap::soft_max_capacity() const {
  size_t v = Atomic::load(&_soft_max_size);
  assert(min_capacity() <= v && v <= max_capacity(),
         "Should be in bounds: " SIZE_FORMAT " <= " SIZE_FORMAT " <= " SIZE_FORMAT,
         min_capacity(), v, max_capacity());
  return v;
}

void ShenandoahHeap::set_soft_max_capacity(size_t v) {
  assert(min_capacity() <= v && v <= max_capacity(),
         "Should be in bounds: " SIZE_FORMAT " <= " SIZE_FORMAT " <= " SIZE_FORMAT,
         min_capacity(), v, max_capacity());
  Atomic::store(&_soft_max_size, v);
}

size_t ShenandoahHeap::min_capacity() const {
  return _minimum_size;
}

size_t ShenandoahHeap::initial_capacity() const {
  return _initial_size;
}

void ShenandoahHeap::maybe_uncommit(double shrink_before, size_t shrink_until) {
  assert (ShenandoahUncommit, "should be enabled");

  // Determine if there is work to do. This avoids taking heap lock if there is
  // no work available, avoids spamming logs with superfluous logging messages,
  // and minimises the amount of work while locks are taken.

  if (committed() <= shrink_until) return;

  bool has_work = false;
  for (size_t i = 0; i < num_regions(); i++) {
    ShenandoahHeapRegion* r = get_region(i);
    if (r->is_empty_committed() && (r->empty_time() < shrink_before)) {
      has_work = true;
      break;
    }
  }

  if (has_work) {
    static const char* msg = "Concurrent uncommit";
    ShenandoahConcurrentPhase gcPhase(msg, ShenandoahPhaseTimings::conc_uncommit, true /* log_heap_usage */);
    EventMark em("%s", msg);

    op_uncommit(shrink_before, shrink_until);
  }
}

void ShenandoahHeap::op_uncommit(double shrink_before, size_t shrink_until) {
  assert (ShenandoahUncommit, "should be enabled");

  // Application allocates from the beginning of the heap, and GC allocates at
  // the end of it. It is more efficient to uncommit from the end, so that applications
  // could enjoy the near committed regions. GC allocations are much less frequent,
  // and therefore can accept the committing costs.

  size_t count = 0;
  for (size_t i = num_regions(); i > 0; i--) { // care about size_t underflow
    ShenandoahHeapRegion* r = get_region(i - 1);
    if (r->is_empty_committed() && (r->empty_time() < shrink_before)) {
      ShenandoahHeapLocker locker(lock());
      if (r->is_empty_committed()) {
        if (committed() < shrink_until + ShenandoahHeapRegion::region_size_bytes()) {
          break;
        }

        r->make_uncommitted();
        count++;
      }
    }
    SpinPause(); // allow allocators to take the lock
  }

  if (count > 0) {
    notify_heap_changed();
  }
}

bool ShenandoahHeap::check_soft_max_changed() {
  size_t new_soft_max = Atomic::load(&SoftMaxHeapSize);
  size_t old_soft_max = soft_max_capacity();
  if (new_soft_max != old_soft_max) {
    new_soft_max = MAX2(min_capacity(), new_soft_max);
    new_soft_max = MIN2(max_capacity(), new_soft_max);
    if (new_soft_max != old_soft_max) {
      log_info(gc)("Soft Max Heap Size: " SIZE_FORMAT "%s -> " SIZE_FORMAT "%s",
                   byte_size_in_proper_unit(old_soft_max), proper_unit_for_byte_size(old_soft_max),
                   byte_size_in_proper_unit(new_soft_max), proper_unit_for_byte_size(new_soft_max)
      );
      set_soft_max_capacity(new_soft_max);
      return true;
    }
  }
  return false;
}

void ShenandoahHeap::handle_old_evacuation(HeapWord* obj, size_t words, bool promotion) {
  // Only register the copy of the object that won the evacuation race.
  card_scan()->register_object_without_lock(obj);

  // Mark the entire range of the evacuated object as dirty.  At next remembered set scan,
  // we will clear dirty bits that do not hold interesting pointers.  It's more efficient to
  // do this in batch, in a background GC thread than to try to carefully dirty only cards
  // that hold interesting pointers right now.
  card_scan()->mark_range_as_dirty(obj, words);

  if (promotion) {
    // This evacuation was a promotion, track this as allocation against old gen
    old_generation()->increase_allocated(words * HeapWordSize);
  }
}

void ShenandoahHeap::handle_old_evacuation_failure() {
  if (_old_gen_oom_evac.try_set()) {
    log_info(gc)("Old gen evac failure.");
  }
}

void ShenandoahHeap::report_promotion_failure(Thread* thread, size_t size) {
  // We squelch excessive reports to reduce noise in logs.
  const size_t MaxReportsPerEpoch = 4;
  static size_t last_report_epoch = 0;
  static size_t epoch_report_count = 0;

  size_t promotion_reserve;
  size_t promotion_expended;

  size_t gc_id = control_thread()->get_gc_id();

  if ((gc_id != last_report_epoch) || (epoch_report_count++ < MaxReportsPerEpoch)) {
    {
      // Promotion failures should be very rare.  Invest in providing useful diagnostic info.
      ShenandoahHeapLocker locker(lock());
      promotion_reserve = get_promoted_reserve();
      promotion_expended = get_promoted_expended();
    }
    PLAB* plab = ShenandoahThreadLocalData::plab(thread);
    size_t words_remaining = (plab == nullptr)? 0: plab->words_remaining();
    const char* promote_enabled = ShenandoahThreadLocalData::allow_plab_promotions(thread)? "enabled": "disabled";
    ShenandoahGeneration* old_gen = old_generation();
    size_t old_capacity = old_gen->max_capacity();
    size_t old_usage = old_gen->used();
    size_t old_free_regions = old_gen->free_unaffiliated_regions();

    log_info(gc, ergo)("Promotion failed, size " SIZE_FORMAT ", has plab? %s, PLAB remaining: " SIZE_FORMAT
                       ", plab promotions %s, promotion reserve: " SIZE_FORMAT ", promotion expended: " SIZE_FORMAT
                       ", old capacity: " SIZE_FORMAT ", old_used: " SIZE_FORMAT ", old unaffiliated regions: " SIZE_FORMAT,
                       size * HeapWordSize, plab == nullptr? "no": "yes",
                       words_remaining * HeapWordSize, promote_enabled, promotion_reserve, promotion_expended,
                       old_capacity, old_usage, old_free_regions);

    if ((gc_id == last_report_epoch) && (epoch_report_count >= MaxReportsPerEpoch)) {
      log_info(gc, ergo)("Squelching additional promotion failure reports for current epoch");
    } else if (gc_id != last_report_epoch) {
      last_report_epoch = gc_id;
      epoch_report_count = 1;
    }
  }
}

void ShenandoahHeap::notify_heap_changed() {
  // Update monitoring counters when we took a new region. This amortizes the
  // update costs on slow path.
  monitoring_support()->notify_heap_changed();
<<<<<<< HEAD
  control_thread()->notify_heap_changed();
  regulator_thread()->notify_heap_changed();
=======

  // This is called from allocation path, and thus should be fast.
  _heap_changed.try_set();
>>>>>>> 3ebe6c19
}

void ShenandoahHeap::set_forced_counters_update(bool value) {
  monitoring_support()->set_forced_counters_update(value);
}

void ShenandoahHeap::handle_force_counters_update() {
  monitoring_support()->handle_force_counters_update();
}

HeapWord* ShenandoahHeap::allocate_from_gclab_slow(Thread* thread, size_t size) {
  // New object should fit the GCLAB size
  size_t min_size = MAX2(size, PLAB::min_size());

  // Figure out size of new GCLAB, looking back at heuristics. Expand aggressively.
  size_t new_size = ShenandoahThreadLocalData::gclab_size(thread) * 2;

  // Limit growth of GCLABs to ShenandoahMaxEvacLABRatio * the minimum size.  This enables more equitable distribution of
  // available evacuation buidget between the many threads that are coordinating in the evacuation effort.
  if (ShenandoahMaxEvacLABRatio > 0) {
    log_debug(gc, free)("Allocate new gclab: " SIZE_FORMAT ", " SIZE_FORMAT, new_size, PLAB::min_size() * ShenandoahMaxEvacLABRatio);
    new_size = MIN2(new_size, PLAB::min_size() * ShenandoahMaxEvacLABRatio);
  }

  new_size = MIN2(new_size, PLAB::max_size());
  new_size = MAX2(new_size, PLAB::min_size());

  // Record new heuristic value even if we take any shortcut. This captures
  // the case when moderately-sized objects always take a shortcut. At some point,
  // heuristics should catch up with them.
  ShenandoahThreadLocalData::set_gclab_size(thread, new_size);

  if (new_size < size) {
    // New size still does not fit the object. Fall back to shared allocation.
    // This avoids retiring perfectly good GCLABs, when we encounter a large object.
    log_debug(gc, free)("New gclab size (" SIZE_FORMAT ") is too small for " SIZE_FORMAT, new_size, size);
    return nullptr;
  }

  // Retire current GCLAB, and allocate a new one.
  PLAB* gclab = ShenandoahThreadLocalData::gclab(thread);
  gclab->retire();

  size_t actual_size = 0;
  HeapWord* gclab_buf = allocate_new_gclab(min_size, new_size, &actual_size);
  if (gclab_buf == nullptr) {
    return nullptr;
  }

  assert (size <= actual_size, "allocation should fit");

  if (ZeroTLAB) {
    // ..and clear it.
    Copy::zero_to_words(gclab_buf, actual_size);
  } else {
    // ...and zap just allocated object.
#ifdef ASSERT
    // Skip mangling the space corresponding to the object header to
    // ensure that the returned space is not considered parsable by
    // any concurrent GC thread.
    size_t hdr_size = oopDesc::header_size();
    Copy::fill_to_words(gclab_buf + hdr_size, actual_size - hdr_size, badHeapWordVal);
#endif // ASSERT
  }
  gclab->set_buf(gclab_buf, actual_size);
  return gclab->allocate(size);
}

// Establish a new PLAB and allocate size HeapWords within it.
HeapWord* ShenandoahHeap::allocate_from_plab_slow(Thread* thread, size_t size, bool is_promotion) {
  // New object should fit the PLAB size
  size_t min_size = MAX2(size, PLAB::min_size());

  // Figure out size of new PLAB, looking back at heuristics. Expand aggressively.
  size_t cur_size = ShenandoahThreadLocalData::plab_size(thread);
  if (cur_size == 0) {
    cur_size = PLAB::min_size();
  }
  size_t future_size = cur_size * 2;
  // Limit growth of PLABs to ShenandoahMaxEvacLABRatio * the minimum size.  This enables more equitable distribution of
  // available evacuation buidget between the many threads that are coordinating in the evacuation effort.
  if (ShenandoahMaxEvacLABRatio > 0) {
    future_size = MIN2(future_size, PLAB::min_size() * ShenandoahMaxEvacLABRatio);
  }
  future_size = MIN2(future_size, PLAB::max_size());
  future_size = MAX2(future_size, PLAB::min_size());

  size_t unalignment = future_size % CardTable::card_size_in_words();
  if (unalignment != 0) {
    future_size = future_size - unalignment + CardTable::card_size_in_words();
  }

  // Record new heuristic value even if we take any shortcut. This captures
  // the case when moderately-sized objects always take a shortcut. At some point,
  // heuristics should catch up with them.  Note that the requested cur_size may
  // not be honored, but we remember that this is the preferred size.
  ShenandoahThreadLocalData::set_plab_size(thread, future_size);
  if (cur_size < size) {
    // The PLAB to be allocated is still not large enough to hold the object. Fall back to shared allocation.
    // This avoids retiring perfectly good PLABs in order to represent a single large object allocation.
    return nullptr;
  }

  // Retire current PLAB, and allocate a new one.
  PLAB* plab = ShenandoahThreadLocalData::plab(thread);
  if (plab->words_remaining() < PLAB::min_size()) {
    // Retire current PLAB, and allocate a new one.
    // CAUTION: retire_plab may register the remnant filler object with the remembered set scanner without a lock.  This
    // is safe iff it is assured that each PLAB is a whole-number multiple of card-mark memory size and each PLAB is
    // aligned with the start of a card's memory range.
    retire_plab(plab, thread);

    size_t actual_size = 0;
    // allocate_new_plab resets plab_evacuated and plab_promoted and disables promotions if old-gen available is
    // less than the remaining evacuation need.  It also adjusts plab_preallocated and expend_promoted if appropriate.
    HeapWord* plab_buf = allocate_new_plab(min_size, cur_size, &actual_size);
    if (plab_buf == nullptr) {
      if (min_size == PLAB::min_size()) {
        // Disable plab promotions for this thread because we cannot even allocate a plab of minimal size.  This allows us
        // to fail faster on subsequent promotion attempts.
        ShenandoahThreadLocalData::disable_plab_promotions(thread);
      }
      return NULL;
    } else {
      ShenandoahThreadLocalData::enable_plab_retries(thread);
    }
    assert (size <= actual_size, "allocation should fit");
    if (ZeroTLAB) {
      // ..and clear it.
      Copy::zero_to_words(plab_buf, actual_size);
    } else {
      // ...and zap just allocated object.
#ifdef ASSERT
      // Skip mangling the space corresponding to the object header to
      // ensure that the returned space is not considered parsable by
      // any concurrent GC thread.
      size_t hdr_size = oopDesc::header_size();
      Copy::fill_to_words(plab_buf + hdr_size, actual_size - hdr_size, badHeapWordVal);
#endif // ASSERT
    }
    plab->set_buf(plab_buf, actual_size);
    if (is_promotion && !ShenandoahThreadLocalData::allow_plab_promotions(thread)) {
      return nullptr;
    }
    return plab->allocate(size);
  } else {
    // If there's still at least min_size() words available within the current plab, don't retire it.  Let's gnaw
    // away on this plab as long as we can.  Meanwhile, return nullptr to force this particular allocation request
    // to be satisfied with a shared allocation.  By packing more promotions into the previously allocated PLAB, we
    // reduce the likelihood of evacuation failures, and we we reduce the need for downsizing our PLABs.
    return nullptr;
  }
}

// TODO: It is probably most efficient to register all objects (both promotions and evacuations) that were allocated within
// this plab at the time we retire the plab.  A tight registration loop will run within both code and data caches.  This change
// would allow smaller and faster in-line implementation of alloc_from_plab().  Since plabs are aligned on card-table boundaries,
// this object registration loop can be performed without acquiring a lock.
void ShenandoahHeap::retire_plab(PLAB* plab, Thread* thread) {
  // We don't enforce limits on plab_evacuated.  We let it consume all available old-gen memory in order to reduce
  // probability of an evacuation failure.  We do enforce limits on promotion, to make sure that excessive promotion
  // does not result in an old-gen evacuation failure.  Note that a failed promotion is relatively harmless.  Any
  // object that fails to promote in the current cycle will be eligible for promotion in a subsequent cycle.

  // When the plab was instantiated, its entirety was treated as if the entire buffer was going to be dedicated to
  // promotions.  Now that we are retiring the buffer, we adjust for the reality that the plab is not entirely promotions.
  //  1. Some of the plab may have been dedicated to evacuations.
  //  2. Some of the plab may have been abandoned due to waste (at the end of the plab).
  size_t not_promoted =
    ShenandoahThreadLocalData::get_plab_preallocated_promoted(thread) - ShenandoahThreadLocalData::get_plab_promoted(thread);
  ShenandoahThreadLocalData::reset_plab_promoted(thread);
  ShenandoahThreadLocalData::reset_plab_evacuated(thread);
  ShenandoahThreadLocalData::set_plab_preallocated_promoted(thread, 0);
  if (not_promoted > 0) {
    unexpend_promoted(not_promoted);
  }
  size_t waste = plab->waste();
  HeapWord* top = plab->top();
  plab->retire();
  if (top != nullptr && plab->waste() > waste && is_in_old(top)) {
    // If retiring the plab created a filler object, then we
    // need to register it with our card scanner so it can
    // safely walk the region backing the plab.
    log_debug(gc)("retire_plab() is registering remnant of size " SIZE_FORMAT " at " PTR_FORMAT,
                  plab->waste() - waste, p2i(top));
    card_scan()->register_object_without_lock(top);
  }
}

void ShenandoahHeap::retire_plab(PLAB* plab) {
  Thread* thread = Thread::current();
  retire_plab(plab, thread);
}

void ShenandoahHeap::cancel_old_gc() {
  shenandoah_assert_safepoint();
  assert(_old_generation != nullptr, "Should only have mixed collections in generation mode.");
  if (_old_generation->state() == ShenandoahOldGeneration::WAITING_FOR_BOOTSTRAP) {
    assert(!old_generation()->is_concurrent_mark_in_progress(), "Cannot be marking in IDLE");
    assert(!old_heuristics()->has_coalesce_and_fill_candidates(), "Cannot have coalesce and fill candidates in IDLE");
    assert(!old_heuristics()->unprocessed_old_collection_candidates(), "Cannot have mixed collection candidates in IDLE");
    assert(!young_generation()->is_bootstrap_cycle(), "Cannot have old mark queues if IDLE");
  } else {
    log_info(gc)("Terminating old gc cycle.");
    // Stop marking
    old_generation()->cancel_marking();
    // Stop tracking old regions
    old_heuristics()->abandon_collection_candidates();
    // Remove old generation access to young generation mark queues
    young_generation()->set_old_gen_task_queues(nullptr);
    // Transition to IDLE now.
    _old_generation->transition_to(ShenandoahOldGeneration::WAITING_FOR_BOOTSTRAP);
  }
}

// Make sure old-generation is large enough, but no larger than is necessary, to hold mixed evacuations
// and promotions, if we anticipate either. Any deficit is provided by the young generation, subject to
// xfer_limit, and any excess is transferred to the young generation.
// xfer_limit is the maximum we're able to transfer from young to old.
void ShenandoahHeap::adjust_generation_sizes_for_next_cycle(
  size_t xfer_limit, size_t young_cset_regions, size_t old_cset_regions) {

  // We can limit the old reserve to the size of anticipated promotions:
  // max_old_reserve is an upper bound on memory evacuated from old and promoted to old,
  // clamped by the old generation space available.
  //
  // Here's the algebra.
  // Let SOEP = ShenandoahOldEvacRatioPercent,
  //     OE = old evac,
  //     YE = young evac, and
  //     TE = total evac = OE + YE
  // By definition:
  //            SOEP/100 = OE/TE
  //                     = OE/(OE+YE)
  //  => SOEP/(100-SOEP) = OE/((OE+YE)-OE)      // componendo-dividendo: If a/b = c/d, then a/(b-a) = c/(d-c)
  //                     = OE/YE
  //  =>              OE = YE*SOEP/(100-SOEP)

  // We have to be careful in the event that SOEP is set to 100 by the user.
  assert(ShenandoahOldEvacRatioPercent <= 100, "Error");
  const size_t old_available = old_generation()->available();
  // The free set will reserve this amount of memory to hold young evacuations
  const size_t young_reserve = (young_generation()->max_capacity() * ShenandoahEvacReserve) / 100;
  const size_t max_old_reserve = (ShenandoahOldEvacRatioPercent == 100) ?
     old_available : MIN2((young_reserve * ShenandoahOldEvacRatioPercent) / (100 - ShenandoahOldEvacRatioPercent),
                          old_available);

  const size_t region_size_bytes = ShenandoahHeapRegion::region_size_bytes();

  // Decide how much old space we should reserve for a mixed collection
  size_t reserve_for_mixed = 0;
  const size_t mixed_candidates = old_heuristics()->unprocessed_old_collection_candidates();
  const bool doing_mixed = (mixed_candidates > 0);
  if (doing_mixed) {
    // We want this much memory to be unfragmented in order to reliably evacuate old.  This is conservative because we
    // may not evacuate the entirety of unprocessed candidates in a single mixed evacuation.
    size_t max_evac_need = (size_t)
      (old_heuristics()->unprocessed_old_collection_candidates_live_memory() * ShenandoahOldEvacWaste);
    assert(old_available >= old_generation()->free_unaffiliated_regions() * region_size_bytes,
           "Unaffiliated available must be less than total available");
    size_t old_fragmented_available =
      old_available - old_generation()->free_unaffiliated_regions() * region_size_bytes;
    reserve_for_mixed = max_evac_need + old_fragmented_available;
    if (reserve_for_mixed > max_old_reserve) {
      reserve_for_mixed = max_old_reserve;
    }
  }

  // Decide how much space we should reserve for promotions from young
  size_t reserve_for_promo = 0;
  const size_t promo_load = get_promotion_potential();
  const bool doing_promotions = promo_load > 0;
  if (doing_promotions) {
    // We're promoting and have a bound on the maximum amount that can be promoted
    const size_t available_for_promotions = max_old_reserve - reserve_for_mixed;
    reserve_for_promo = MIN2((size_t)(promo_load * ShenandoahPromoEvacWaste), available_for_promotions);
  }

  // This is the total old we want to ideally reserve
  const size_t old_reserve = reserve_for_mixed + reserve_for_promo;
  assert(old_reserve <= max_old_reserve, "cannot reserve more than max for old evacuations");

  // We now check if the old generation is running a surplus or a deficit.
  size_t old_region_deficit = 0;
  size_t old_region_surplus = 0;

  const size_t max_old_available = old_generation()->available() + old_cset_regions * region_size_bytes;
  if (max_old_available >= old_reserve) {
    // We are running a surplus, so the old region surplus can go to young
    const size_t old_surplus = max_old_available - old_reserve;
    old_region_surplus = old_surplus / region_size_bytes;
    const size_t unaffiliated_old_regions = old_generation()->free_unaffiliated_regions() + old_cset_regions;
    old_region_surplus = MIN2(old_region_surplus, unaffiliated_old_regions);
  } else {
    // We are running a deficit which we'd like to fill from young.
    // Ignore that this will directly impact young_generation()->max_capacity(),
    // indirectly impacting young_reserve and old_reserve.  These computations are conservative.
    const size_t old_need = old_reserve - max_old_available;
    // The old region deficit (rounded up) will come from young
    old_region_deficit = (old_need + region_size_bytes - 1) / region_size_bytes;

    // Round down the regions we can transfer from young to old. If we're running short
    // on young-gen memory, we restrict the xfer. Old-gen collection activities will be
    // curtailed if the budget is restricted.
    const size_t max_old_region_xfer = xfer_limit / region_size_bytes;
    old_region_deficit = MIN2(old_region_deficit, max_old_region_xfer);
  }
  assert(old_region_deficit == 0 || old_region_surplus == 0, "Only surplus or deficit, never both");

  set_old_region_surplus(old_region_surplus);
  set_old_region_deficit(old_region_deficit);
}

// Called from stubs in JIT code or interpreter
HeapWord* ShenandoahHeap::allocate_new_tlab(size_t min_size,
                                            size_t requested_size,
                                            size_t* actual_size) {
  ShenandoahAllocRequest req = ShenandoahAllocRequest::for_tlab(min_size, requested_size);
  HeapWord* res = allocate_memory(req, false);
  if (res != nullptr) {
    *actual_size = req.actual_size();
  } else {
    *actual_size = 0;
  }
  return res;
}

HeapWord* ShenandoahHeap::allocate_new_gclab(size_t min_size,
                                             size_t word_size,
                                             size_t* actual_size) {
  ShenandoahAllocRequest req = ShenandoahAllocRequest::for_gclab(min_size, word_size);
  HeapWord* res = allocate_memory(req, false);
  if (res != nullptr) {
    *actual_size = req.actual_size();
  } else {
    *actual_size = 0;
  }
  return res;
}

HeapWord* ShenandoahHeap::allocate_new_plab(size_t min_size,
                                            size_t word_size,
                                            size_t* actual_size) {
  // Align requested sizes to card sized multiples
  size_t words_in_card = CardTable::card_size_in_words();
  size_t align_mask = ~(words_in_card - 1);
  min_size = (min_size + words_in_card - 1) & align_mask;
  word_size = (word_size + words_in_card - 1) & align_mask;
  ShenandoahAllocRequest req = ShenandoahAllocRequest::for_plab(min_size, word_size);
  // Note that allocate_memory() sets a thread-local flag to prohibit further promotions by this thread
  // if we are at risk of infringing on the old-gen evacuation budget.
  HeapWord* res = allocate_memory(req, false);
  if (res != nullptr) {
    *actual_size = req.actual_size();
  } else {
    *actual_size = 0;
  }
  return res;
}

// is_promotion is true iff this allocation is known for sure to hold the result of young-gen evacuation
// to old-gen.  plab allocates are not known as such, since they may hold old-gen evacuations.
HeapWord* ShenandoahHeap::allocate_memory(ShenandoahAllocRequest& req, bool is_promotion) {
  intptr_t pacer_epoch = 0;
  bool in_new_region = false;
  HeapWord* result = nullptr;

  if (req.is_mutator_alloc()) {
    if (ShenandoahPacing) {
      pacer()->pace_for_alloc(req.size());
      pacer_epoch = pacer()->epoch();
    }

    if (!ShenandoahAllocFailureALot || !should_inject_alloc_failure()) {
      result = allocate_memory_under_lock(req, in_new_region, is_promotion);
    }

    // Check that gc overhead is not exceeded.
    //
    // Shenandoah will grind along for quite a while allocating one
    // object at a time using shared (non-tlab) allocations. This check
    // is testing that the GC overhead limit has not been exceeded.
    // This will notify the collector to start a cycle, but will raise
    // an OOME to the mutator if the last Full GCs have not made progress.
    if (result == nullptr && !req.is_lab_alloc() && get_gc_no_progress_count() > ShenandoahNoProgressThreshold) {
      control_thread()->handle_alloc_failure(req, false);
      return nullptr;
    }

    // Block until control thread reacted, then retry allocation.
    //
    // It might happen that one of the threads requesting allocation would unblock
    // way later after GC happened, only to fail the second allocation, because
    // other threads have already depleted the free storage. In this case, a better
    // strategy is to try again, as long as GC makes progress (or until at least
    // one full GC has completed).
    size_t original_count = shenandoah_policy()->full_gc_count();
    while (result == nullptr
        && (get_gc_no_progress_count() == 0 || original_count == shenandoah_policy()->full_gc_count())) {
      control_thread()->handle_alloc_failure(req);
      result = allocate_memory_under_lock(req, in_new_region, is_promotion);
    }

    if (log_is_enabled(Debug, gc, alloc)) {
      ResourceMark rm;
      log_debug(gc, alloc)("Thread: %s, Result: " PTR_FORMAT ", Request: %s, Size: " SIZE_FORMAT ", Original: " SIZE_FORMAT ", Latest: " SIZE_FORMAT,
                           Thread::current()->name(), p2i(result), req.type_string(), req.size(), original_count, get_gc_no_progress_count());
    }

  } else {
    assert(req.is_gc_alloc(), "Can only accept GC allocs here");
    result = allocate_memory_under_lock(req, in_new_region, is_promotion);
    // Do not call handle_alloc_failure() here, because we cannot block.
    // The allocation failure would be handled by the LRB slowpath with handle_alloc_failure_evac().
  }

  if (in_new_region) {
    notify_heap_changed();
  }

  if (result == nullptr) {
    req.set_actual_size(0);
  }

  // This is called regardless of the outcome of the allocation to account
  // for any waste created by retiring regions with this request.
  increase_used(req);

  if (result != nullptr) {
    size_t requested = req.size();
    size_t actual = req.actual_size();

    assert (req.is_lab_alloc() || (requested == actual),
            "Only LAB allocations are elastic: %s, requested = " SIZE_FORMAT ", actual = " SIZE_FORMAT,
            ShenandoahAllocRequest::alloc_type_to_string(req.type()), requested, actual);

    if (req.is_mutator_alloc()) {
      // If we requested more than we were granted, give the rest back to pacer.
      // This only matters if we are in the same pacing epoch: do not try to unpace
      // over the budget for the other phase.
      if (ShenandoahPacing && (pacer_epoch > 0) && (requested > actual)) {
        pacer()->unpace_for_alloc(pacer_epoch, requested - actual);
      }
    }
  }

  return result;
}

HeapWord* ShenandoahHeap::allocate_memory_under_lock(ShenandoahAllocRequest& req, bool& in_new_region, bool is_promotion) {
  bool try_smaller_lab_size = false;
  size_t smaller_lab_size;
  {
    // promotion_eligible pertains only to PLAB allocations, denoting that the PLAB is allowed to allocate for promotions.
    bool promotion_eligible = false;
    bool allow_allocation = true;
    bool plab_alloc = false;
    size_t requested_bytes = req.size() * HeapWordSize;
    HeapWord* result = nullptr;
    ShenandoahHeapLocker locker(lock());
    Thread* thread = Thread::current();

    if (mode()->is_generational()) {
      if (req.affiliation() == YOUNG_GENERATION) {
        if (req.is_mutator_alloc()) {
          size_t young_words_available = young_generation()->available() / HeapWordSize;
          if (req.is_lab_alloc() && (req.min_size() < young_words_available)) {
            // Allow ourselves to try a smaller lab size even if requested_bytes <= young_available.  We may need a smaller
            // lab size because young memory has become too fragmented.
            try_smaller_lab_size = true;
            smaller_lab_size = (young_words_available < req.size())? young_words_available: req.size();
          } else if (req.size() > young_words_available) {
            // Can't allocate because even min_size() is larger than remaining young_available
            log_info(gc, ergo)("Unable to shrink %s alloc request of minimum size: " SIZE_FORMAT
                               ", young words available: " SIZE_FORMAT, req.type_string(),
                               HeapWordSize * (req.is_lab_alloc()? req.min_size(): req.size()), young_words_available);
            return nullptr;
          }
        }
      } else {                    // reg.affiliation() == OLD_GENERATION
        assert(req.type() != ShenandoahAllocRequest::_alloc_gclab, "GCLAB pertains only to young-gen memory");
        if (req.type() ==  ShenandoahAllocRequest::_alloc_plab) {
          plab_alloc = true;
          size_t promotion_avail = get_promoted_reserve();
          size_t promotion_expended = get_promoted_expended();
          if (promotion_expended + requested_bytes > promotion_avail) {
            promotion_avail = 0;
            if (get_old_evac_reserve() == 0) {
              // There are no old-gen evacuations in this pass.  There's no value in creating a plab that cannot
              // be used for promotions.
              allow_allocation = false;
            }
          } else {
            promotion_avail = promotion_avail - (promotion_expended + requested_bytes);
            promotion_eligible = true;
          }
        } else if (is_promotion) {
          // This is a shared alloc for promotion
          size_t promotion_avail = get_promoted_reserve();
          size_t promotion_expended = get_promoted_expended();
          if (promotion_expended + requested_bytes > promotion_avail) {
            promotion_avail = 0;
          } else {
            promotion_avail = promotion_avail - (promotion_expended + requested_bytes);
          }
          if (promotion_avail == 0) {
            // We need to reserve the remaining memory for evacuation.  Reject this allocation.  The object will be
            // evacuated to young-gen memory and promoted during a future GC pass.
            return nullptr;
          }
          // Else, we'll allow the allocation to proceed.  (Since we hold heap lock, the tested condition remains true.)
        } else {
          // This is a shared allocation for evacuation.  Memory has already been reserved for this purpose.
        }
      }
    } // This ends the is_generational() block

    // First try the original request.  If TLAB request size is greater than available, allocate() will attempt to downsize
    // request to fit within available memory.
    result = (allow_allocation)? _free_set->allocate(req, in_new_region): nullptr;
    if (result != nullptr) {
      if (req.is_old()) {
        ShenandoahThreadLocalData::reset_plab_promoted(thread);
        if (req.is_gc_alloc()) {
          bool disable_plab_promotions = false;
          if (req.type() ==  ShenandoahAllocRequest::_alloc_plab) {
            if (promotion_eligible) {
              size_t actual_size = req.actual_size() * HeapWordSize;
              // The actual size of the allocation may be larger than the requested bytes (due to alignment on card boundaries).
              // If this puts us over our promotion budget, we need to disable future PLAB promotions for this thread.
              if (get_promoted_expended() + actual_size <= get_promoted_reserve()) {
                // Assume the entirety of this PLAB will be used for promotion.  This prevents promotion from overreach.
                // When we retire this plab, we'll unexpend what we don't really use.
                ShenandoahThreadLocalData::enable_plab_promotions(thread);
                expend_promoted(actual_size);
                assert(get_promoted_expended() <= get_promoted_reserve(), "Do not expend more promotion than budgeted");
                ShenandoahThreadLocalData::set_plab_preallocated_promoted(thread, actual_size);
              } else {
                disable_plab_promotions = true;
              }
            } else {
              disable_plab_promotions = true;
            }
            if (disable_plab_promotions) {
              // Disable promotions in this thread because entirety of this PLAB must be available to hold old-gen evacuations.
              ShenandoahThreadLocalData::disable_plab_promotions(thread);
              ShenandoahThreadLocalData::set_plab_preallocated_promoted(thread, 0);
            }
          } else if (is_promotion) {
            // Shared promotion.  Assume size is requested_bytes.
            expend_promoted(requested_bytes);
            assert(get_promoted_expended() <= get_promoted_reserve(), "Do not expend more promotion than budgeted");
          }
        }

        // Register the newly allocated object while we're holding the global lock since there's no synchronization
        // built in to the implementation of register_object().  There are potential races when multiple independent
        // threads are allocating objects, some of which might span the same card region.  For example, consider
        // a card table's memory region within which three objects are being allocated by three different threads:
        //
        // objects being "concurrently" allocated:
        //    [-----a------][-----b-----][--------------c------------------]
        //            [---- card table memory range --------------]
        //
        // Before any objects are allocated, this card's memory range holds no objects.  Note that allocation of object a
        //   wants to set the starts-object, first-start, and last-start attributes of the preceding card region.
        //   allocation of object b wants to set the starts-object, first-start, and last-start attributes of this card region.
        //   allocation of object c also wants to set the starts-object, first-start, and last-start attributes of this
        //   card region.
        //
        // The thread allocating b and the thread allocating c can "race" in various ways, resulting in confusion, such as
        // last-start representing object b while first-start represents object c.  This is why we need to require all
        // register_object() invocations to be "mutually exclusive" with respect to each card's memory range.
        ShenandoahHeap::heap()->card_scan()->register_object(result);
      }
    } else {
      // The allocation failed.  If this was a plab allocation, We've already retired it and no longer have a plab.
      if (req.is_old() && req.is_gc_alloc() && (req.type() == ShenandoahAllocRequest::_alloc_plab)) {
        // We don't need to disable PLAB promotions because there is no PLAB.  We leave promotions enabled because
        // this allows the surrounding infrastructure to retry alloc_plab_slow() with a smaller PLAB size.
        ShenandoahThreadLocalData::set_plab_preallocated_promoted(thread, 0);
      }
    }
    if ((result != nullptr) || !try_smaller_lab_size) {
      return result;
    }
    // else, fall through to try_smaller_lab_size
  } // This closes the block that holds the heap lock, releasing the lock.

  // We failed to allocate the originally requested lab size.  Let's see if we can allocate a smaller lab size.
  if (req.size() == smaller_lab_size) {
    // If we were already trying to allocate min size, no value in attempting to repeat the same.  End the recursion.
    return nullptr;
  }

  // We arrive here if the tlab allocation request can be resized to fit within young_available
  assert((req.affiliation() == YOUNG_GENERATION) && req.is_lab_alloc() && req.is_mutator_alloc() &&
         (smaller_lab_size < req.size()), "Only shrink allocation request size for TLAB allocations");

  // By convention, ShenandoahAllocationRequest is primarily read-only.  The only mutable instance data is represented by
  // actual_size(), which is overwritten with the size of the allocaion when the allocation request is satisfied.  We use a
  // recursive call here rather than introducing new methods to mutate the existing ShenandoahAllocationRequest argument.
  // Mutation of the existing object might result in astonishing results if calling contexts assume the content of immutable
  // fields remain constant.  The original TLAB allocation request was for memory that exceeded the current capacity.  We'll
  // attempt to allocate a smaller TLAB.  If this is successful, we'll update actual_size() of our incoming
  // ShenandoahAllocRequest.  If the recursive request fails, we'll simply return nullptr.

  // Note that we've relinquished the HeapLock and some other thread may perform additional allocation before our recursive
  // call reacquires the lock.  If that happens, we will need another recursive call to further reduce the size of our request
  // for each time another thread allocates young memory during the brief intervals that the heap lock is available to
  // interfering threads.  We expect this interference to be rare.  The recursion bottoms out when young_available is
  // smaller than req.min_size().  The inner-nested call to allocate_memory_under_lock() uses the same min_size() value
  // as this call, but it uses a preferred size() that is smaller than our preferred size, and is no larger than what we most
  // recently saw as the memory currently available within the young generation.

  // TODO: At the expense of code clarity, we could rewrite this recursive solution to use iteration.  We need at most one
  // extra instance of the ShenandoahAllocRequest, which we can re-initialize multiple times inside a loop, with one iteration
  // of the loop required for each time the existing solution would recurse.  An iterative solution would be more efficient
  // in CPU time and stack memory utilization.  The expectation is that it is very rare that we would recurse more than once
  // so making this change is not currently seen as a high priority.

  ShenandoahAllocRequest smaller_req = ShenandoahAllocRequest::for_tlab(req.min_size(), smaller_lab_size);

  // Note that shrinking the preferred size gets us past the gatekeeper that checks whether there's available memory to
  // satisfy the allocation request.  The reality is the actual TLAB size is likely to be even smaller, because it will
  // depend on how much memory is available within mutator regions that are not yet fully used.
  HeapWord* result = allocate_memory_under_lock(smaller_req, in_new_region, is_promotion);
  if (result != nullptr) {
    req.set_actual_size(smaller_req.actual_size());
  }
  return result;
}

HeapWord* ShenandoahHeap::mem_allocate(size_t size,
                                        bool*  gc_overhead_limit_was_exceeded) {
  ShenandoahAllocRequest req = ShenandoahAllocRequest::for_shared(size);
  return allocate_memory(req, false);
}

MetaWord* ShenandoahHeap::satisfy_failed_metadata_allocation(ClassLoaderData* loader_data,
                                                             size_t size,
                                                             Metaspace::MetadataType mdtype) {
  MetaWord* result;

  // Inform metaspace OOM to GC heuristics if class unloading is possible.
  ShenandoahHeuristics* h = global_generation()->heuristics();
  if (h->can_unload_classes()) {
    h->record_metaspace_oom();
  }

  // Expand and retry allocation
  result = loader_data->metaspace_non_null()->expand_and_allocate(size, mdtype);
  if (result != nullptr) {
    return result;
  }

  // Start full GC
  collect(GCCause::_metadata_GC_clear_soft_refs);

  // Retry allocation
  result = loader_data->metaspace_non_null()->allocate(size, mdtype);
  if (result != nullptr) {
    return result;
  }

  // Expand and retry allocation
  result = loader_data->metaspace_non_null()->expand_and_allocate(size, mdtype);
  if (result != nullptr) {
    return result;
  }

  // Out of memory
  return nullptr;
}

class ShenandoahConcurrentEvacuateRegionObjectClosure : public ObjectClosure {
private:
  ShenandoahHeap* const _heap;
  Thread* const _thread;
public:
  ShenandoahConcurrentEvacuateRegionObjectClosure(ShenandoahHeap* heap) :
    _heap(heap), _thread(Thread::current()) {}

  void do_object(oop p) {
    shenandoah_assert_marked(nullptr, p);
    if (!p->is_forwarded()) {
      _heap->evacuate_object(p, _thread);
    }
  }
};

class ShenandoahEvacuationTask : public WorkerTask {
private:
  ShenandoahHeap* const _sh;
  ShenandoahCollectionSet* const _cs;
  bool _concurrent;
public:
  ShenandoahEvacuationTask(ShenandoahHeap* sh,
                           ShenandoahCollectionSet* cs,
                           bool concurrent) :
    WorkerTask("Shenandoah Evacuation"),
    _sh(sh),
    _cs(cs),
    _concurrent(concurrent)
  {}

  void work(uint worker_id) {
    if (_concurrent) {
      ShenandoahConcurrentWorkerSession worker_session(worker_id);
      ShenandoahSuspendibleThreadSetJoiner stsj;
      ShenandoahEvacOOMScope oom_evac_scope;
      do_work();
    } else {
      ShenandoahParallelWorkerSession worker_session(worker_id);
      ShenandoahEvacOOMScope oom_evac_scope;
      do_work();
    }
  }

private:
  void do_work() {
    ShenandoahConcurrentEvacuateRegionObjectClosure cl(_sh);
    ShenandoahHeapRegion* r;
    while ((r =_cs->claim_next()) != nullptr) {
      assert(r->has_live(), "Region " SIZE_FORMAT " should have been reclaimed early", r->index());

      _sh->marked_object_iterate(r, &cl);

      if (ShenandoahPacing) {
        _sh->pacer()->report_evac(r->used() >> LogHeapWordSize);
      }
      if (_sh->check_cancelled_gc_and_yield(_concurrent)) {
        break;
      }
    }
  }
};

// Unlike ShenandoahEvacuationTask, this iterates over all regions rather than just the collection set.
// This is needed in order to promote humongous start regions if age() >= tenure threshold.
class ShenandoahGenerationalEvacuationTask : public WorkerTask {
private:
  ShenandoahHeap* const _sh;
  ShenandoahRegionIterator *_regions;
  bool _concurrent;
  uint _tenuring_threshold;

public:
  ShenandoahGenerationalEvacuationTask(ShenandoahHeap* sh,
                                       ShenandoahRegionIterator* iterator,
                                       bool concurrent) :
    WorkerTask("Shenandoah Evacuation"),
    _sh(sh),
    _regions(iterator),
    _concurrent(concurrent),
    _tenuring_threshold(0)
  {
    if (_sh->mode()->is_generational()) {
      _tenuring_threshold = _sh->age_census()->tenuring_threshold();
    }
  }

  void work(uint worker_id) {
    if (_concurrent) {
      ShenandoahConcurrentWorkerSession worker_session(worker_id);
      ShenandoahSuspendibleThreadSetJoiner stsj;
      ShenandoahEvacOOMScope oom_evac_scope;
      do_work();
    } else {
      ShenandoahParallelWorkerSession worker_session(worker_id);
      ShenandoahEvacOOMScope oom_evac_scope;
      do_work();
    }
  }

private:
  void do_work() {
    ShenandoahConcurrentEvacuateRegionObjectClosure cl(_sh);
    ShenandoahHeapRegion* r;
    ShenandoahMarkingContext* const ctx = ShenandoahHeap::heap()->marking_context();
    size_t region_size_bytes = ShenandoahHeapRegion::region_size_bytes();
    size_t old_garbage_threshold = (region_size_bytes * ShenandoahOldGarbageThreshold) / 100;
    while ((r = _regions->next()) != nullptr) {
      log_debug(gc)("GenerationalEvacuationTask do_work(), looking at %s region " SIZE_FORMAT ", (age: %d) [%s, %s, %s]",
                    r->is_old()? "old": r->is_young()? "young": "free", r->index(), r->age(),
                    r->is_active()? "active": "inactive",
                    r->is_humongous()? (r->is_humongous_start()? "humongous_start": "humongous_continuation"): "regular",
                    r->is_cset()? "cset": "not-cset");

      if (r->is_cset()) {
        assert(r->has_live(), "Region " SIZE_FORMAT " should have been reclaimed early", r->index());
        _sh->marked_object_iterate(r, &cl);
        if (ShenandoahPacing) {
          _sh->pacer()->report_evac(r->used() >> LogHeapWordSize);
        }
      } else if (r->is_young() && r->is_active() && (r->age() >= _tenuring_threshold)) {
        HeapWord* tams = ctx->top_at_mark_start(r);
        if (r->is_humongous_start()) {
          // We promote humongous_start regions along with their affiliated continuations during evacuation rather than
          // doing this work during a safepoint.  We cannot put humongous regions into the collection set because that
          // triggers the load-reference barrier (LRB) to copy on reference fetch.
          r->promote_humongous();
        } else if (r->is_regular() && (r->get_top_before_promote() != nullptr)) {
          assert(r->garbage_before_padded_for_promote() < old_garbage_threshold,
                 "Region " SIZE_FORMAT " has too much garbage for promotion", r->index());
          assert(r->get_top_before_promote() == tams,
                 "Region " SIZE_FORMAT " has been used for allocations before promotion", r->index());
          // Likewise, we cannot put promote-in-place regions into the collection set because that would also trigger
          // the LRB to copy on reference fetch.
          r->promote_in_place();
        }
        // Aged humongous continuation regions are handled with their start region.  If an aged regular region has
        // more garbage than ShenandoahOldGarbageTrheshold, we'll promote by evacuation.  If there is room for evacuation
        // in this cycle, the region will be in the collection set.  If there is not room, the region will be promoted
        // by evacuation in some future GC cycle.

        // If an aged regular region has received allocations during the current cycle, we do not promote because the
        // newly allocated objects do not have appropriate age; this region's age will be reset to zero at end of cycle.
      }
      // else, region is free, or OLD, or not in collection set, or humongous_continuation,
      // or is young humongous_start that is too young to be promoted

      if (_sh->check_cancelled_gc_and_yield(_concurrent)) {
        break;
      }
    }
  }
};

void ShenandoahHeap::evacuate_collection_set(bool concurrent) {
  if (ShenandoahHeap::heap()->mode()->is_generational()) {
    ShenandoahRegionIterator regions;
    ShenandoahGenerationalEvacuationTask task(this, &regions, concurrent);
    workers()->run_task(&task);
  } else {
    ShenandoahEvacuationTask task(this, _collection_set, concurrent);
    workers()->run_task(&task);
  }
}

void ShenandoahHeap::trash_cset_regions() {
  ShenandoahHeapLocker locker(lock());

  ShenandoahCollectionSet* set = collection_set();
  ShenandoahHeapRegion* r;
  set->clear_current_index();
  while ((r = set->next()) != nullptr) {
    r->make_trash();
  }
  collection_set()->clear();
}

void ShenandoahHeap::print_heap_regions_on(outputStream* st) const {
  st->print_cr("Heap Regions:");
  st->print_cr("Region state: EU=empty-uncommitted, EC=empty-committed, R=regular, H=humongous start, HP=pinned humongous start");
  st->print_cr("              HC=humongous continuation, CS=collection set, TR=trash, P=pinned, CSP=pinned collection set");
  st->print_cr("BTE=bottom/top/end, TAMS=top-at-mark-start");
  st->print_cr("UWM=update watermark, U=used");
  st->print_cr("T=TLAB allocs, G=GCLAB allocs");
  st->print_cr("S=shared allocs, L=live data");
  st->print_cr("CP=critical pins");

  for (size_t i = 0; i < num_regions(); i++) {
    get_region(i)->print_on(st);
  }
}

size_t ShenandoahHeap::trash_humongous_region_at(ShenandoahHeapRegion* start) {
  assert(start->is_humongous_start(), "reclaim regions starting with the first one");

  oop humongous_obj = cast_to_oop(start->bottom());
  size_t size = humongous_obj->size();
  size_t required_regions = ShenandoahHeapRegion::required_regions(size * HeapWordSize);
  size_t index = start->index() + required_regions - 1;

  assert(!start->has_live(), "liveness must be zero");

  for(size_t i = 0; i < required_regions; i++) {
    // Reclaim from tail. Otherwise, assertion fails when printing region to trace log,
    // as it expects that every region belongs to a humongous region starting with a humongous start region.
    ShenandoahHeapRegion* region = get_region(index --);

    assert(region->is_humongous(), "expect correct humongous start or continuation");
    assert(!region->is_cset(), "Humongous region should not be in collection set");

    region->make_trash_immediate();
  }
  return required_regions;
}

class ShenandoahCheckCleanGCLABClosure : public ThreadClosure {
public:
  ShenandoahCheckCleanGCLABClosure() {}
  void do_thread(Thread* thread) {
    PLAB* gclab = ShenandoahThreadLocalData::gclab(thread);
    assert(gclab != nullptr, "GCLAB should be initialized for %s", thread->name());
    assert(gclab->words_remaining() == 0, "GCLAB should not need retirement");

    PLAB* plab = ShenandoahThreadLocalData::plab(thread);
    assert(plab != nullptr, "PLAB should be initialized for %s", thread->name());
    assert(plab->words_remaining() == 0, "PLAB should not need retirement");
  }
};

class ShenandoahRetireGCLABClosure : public ThreadClosure {
private:
  bool const _resize;
public:
  ShenandoahRetireGCLABClosure(bool resize) : _resize(resize) {}
  void do_thread(Thread* thread) {
    PLAB* gclab = ShenandoahThreadLocalData::gclab(thread);
    assert(gclab != nullptr, "GCLAB should be initialized for %s", thread->name());
    gclab->retire();
    if (_resize && ShenandoahThreadLocalData::gclab_size(thread) > 0) {
      ShenandoahThreadLocalData::set_gclab_size(thread, 0);
    }

    PLAB* plab = ShenandoahThreadLocalData::plab(thread);
    assert(plab != nullptr, "PLAB should be initialized for %s", thread->name());

    // There are two reasons to retire all plabs between old-gen evacuation passes.
    //  1. We need to make the plab memory parsable by remembered-set scanning.
    //  2. We need to establish a trustworthy UpdateWaterMark value within each old-gen heap region
    ShenandoahHeap::heap()->retire_plab(plab, thread);
    if (_resize && ShenandoahThreadLocalData::plab_size(thread) > 0) {
      ShenandoahThreadLocalData::set_plab_size(thread, 0);
    }
  }
};

void ShenandoahHeap::labs_make_parsable() {
  assert(UseTLAB, "Only call with UseTLAB");

  ShenandoahRetireGCLABClosure cl(false);

  for (JavaThreadIteratorWithHandle jtiwh; JavaThread *t = jtiwh.next(); ) {
    ThreadLocalAllocBuffer& tlab = t->tlab();
    tlab.make_parsable();
    cl.do_thread(t);
  }

  workers()->threads_do(&cl);
}

void ShenandoahHeap::tlabs_retire(bool resize) {
  assert(UseTLAB, "Only call with UseTLAB");
  assert(!resize || ResizeTLAB, "Only call for resize when ResizeTLAB is enabled");

  ThreadLocalAllocStats stats;

  for (JavaThreadIteratorWithHandle jtiwh; JavaThread *t = jtiwh.next(); ) {
    ThreadLocalAllocBuffer& tlab = t->tlab();
    tlab.retire(&stats);
    if (resize) {
      tlab.resize();
    }
  }

  stats.publish();

#ifdef ASSERT
  ShenandoahCheckCleanGCLABClosure cl;
  for (JavaThreadIteratorWithHandle jtiwh; JavaThread *t = jtiwh.next(); ) {
    cl.do_thread(t);
  }
  workers()->threads_do(&cl);
#endif
}

void ShenandoahHeap::gclabs_retire(bool resize) {
  assert(UseTLAB, "Only call with UseTLAB");
  assert(!resize || ResizeTLAB, "Only call for resize when ResizeTLAB is enabled");

  ShenandoahRetireGCLABClosure cl(resize);
  for (JavaThreadIteratorWithHandle jtiwh; JavaThread *t = jtiwh.next(); ) {
    cl.do_thread(t);
  }
  workers()->threads_do(&cl);

  if (safepoint_workers() != nullptr) {
    safepoint_workers()->threads_do(&cl);
  }
}

// Returns size in bytes
size_t ShenandoahHeap::unsafe_max_tlab_alloc(Thread *thread) const {
  if (mode()->is_generational()) {
    return MIN2(ShenandoahHeapRegion::max_tlab_size_bytes(), young_generation()->available());
  } else {
    // Return the max allowed size, and let the allocation path figure out the safe size for current allocation.
    return ShenandoahHeapRegion::max_tlab_size_bytes();
  }
}

size_t ShenandoahHeap::max_tlab_size() const {
  // Returns size in words
  return ShenandoahHeapRegion::max_tlab_size_words();
}

void ShenandoahHeap::collect(GCCause::Cause cause) {
  control_thread()->request_gc(cause);
}

void ShenandoahHeap::do_full_collection(bool clear_all_soft_refs) {
  //assert(false, "Shouldn't need to do full collections");
}

HeapWord* ShenandoahHeap::block_start(const void* addr) const {
  ShenandoahHeapRegion* r = heap_region_containing(addr);
  if (r != nullptr) {
    return r->block_start(addr);
  }
  return nullptr;
}

bool ShenandoahHeap::block_is_obj(const HeapWord* addr) const {
  ShenandoahHeapRegion* r = heap_region_containing(addr);
  return r->block_is_obj(addr);
}

bool ShenandoahHeap::print_location(outputStream* st, void* addr) const {
  return BlockLocationPrinter<ShenandoahHeap>::print_location(st, addr);
}

void ShenandoahHeap::prepare_for_verify() {
  if (SafepointSynchronize::is_at_safepoint() && UseTLAB) {
    labs_make_parsable();
  }
}

void ShenandoahHeap::gc_threads_do(ThreadClosure* tcl) const {
  if (_shenandoah_policy->is_at_shutdown()) {
    return;
  }

  tcl->do_thread(_control_thread);
  tcl->do_thread(_regulator_thread);
  workers()->threads_do(tcl);
  if (_safepoint_workers != nullptr) {
    _safepoint_workers->threads_do(tcl);
  }
}

void ShenandoahHeap::print_tracing_info() const {
  LogTarget(Info, gc, stats) lt;
  if (lt.is_enabled()) {
    ResourceMark rm;
    LogStream ls(lt);

    phase_timings()->print_global_on(&ls);

    ls.cr();
    ls.cr();

    shenandoah_policy()->print_gc_stats(&ls);

    ls.cr();

    evac_tracker()->print_global_on(&ls);

    ls.cr();
    ls.cr();
  }
}

void ShenandoahHeap::on_cycle_start(GCCause::Cause cause, ShenandoahGeneration* generation) {
  set_gc_cause(cause);
  set_gc_generation(generation);

  generation->heuristics()->record_cycle_start();
}

void ShenandoahHeap::on_cycle_end(ShenandoahGeneration* generation) {
  generation->heuristics()->record_cycle_end();
  if (mode()->is_generational() && generation->is_global()) {
    // If we just completed a GLOBAL GC, claim credit for completion of young-gen and old-gen GC as well
    young_generation()->heuristics()->record_cycle_end();
    old_generation()->heuristics()->record_cycle_end();
  }
  set_gc_cause(GCCause::_no_gc);
}

void ShenandoahHeap::verify(VerifyOption vo) {
  if (ShenandoahSafepoint::is_at_shenandoah_safepoint()) {
    if (ShenandoahVerify) {
      verifier()->verify_generic(vo);
    } else {
      // TODO: Consider allocating verification bitmaps on demand,
      // and turn this on unconditionally.
    }
  }
}
size_t ShenandoahHeap::tlab_capacity(Thread *thr) const {
  return _free_set->capacity();
}

class ObjectIterateScanRootClosure : public BasicOopIterateClosure {
private:
  MarkBitMap* _bitmap;
  ShenandoahScanObjectStack* _oop_stack;
  ShenandoahHeap* const _heap;
  ShenandoahMarkingContext* const _marking_context;

  template <class T>
  void do_oop_work(T* p) {
    T o = RawAccess<>::oop_load(p);
    if (!CompressedOops::is_null(o)) {
      oop obj = CompressedOops::decode_not_null(o);
      if (_heap->is_concurrent_weak_root_in_progress() && !_marking_context->is_marked(obj)) {
        // There may be dead oops in weak roots in concurrent root phase, do not touch them.
        return;
      }
      obj = ShenandoahBarrierSet::barrier_set()->load_reference_barrier(obj);

      assert(oopDesc::is_oop(obj), "must be a valid oop");
      if (!_bitmap->is_marked(obj)) {
        _bitmap->mark(obj);
        _oop_stack->push(obj);
      }
    }
  }
public:
  ObjectIterateScanRootClosure(MarkBitMap* bitmap, ShenandoahScanObjectStack* oop_stack) :
    _bitmap(bitmap), _oop_stack(oop_stack), _heap(ShenandoahHeap::heap()),
    _marking_context(_heap->marking_context()) {}
  void do_oop(oop* p)       { do_oop_work(p); }
  void do_oop(narrowOop* p) { do_oop_work(p); }
};

/*
 * This is public API, used in preparation of object_iterate().
 * Since we don't do linear scan of heap in object_iterate() (see comment below), we don't
 * need to make the heap parsable. For Shenandoah-internal linear heap scans that we can
 * control, we call SH::tlabs_retire, SH::gclabs_retire.
 */
void ShenandoahHeap::ensure_parsability(bool retire_tlabs) {
  // No-op.
}

/*
 * Iterates objects in the heap. This is public API, used for, e.g., heap dumping.
 *
 * We cannot safely iterate objects by doing a linear scan at random points in time. Linear
 * scanning needs to deal with dead objects, which may have dead Klass* pointers (e.g.
 * calling oopDesc::size() would crash) or dangling reference fields (crashes) etc. Linear
 * scanning therefore depends on having a valid marking bitmap to support it. However, we only
 * have a valid marking bitmap after successful marking. In particular, we *don't* have a valid
 * marking bitmap during marking, after aborted marking or during/after cleanup (when we just
 * wiped the bitmap in preparation for next marking).
 *
 * For all those reasons, we implement object iteration as a single marking traversal, reporting
 * objects as we mark+traverse through the heap, starting from GC roots. JVMTI IterateThroughHeap
 * is allowed to report dead objects, but is not required to do so.
 */
void ShenandoahHeap::object_iterate(ObjectClosure* cl) {
  // Reset bitmap
  if (!prepare_aux_bitmap_for_iteration())
    return;

  ShenandoahScanObjectStack oop_stack;
  ObjectIterateScanRootClosure oops(&_aux_bit_map, &oop_stack);
  // Seed the stack with root scan
  scan_roots_for_iteration(&oop_stack, &oops);

  // Work through the oop stack to traverse heap
  while (! oop_stack.is_empty()) {
    oop obj = oop_stack.pop();
    assert(oopDesc::is_oop(obj), "must be a valid oop");
    cl->do_object(obj);
    obj->oop_iterate(&oops);
  }

  assert(oop_stack.is_empty(), "should be empty");
  // Reclaim bitmap
  reclaim_aux_bitmap_for_iteration();
}

bool ShenandoahHeap::prepare_aux_bitmap_for_iteration() {
  assert(SafepointSynchronize::is_at_safepoint(), "safe iteration is only available during safepoints");

  if (!_aux_bitmap_region_special && !os::commit_memory((char*)_aux_bitmap_region.start(), _aux_bitmap_region.byte_size(), false)) {
    log_warning(gc)("Could not commit native memory for auxiliary marking bitmap for heap iteration");
    return false;
  }
  // Reset bitmap
  _aux_bit_map.clear();
  return true;
}

void ShenandoahHeap::scan_roots_for_iteration(ShenandoahScanObjectStack* oop_stack, ObjectIterateScanRootClosure* oops) {
  // Process GC roots according to current GC cycle
  // This populates the work stack with initial objects
  // It is important to relinquish the associated locks before diving
  // into heap dumper
  uint n_workers = safepoint_workers() != nullptr ? safepoint_workers()->active_workers() : 1;
  ShenandoahHeapIterationRootScanner rp(n_workers);
  rp.roots_do(oops);
}

void ShenandoahHeap::reclaim_aux_bitmap_for_iteration() {
  if (!_aux_bitmap_region_special && !os::uncommit_memory((char*)_aux_bitmap_region.start(), _aux_bitmap_region.byte_size())) {
    log_warning(gc)("Could not uncommit native memory for auxiliary marking bitmap for heap iteration");
  }
}

// Closure for parallelly iterate objects
class ShenandoahObjectIterateParScanClosure : public BasicOopIterateClosure {
private:
  MarkBitMap* _bitmap;
  ShenandoahObjToScanQueue* _queue;
  ShenandoahHeap* const _heap;
  ShenandoahMarkingContext* const _marking_context;

  template <class T>
  void do_oop_work(T* p) {
    T o = RawAccess<>::oop_load(p);
    if (!CompressedOops::is_null(o)) {
      oop obj = CompressedOops::decode_not_null(o);
      if (_heap->is_concurrent_weak_root_in_progress() && !_marking_context->is_marked(obj)) {
        // There may be dead oops in weak roots in concurrent root phase, do not touch them.
        return;
      }
      obj = ShenandoahBarrierSet::barrier_set()->load_reference_barrier(obj);

      assert(oopDesc::is_oop(obj), "Must be a valid oop");
      if (_bitmap->par_mark(obj)) {
        _queue->push(ShenandoahMarkTask(obj));
      }
    }
  }
public:
  ShenandoahObjectIterateParScanClosure(MarkBitMap* bitmap, ShenandoahObjToScanQueue* q) :
    _bitmap(bitmap), _queue(q), _heap(ShenandoahHeap::heap()),
    _marking_context(_heap->marking_context()) {}
  void do_oop(oop* p)       { do_oop_work(p); }
  void do_oop(narrowOop* p) { do_oop_work(p); }
};

// Object iterator for parallel heap iteraion.
// The root scanning phase happenes in construction as a preparation of
// parallel marking queues.
// Every worker processes it's own marking queue. work-stealing is used
// to balance workload.
class ShenandoahParallelObjectIterator : public ParallelObjectIteratorImpl {
private:
  uint                         _num_workers;
  bool                         _init_ready;
  MarkBitMap*                  _aux_bit_map;
  ShenandoahHeap*              _heap;
  ShenandoahScanObjectStack    _roots_stack; // global roots stack
  ShenandoahObjToScanQueueSet* _task_queues;
public:
  ShenandoahParallelObjectIterator(uint num_workers, MarkBitMap* bitmap) :
        _num_workers(num_workers),
        _init_ready(false),
        _aux_bit_map(bitmap),
        _heap(ShenandoahHeap::heap()) {
    // Initialize bitmap
    _init_ready = _heap->prepare_aux_bitmap_for_iteration();
    if (!_init_ready) {
      return;
    }

    ObjectIterateScanRootClosure oops(_aux_bit_map, &_roots_stack);
    _heap->scan_roots_for_iteration(&_roots_stack, &oops);

    _init_ready = prepare_worker_queues();
  }

  ~ShenandoahParallelObjectIterator() {
    // Reclaim bitmap
    _heap->reclaim_aux_bitmap_for_iteration();
    // Reclaim queue for workers
    if (_task_queues!= nullptr) {
      for (uint i = 0; i < _num_workers; ++i) {
        ShenandoahObjToScanQueue* q = _task_queues->queue(i);
        if (q != nullptr) {
          delete q;
          _task_queues->register_queue(i, nullptr);
        }
      }
      delete _task_queues;
      _task_queues = nullptr;
    }
  }

  virtual void object_iterate(ObjectClosure* cl, uint worker_id) {
    if (_init_ready) {
      object_iterate_parallel(cl, worker_id, _task_queues);
    }
  }

private:
  // Divide global root_stack into worker queues
  bool prepare_worker_queues() {
    _task_queues = new ShenandoahObjToScanQueueSet((int) _num_workers);
    // Initialize queues for every workers
    for (uint i = 0; i < _num_workers; ++i) {
      ShenandoahObjToScanQueue* task_queue = new ShenandoahObjToScanQueue();
      _task_queues->register_queue(i, task_queue);
    }
    // Divide roots among the workers. Assume that object referencing distribution
    // is related with root kind, use round-robin to make every worker have same chance
    // to process every kind of roots
    size_t roots_num = _roots_stack.size();
    if (roots_num == 0) {
      // No work to do
      return false;
    }

    for (uint j = 0; j < roots_num; j++) {
      uint stack_id = j % _num_workers;
      oop obj = _roots_stack.pop();
      _task_queues->queue(stack_id)->push(ShenandoahMarkTask(obj));
    }
    return true;
  }

  void object_iterate_parallel(ObjectClosure* cl,
                               uint worker_id,
                               ShenandoahObjToScanQueueSet* queue_set) {
    assert(SafepointSynchronize::is_at_safepoint(), "safe iteration is only available during safepoints");
    assert(queue_set != nullptr, "task queue must not be null");

    ShenandoahObjToScanQueue* q = queue_set->queue(worker_id);
    assert(q != nullptr, "object iterate queue must not be null");

    ShenandoahMarkTask t;
    ShenandoahObjectIterateParScanClosure oops(_aux_bit_map, q);

    // Work through the queue to traverse heap.
    // Steal when there is no task in queue.
    while (q->pop(t) || queue_set->steal(worker_id, t)) {
      oop obj = t.obj();
      assert(oopDesc::is_oop(obj), "must be a valid oop");
      cl->do_object(obj);
      obj->oop_iterate(&oops);
    }
    assert(q->is_empty(), "should be empty");
  }
};

ParallelObjectIteratorImpl* ShenandoahHeap::parallel_object_iterator(uint workers) {
  return new ShenandoahParallelObjectIterator(workers, &_aux_bit_map);
}

// Keep alive an object that was loaded with AS_NO_KEEPALIVE.
void ShenandoahHeap::keep_alive(oop obj) {
  if (is_concurrent_mark_in_progress() && (obj != nullptr)) {
    ShenandoahBarrierSet::barrier_set()->enqueue(obj);
  }
}

void ShenandoahHeap::heap_region_iterate(ShenandoahHeapRegionClosure* blk) const {
  for (size_t i = 0; i < num_regions(); i++) {
    ShenandoahHeapRegion* current = get_region(i);
    blk->heap_region_do(current);
  }
}

class ShenandoahParallelHeapRegionTask : public WorkerTask {
private:
  ShenandoahHeap* const _heap;
  ShenandoahHeapRegionClosure* const _blk;

  shenandoah_padding(0);
  volatile size_t _index;
  shenandoah_padding(1);

public:
  ShenandoahParallelHeapRegionTask(ShenandoahHeapRegionClosure* blk) :
          WorkerTask("Shenandoah Parallel Region Operation"),
          _heap(ShenandoahHeap::heap()), _blk(blk), _index(0) {}

  void work(uint worker_id) {
    ShenandoahParallelWorkerSession worker_session(worker_id);
    size_t stride = ShenandoahParallelRegionStride;

    size_t max = _heap->num_regions();
    while (Atomic::load(&_index) < max) {
      size_t cur = Atomic::fetch_then_add(&_index, stride, memory_order_relaxed);
      size_t start = cur;
      size_t end = MIN2(cur + stride, max);
      if (start >= max) break;

      for (size_t i = cur; i < end; i++) {
        ShenandoahHeapRegion* current = _heap->get_region(i);
        _blk->heap_region_do(current);
      }
    }
  }
};

void ShenandoahHeap::parallel_heap_region_iterate(ShenandoahHeapRegionClosure* blk) const {
  assert(blk->is_thread_safe(), "Only thread-safe closures here");
  if (num_regions() > ShenandoahParallelRegionStride) {
    ShenandoahParallelHeapRegionTask task(blk);
    workers()->run_task(&task);
  } else {
    heap_region_iterate(blk);
  }
}

class ShenandoahRendezvousClosure : public HandshakeClosure {
public:
  inline ShenandoahRendezvousClosure() : HandshakeClosure("ShenandoahRendezvous") {}
  inline void do_thread(Thread* thread) {}
};

void ShenandoahHeap::rendezvous_threads() {
  ShenandoahRendezvousClosure cl;
  Handshake::execute(&cl);
}

void ShenandoahHeap::recycle_trash() {
  free_set()->recycle_trash();
}

void ShenandoahHeap::do_class_unloading() {
  _unloader.unload();
}

void ShenandoahHeap::stw_weak_refs(bool full_gc) {
  // Weak refs processing
  ShenandoahPhaseTimings::Phase phase = full_gc ? ShenandoahPhaseTimings::full_gc_weakrefs
                                                : ShenandoahPhaseTimings::degen_gc_weakrefs;
  ShenandoahTimingsTracker t(phase);
  ShenandoahGCWorkerPhase worker_phase(phase);
  active_generation()->ref_processor()->process_references(phase, workers(), false /* concurrent */);
}

void ShenandoahHeap::prepare_update_heap_references(bool concurrent) {
  assert(ShenandoahSafepoint::is_at_shenandoah_safepoint(), "must be at safepoint");

  // Evacuation is over, no GCLABs are needed anymore. GCLABs are under URWM, so we need to
  // make them parsable for update code to work correctly. Plus, we can compute new sizes
  // for future GCLABs here.
  if (UseTLAB) {
    ShenandoahGCPhase phase(concurrent ?
                            ShenandoahPhaseTimings::init_update_refs_manage_gclabs :
                            ShenandoahPhaseTimings::degen_gc_init_update_refs_manage_gclabs);
    gclabs_retire(ResizeTLAB);
  }

  _update_refs_iterator.reset();
}

void ShenandoahHeap::propagate_gc_state_to_java_threads() {
  assert(ShenandoahSafepoint::is_at_shenandoah_safepoint(), "Must be at Shenandoah safepoint");
  if (_gc_state_changed) {
    _gc_state_changed = false;
    char state = gc_state();
    for (JavaThreadIteratorWithHandle jtiwh; JavaThread *t = jtiwh.next(); ) {
      ShenandoahThreadLocalData::set_gc_state(t, state);
    }
  }
}

void ShenandoahHeap::set_gc_state(uint mask, bool value) {
  assert(ShenandoahSafepoint::is_at_shenandoah_safepoint(), "Must be at Shenandoah safepoint");
  _gc_state.set_cond(mask, value);
  _gc_state_changed = true;
}

void ShenandoahHeap::set_evacuation_reserve_quantities(bool is_valid) {
  _has_evacuation_reserve_quantities = is_valid;
}

void ShenandoahHeap::set_concurrent_young_mark_in_progress(bool in_progress) {
  uint mask;
  assert(!has_forwarded_objects(), "Young marking is not concurrent with evacuation");
  if (!in_progress && is_concurrent_old_mark_in_progress()) {
    assert(mode()->is_generational(), "Only generational GC has old marking");
    assert(_gc_state.is_set(MARKING), "concurrent_old_marking_in_progress implies MARKING");
    // If old-marking is in progress when we turn off YOUNG_MARKING, leave MARKING (and OLD_MARKING) on
    mask = YOUNG_MARKING;
  } else {
    mask = MARKING | YOUNG_MARKING;
  }
  set_gc_state(mask, in_progress);
  manage_satb_barrier(in_progress);
}

void ShenandoahHeap::set_concurrent_old_mark_in_progress(bool in_progress) {
#ifdef ASSERT
  // has_forwarded_objects() iff UPDATEREFS or EVACUATION
  bool has_forwarded = has_forwarded_objects();
  bool updating_or_evacuating = _gc_state.is_set(UPDATEREFS | EVACUATION);
  bool evacuating = _gc_state.is_set(EVACUATION);
  assert ((has_forwarded == updating_or_evacuating) || (evacuating && !has_forwarded && collection_set()->is_empty()),
          "Updating or evacuating iff has forwarded objects, or if evacuation phase is promoting in place without forwarding");
#endif
  if (!in_progress && is_concurrent_young_mark_in_progress()) {
    // If young-marking is in progress when we turn off OLD_MARKING, leave MARKING (and YOUNG_MARKING) on
    assert(_gc_state.is_set(MARKING), "concurrent_young_marking_in_progress implies MARKING");
    set_gc_state(OLD_MARKING, in_progress);
  } else {
    set_gc_state(MARKING | OLD_MARKING, in_progress);
  }
  manage_satb_barrier(in_progress);
}

bool ShenandoahHeap::is_prepare_for_old_mark_in_progress() const {
  return old_generation()->state() == ShenandoahOldGeneration::FILLING;
}

void ShenandoahHeap::set_aging_cycle(bool in_progress) {
  _is_aging_cycle.set_cond(in_progress);
}

void ShenandoahHeap::manage_satb_barrier(bool active) {
  if (is_concurrent_mark_in_progress()) {
    // Ignore request to deactivate barrier while concurrent mark is in progress.
    // Do not attempt to re-activate the barrier if it is already active.
    if (active && !ShenandoahBarrierSet::satb_mark_queue_set().is_active()) {
      ShenandoahBarrierSet::satb_mark_queue_set().set_active_all_threads(active, !active);
    }
  } else {
    // No concurrent marking is in progress so honor request to deactivate,
    // but only if the barrier is already active.
    if (!active && ShenandoahBarrierSet::satb_mark_queue_set().is_active()) {
      ShenandoahBarrierSet::satb_mark_queue_set().set_active_all_threads(active, !active);
    }
  }
}

void ShenandoahHeap::set_evacuation_in_progress(bool in_progress) {
  assert(ShenandoahSafepoint::is_at_shenandoah_safepoint(), "Only call this at safepoint");
  set_gc_state(EVACUATION, in_progress);
}

void ShenandoahHeap::set_concurrent_strong_root_in_progress(bool in_progress) {
  if (in_progress) {
    _concurrent_strong_root_in_progress.set();
  } else {
    _concurrent_strong_root_in_progress.unset();
  }
}

void ShenandoahHeap::set_concurrent_weak_root_in_progress(bool cond) {
  set_gc_state(WEAK_ROOTS, cond);
}

GCTracer* ShenandoahHeap::tracer() {
  return shenandoah_policy()->tracer();
}

size_t ShenandoahHeap::tlab_used(Thread* thread) const {
  return _free_set->used();
}

bool ShenandoahHeap::try_cancel_gc() {
  jbyte prev = _cancelled_gc.cmpxchg(CANCELLED, CANCELLABLE);
  return prev == CANCELLABLE;
}

void ShenandoahHeap::cancel_concurrent_mark() {
  _young_generation->cancel_marking();
  _old_generation->cancel_marking();
  _global_generation->cancel_marking();

  ShenandoahBarrierSet::satb_mark_queue_set().abandon_partial_marking();
}

void ShenandoahHeap::cancel_gc(GCCause::Cause cause) {
  if (try_cancel_gc()) {
    FormatBuffer<> msg("Cancelling GC: %s", GCCause::to_string(cause));
    log_info(gc)("%s", msg.buffer());
    Events::log(Thread::current(), "%s", msg.buffer());
    _cancel_requested_time = os::elapsedTime();
  }
}

uint ShenandoahHeap::max_workers() {
  return _max_workers;
}

void ShenandoahHeap::stop() {
  // The shutdown sequence should be able to terminate when GC is running.

  // Step 1. Notify policy to disable event recording and prevent visiting gc threads during shutdown
  _shenandoah_policy->record_shutdown();

  // Step 2. Stop requesting collections.
  regulator_thread()->stop();

  // Step 3. Notify control thread that we are in shutdown.
  // Note that we cannot do that with stop(), because stop() is blocking and waits for the actual shutdown.
  // Doing stop() here would wait for the normal GC cycle to complete, never falling through to cancel below.
  control_thread()->prepare_for_graceful_shutdown();

  // Step 4. Notify GC workers that we are cancelling GC.
  cancel_gc(GCCause::_shenandoah_stop_vm);

  // Step 5. Wait until GC worker exits normally.
  control_thread()->stop();
}

void ShenandoahHeap::stw_unload_classes(bool full_gc) {
  if (!unload_classes()) return;
  ClassUnloadingContext ctx(_workers->active_workers(),
                            true /* unregister_nmethods_during_purge */,
                            false /* lock_codeblob_free_separately */);

  // Unload classes and purge SystemDictionary.
  {
    ShenandoahPhaseTimings::Phase phase = full_gc ?
                                          ShenandoahPhaseTimings::full_gc_purge_class_unload :
                                          ShenandoahPhaseTimings::degen_gc_purge_class_unload;
    ShenandoahIsAliveSelector is_alive;
    {
      CodeCache::UnlinkingScope scope(is_alive.is_alive_closure());
      ShenandoahGCPhase gc_phase(phase);
      ShenandoahGCWorkerPhase worker_phase(phase);
      bool unloading_occurred = SystemDictionary::do_unloading(gc_timer());

      uint num_workers = _workers->active_workers();
      ShenandoahClassUnloadingTask unlink_task(phase, num_workers, unloading_occurred);
      _workers->run_task(&unlink_task);
    }
    // Release unloaded nmethods's memory.
    ClassUnloadingContext::context()->purge_and_free_nmethods();
  }

  {
    ShenandoahGCPhase phase(full_gc ?
                            ShenandoahPhaseTimings::full_gc_purge_cldg :
                            ShenandoahPhaseTimings::degen_gc_purge_cldg);
    ClassLoaderDataGraph::purge(true /* at_safepoint */);
  }
  // Resize and verify metaspace
  MetaspaceGC::compute_new_size();
  DEBUG_ONLY(MetaspaceUtils::verify();)
}

// Weak roots are either pre-evacuated (final mark) or updated (final updaterefs),
// so they should not have forwarded oops.
// However, we do need to "null" dead oops in the roots, if can not be done
// in concurrent cycles.
void ShenandoahHeap::stw_process_weak_roots(bool full_gc) {
  uint num_workers = _workers->active_workers();
  ShenandoahPhaseTimings::Phase timing_phase = full_gc ?
                                               ShenandoahPhaseTimings::full_gc_purge_weak_par :
                                               ShenandoahPhaseTimings::degen_gc_purge_weak_par;
  ShenandoahGCPhase phase(timing_phase);
  ShenandoahGCWorkerPhase worker_phase(timing_phase);
  // Cleanup weak roots
  if (has_forwarded_objects()) {
    ShenandoahForwardedIsAliveClosure is_alive;
    ShenandoahUpdateRefsClosure keep_alive;
    ShenandoahParallelWeakRootsCleaningTask<ShenandoahForwardedIsAliveClosure, ShenandoahUpdateRefsClosure>
      cleaning_task(timing_phase, &is_alive, &keep_alive, num_workers);
    _workers->run_task(&cleaning_task);
  } else {
    ShenandoahIsAliveClosure is_alive;
#ifdef ASSERT
    ShenandoahAssertNotForwardedClosure verify_cl;
    ShenandoahParallelWeakRootsCleaningTask<ShenandoahIsAliveClosure, ShenandoahAssertNotForwardedClosure>
      cleaning_task(timing_phase, &is_alive, &verify_cl, num_workers);
#else
    ShenandoahParallelWeakRootsCleaningTask<ShenandoahIsAliveClosure, DoNothingClosure>
      cleaning_task(timing_phase, &is_alive, &do_nothing_cl, num_workers);
#endif
    _workers->run_task(&cleaning_task);
  }
}

void ShenandoahHeap::parallel_cleaning(bool full_gc) {
  assert(SafepointSynchronize::is_at_safepoint(), "Must be at a safepoint");
  assert(is_stw_gc_in_progress(), "Only for Degenerated and Full GC");
  ShenandoahGCPhase phase(full_gc ?
                          ShenandoahPhaseTimings::full_gc_purge :
                          ShenandoahPhaseTimings::degen_gc_purge);
  stw_weak_refs(full_gc);
  stw_process_weak_roots(full_gc);
  stw_unload_classes(full_gc);
}

void ShenandoahHeap::set_has_forwarded_objects(bool cond) {
  set_gc_state(HAS_FORWARDED, cond);
}

void ShenandoahHeap::set_unload_classes(bool uc) {
  _unload_classes.set_cond(uc);
}

bool ShenandoahHeap::unload_classes() const {
  return _unload_classes.is_set();
}

address ShenandoahHeap::in_cset_fast_test_addr() {
  ShenandoahHeap* heap = ShenandoahHeap::heap();
  assert(heap->collection_set() != nullptr, "Sanity");
  return (address) heap->collection_set()->biased_map_address();
}

void ShenandoahHeap::reset_bytes_allocated_since_gc_start() {
  if (mode()->is_generational()) {
    young_generation()->reset_bytes_allocated_since_gc_start();
    old_generation()->reset_bytes_allocated_since_gc_start();
  }

  global_generation()->reset_bytes_allocated_since_gc_start();
}

void ShenandoahHeap::set_degenerated_gc_in_progress(bool in_progress) {
  _degenerated_gc_in_progress.set_cond(in_progress);
}

void ShenandoahHeap::set_full_gc_in_progress(bool in_progress) {
  _full_gc_in_progress.set_cond(in_progress);
}

void ShenandoahHeap::set_full_gc_move_in_progress(bool in_progress) {
  assert (is_full_gc_in_progress(), "should be");
  _full_gc_move_in_progress.set_cond(in_progress);
}

void ShenandoahHeap::set_update_refs_in_progress(bool in_progress) {
  set_gc_state(UPDATEREFS, in_progress);
}

void ShenandoahHeap::register_nmethod(nmethod* nm) {
  ShenandoahCodeRoots::register_nmethod(nm);
}

void ShenandoahHeap::unregister_nmethod(nmethod* nm) {
  ShenandoahCodeRoots::unregister_nmethod(nm);
}

void ShenandoahHeap::pin_object(JavaThread* thr, oop o) {
  heap_region_containing(o)->record_pin();
}

void ShenandoahHeap::unpin_object(JavaThread* thr, oop o) {
  ShenandoahHeapRegion* r = heap_region_containing(o);
  assert(r != nullptr, "Sanity");
  assert(r->pin_count() > 0, "Region " SIZE_FORMAT " should have non-zero pins", r->index());
  r->record_unpin();
}

void ShenandoahHeap::sync_pinned_region_status() {
  ShenandoahHeapLocker locker(lock());

  for (size_t i = 0; i < num_regions(); i++) {
    ShenandoahHeapRegion *r = get_region(i);
    if (r->is_active()) {
      if (r->is_pinned()) {
        if (r->pin_count() == 0) {
          r->make_unpinned();
        }
      } else {
        if (r->pin_count() > 0) {
          r->make_pinned();
        }
      }
    }
  }

  assert_pinned_region_status();
}

#ifdef ASSERT
void ShenandoahHeap::assert_pinned_region_status() {
  for (size_t i = 0; i < num_regions(); i++) {
    ShenandoahHeapRegion* r = get_region(i);
    if (active_generation()->contains(r)) {
      assert((r->is_pinned() && r->pin_count() > 0) || (!r->is_pinned() && r->pin_count() == 0),
             "Region " SIZE_FORMAT " pinning status is inconsistent", i);
    }
  }
}
#endif

ConcurrentGCTimer* ShenandoahHeap::gc_timer() const {
  return _gc_timer;
}

void ShenandoahHeap::prepare_concurrent_roots() {
  assert(SafepointSynchronize::is_at_safepoint(), "Must be at a safepoint");
  assert(!is_stw_gc_in_progress(), "Only concurrent GC");
  set_concurrent_strong_root_in_progress(!collection_set()->is_empty());
  set_concurrent_weak_root_in_progress(true);
  if (unload_classes()) {
    _unloader.prepare();
  }
}

void ShenandoahHeap::finish_concurrent_roots() {
  assert(SafepointSynchronize::is_at_safepoint(), "Must be at a safepoint");
  assert(!is_stw_gc_in_progress(), "Only concurrent GC");
  if (unload_classes()) {
    _unloader.finish();
  }
}

#ifdef ASSERT
void ShenandoahHeap::assert_gc_workers(uint nworkers) {
  assert(nworkers > 0 && nworkers <= max_workers(), "Sanity");

  if (ShenandoahSafepoint::is_at_shenandoah_safepoint()) {
    // Use ParallelGCThreads inside safepoints
    assert(nworkers == ParallelGCThreads, "Use ParallelGCThreads (%u) within safepoint, not %u",
           ParallelGCThreads, nworkers);
  } else {
    // Use ConcGCThreads outside safepoints
    assert(nworkers == ConcGCThreads, "Use ConcGCThreads (%u) outside safepoints, %u",
           ConcGCThreads, nworkers);
  }
}
#endif

ShenandoahVerifier* ShenandoahHeap::verifier() {
  guarantee(ShenandoahVerify, "Should be enabled");
  assert (_verifier != nullptr, "sanity");
  return _verifier;
}

template<bool CONCURRENT>
class ShenandoahUpdateHeapRefsTask : public WorkerTask {
private:
  ShenandoahHeap* _heap;
  ShenandoahRegionIterator* _regions;
  ShenandoahRegionChunkIterator* _work_chunks;

public:
  explicit ShenandoahUpdateHeapRefsTask(ShenandoahRegionIterator* regions,
                                        ShenandoahRegionChunkIterator* work_chunks) :
    WorkerTask("Shenandoah Update References"),
    _heap(ShenandoahHeap::heap()),
    _regions(regions),
    _work_chunks(work_chunks)
  {
    log_info(gc, remset)("Scan remembered set using bitmap: %s", BOOL_TO_STR(_heap->is_old_bitmap_stable()));
  }

  void work(uint worker_id) {
    if (CONCURRENT) {
      ShenandoahConcurrentWorkerSession worker_session(worker_id);
      ShenandoahSuspendibleThreadSetJoiner stsj;
      do_work<ShenandoahConcUpdateRefsClosure>(worker_id);
    } else {
      ShenandoahParallelWorkerSession worker_session(worker_id);
      do_work<ShenandoahSTWUpdateRefsClosure>(worker_id);
    }
  }

private:
  template<class T>
  void do_work(uint worker_id) {
    T cl;
    if (CONCURRENT && (worker_id == 0)) {
      // We ask the first worker to replenish the Mutator free set by moving regions previously reserved to hold the
      // results of evacuation.  These reserves are no longer necessary because evacuation has completed.
      size_t cset_regions = _heap->collection_set()->count();
      // We cannot transfer any more regions than will be reclaimed when the existing collection set is recycled, because
      // we need the reclaimed collection set regions to replenish the collector reserves
      _heap->free_set()->move_collector_sets_to_mutator(cset_regions);
    }
    // If !CONCURRENT, there's no value in expanding Mutator free set

    ShenandoahHeapRegion* r = _regions->next();
    // We update references for global, old, and young collections.
    assert(_heap->active_generation()->is_mark_complete(), "Expected complete marking");
    ShenandoahMarkingContext* const ctx = _heap->marking_context();
    bool is_mixed = _heap->collection_set()->has_old_regions();
    while (r != nullptr) {
      HeapWord* update_watermark = r->get_update_watermark();
      assert (update_watermark >= r->bottom(), "sanity");

      log_debug(gc)("ShenandoahUpdateHeapRefsTask::do_work(%u) looking at region " SIZE_FORMAT, worker_id, r->index());
      bool region_progress = false;
      if (r->is_active() && !r->is_cset()) {
        if (!_heap->mode()->is_generational() || r->is_young()) {
          _heap->marked_object_oop_iterate(r, &cl, update_watermark);
          region_progress = true;
        } else if (r->is_old()) {
          if (_heap->active_generation()->is_global()) {
            // Note that GLOBAL collection is not as effectively balanced as young and mixed cycles.  This is because
            // concurrent GC threads are parceled out entire heap regions of work at a time and there
            // is no "catchup phase" consisting of remembered set scanning, during which parcels of work are smaller
            // and more easily distributed more fairly across threads.

            // TODO: Consider an improvement to load balance GLOBAL GC.
            _heap->marked_object_oop_iterate(r, &cl, update_watermark);
            region_progress = true;
          }
          // Otherwise, this is an old region in a young or mixed cycle.  Process it during a second phase, below.
          // Don't bother to report pacing progress in this case.
        } else {
          // Because updating of references runs concurrently, it is possible that a FREE inactive region transitions
          // to a non-free active region while this loop is executing.  Whenever this happens, the changing of a region's
          // active status may propagate at a different speed than the changing of the region's affiliation.

          // When we reach this control point, it is because a race has allowed a region's is_active() status to be seen
          // by this thread before the region's affiliation() is seen by this thread.

          // It's ok for this race to occur because the newly transformed region does not have any references to be
          // updated.

          assert(r->get_update_watermark() == r->bottom(),
                 "%s Region " SIZE_FORMAT " is_active but not recognized as YOUNG or OLD so must be newly transitioned from FREE",
                 r->affiliation_name(), r->index());
        }
      }
      if (region_progress && ShenandoahPacing) {
        _heap->pacer()->report_updaterefs(pointer_delta(update_watermark, r->bottom()));
      }
      if (_heap->check_cancelled_gc_and_yield(CONCURRENT)) {
        return;
      }
      r = _regions->next();
    }

    if (_heap->mode()->is_generational() && !_heap->active_generation()->is_global()) {
      // Since this is generational and not GLOBAL, we have to process the remembered set.  There's no remembered
      // set processing if not in generational mode or if GLOBAL mode.

      // After this thread has exhausted its traditional update-refs work, it continues with updating refs within remembered set.
      // The remembered set workload is better balanced between threads, so threads that are "behind" can catch up with other
      // threads during this phase, allowing all threads to work more effectively in parallel.
      struct ShenandoahRegionChunk assignment;
      RememberedScanner* scanner = _heap->card_scan();

      while (!_heap->check_cancelled_gc_and_yield(CONCURRENT) && _work_chunks->next(&assignment)) {
        // Keep grabbing next work chunk to process until finished, or asked to yield
        ShenandoahHeapRegion* r = assignment._r;
        if (r->is_active() && !r->is_cset() && r->is_old()) {
          HeapWord* start_of_range = r->bottom() + assignment._chunk_offset;
          HeapWord* end_of_range = r->get_update_watermark();
          if (end_of_range > start_of_range + assignment._chunk_size) {
            end_of_range = start_of_range + assignment._chunk_size;
          }

          // Old region in a young cycle or mixed cycle.
          if (is_mixed) {
            // TODO: For mixed evac, consider building an old-gen remembered set that allows restricted updating
            // within old-gen HeapRegions.  This remembered set can be constructed by old-gen concurrent marking
            // and augmented by card marking.  For example, old-gen concurrent marking can remember for each old-gen
            // card which other old-gen regions it refers to: none, one-other specifically, multiple-other non-specific.
            // Update-references when _mixed_evac processess each old-gen memory range that has a traditional DIRTY
            // card or if the "old-gen remembered set" indicates that this card holds pointers specifically to an
            // old-gen region in the most recent collection set, or if this card holds pointers to other non-specific
            // old-gen heap regions.

            if (r->is_humongous()) {
              if (start_of_range < end_of_range) {
                // Need to examine both dirty and clean cards during mixed evac.
                r->oop_iterate_humongous_slice(&cl, false, start_of_range, assignment._chunk_size, true);
              }
            } else {
              // Since this is mixed evacuation, old regions that are candidates for collection have not been coalesced
              // and filled.  Use mark bits to find objects that need to be updated.
              //
              // Future TODO: establish a second remembered set to identify which old-gen regions point to other old-gen
              // regions which are in the collection set for a particular mixed evacuation.
              if (start_of_range < end_of_range) {
                HeapWord* p = nullptr;
                size_t card_index = scanner->card_index_for_addr(start_of_range);
                // In case last object in my range spans boundary of my chunk, I may need to scan all the way to top()
                ShenandoahObjectToOopBoundedClosure<T> objs(&cl, start_of_range, r->top());

                // Any object that begins in a previous range is part of a different scanning assignment.  Any object that
                // starts after end_of_range is also not my responsibility.  (Either allocated during evacuation, so does
                // not hold pointers to from-space, or is beyond the range of my assigned work chunk.)

                // Find the first object that begins in my range, if there is one.
                p = start_of_range;
                oop obj = cast_to_oop(p);
                HeapWord* tams = ctx->top_at_mark_start(r);
                if (p >= tams) {
                  // We cannot use ctx->is_marked(obj) to test whether an object begins at this address.  Instead,
                  // we need to use the remembered set crossing map to advance p to the first object that starts
                  // within the enclosing card.

                  while (true) {
                    HeapWord* first_object = scanner->first_object_in_card(card_index);
                    if (first_object != nullptr) {
                      p = first_object;
                      break;
                    } else if (scanner->addr_for_card_index(card_index + 1) < end_of_range) {
                      card_index++;
                    } else {
                      // Force the loop that follows to immediately terminate.
                      p = end_of_range;
                      break;
                    }
                  }
                  obj = cast_to_oop(p);
                  // Note: p may be >= end_of_range
                } else if (!ctx->is_marked(obj)) {
                  p = ctx->get_next_marked_addr(p, tams);
                  obj = cast_to_oop(p);
                  // If there are no more marked objects before tams, this returns tams.
                  // Note that tams is either >= end_of_range, or tams is the start of an object that is marked.
                }
                while (p < end_of_range) {
                  // p is known to point to the beginning of marked object obj
                  objs.do_object(obj);
                  HeapWord* prev_p = p;
                  p += obj->size();
                  if (p < tams) {
                    p = ctx->get_next_marked_addr(p, tams);
                    // If there are no more marked objects before tams, this returns tams.  Note that tams is
                    // either >= end_of_range, or tams is the start of an object that is marked.
                  }
                  assert(p != prev_p, "Lack of forward progress");
                  obj = cast_to_oop(p);
                }
              }
            }
          } else {
            // This is a young evac..
            if (start_of_range < end_of_range) {
              size_t cluster_size =
                CardTable::card_size_in_words() * ShenandoahCardCluster<ShenandoahDirectCardMarkRememberedSet>::CardsPerCluster;
              size_t clusters = assignment._chunk_size / cluster_size;
              assert(clusters * cluster_size == assignment._chunk_size, "Chunk assignment must align on cluster boundaries");
              scanner->process_region_slice(r, assignment._chunk_offset, clusters, end_of_range, &cl, true, worker_id);
            }
          }
          if (ShenandoahPacing && (start_of_range < end_of_range)) {
            _heap->pacer()->report_updaterefs(pointer_delta(end_of_range, start_of_range));
          }
        }
      }
    }
  }
};

void ShenandoahHeap::update_heap_references(bool concurrent) {
  assert(!is_full_gc_in_progress(), "Only for concurrent and degenerated GC");
  uint nworkers = workers()->active_workers();
  ShenandoahRegionChunkIterator work_list(nworkers);

  if (concurrent) {
    ShenandoahUpdateHeapRefsTask<true> task(&_update_refs_iterator, &work_list);
    workers()->run_task(&task);
  } else {
    ShenandoahUpdateHeapRefsTask<false> task(&_update_refs_iterator, &work_list);
    workers()->run_task(&task);
  }
  if (ShenandoahEnableCardStats && card_scan()!=nullptr) { // generational check proxy
    card_scan()->log_card_stats(nworkers, CARD_STAT_UPDATE_REFS);
  }
}

class ShenandoahFinalUpdateRefsUpdateRegionStateClosure : public ShenandoahHeapRegionClosure {
private:
  ShenandoahMarkingContext* _ctx;
  ShenandoahHeapLock* const _lock;
  bool _is_generational;

public:
  ShenandoahFinalUpdateRefsUpdateRegionStateClosure(
    ShenandoahMarkingContext* ctx) : _ctx(ctx), _lock(ShenandoahHeap::heap()->lock()),
                                     _is_generational(ShenandoahHeap::heap()->mode()->is_generational()) { }

  void heap_region_do(ShenandoahHeapRegion* r) {

    // Maintenance of region age must follow evacuation in order to account for evacuation allocations within survivor
    // regions.  We consult region age during the subsequent evacuation to determine whether certain objects need to
    // be promoted.
    if (_is_generational && r->is_young() && r->is_active()) {
      HeapWord *tams = _ctx->top_at_mark_start(r);
      HeapWord *top = r->top();

      // Allocations move the watermark when top moves.  However compacting
      // objects will sometimes lower top beneath the watermark, after which,
      // attempts to read the watermark will assert out (watermark should not be
      // higher than top).
      if (top > tams) {
        // There have been allocations in this region since the start of the cycle.
        // Any objects new to this region must not assimilate elevated age.
        r->reset_age();
      } else if (ShenandoahHeap::heap()->is_aging_cycle()) {
        r->increment_age();
      }
    }

    // Drop unnecessary "pinned" state from regions that does not have CP marks
    // anymore, as this would allow trashing them.
    if (r->is_active()) {
      if (r->is_pinned()) {
        if (r->pin_count() == 0) {
          ShenandoahHeapLocker locker(_lock);
          r->make_unpinned();
        }
      } else {
        if (r->pin_count() > 0) {
          ShenandoahHeapLocker locker(_lock);
          r->make_pinned();
        }
      }
    }
  }

  bool is_thread_safe() { return true; }
};

void ShenandoahHeap::update_heap_region_states(bool concurrent) {
  assert(SafepointSynchronize::is_at_safepoint(), "Must be at a safepoint");
  assert(!is_full_gc_in_progress(), "Only for concurrent and degenerated GC");

  {
    ShenandoahGCPhase phase(concurrent ?
                            ShenandoahPhaseTimings::final_update_refs_update_region_states :
                            ShenandoahPhaseTimings::degen_gc_final_update_refs_update_region_states);
    ShenandoahFinalUpdateRefsUpdateRegionStateClosure cl (active_generation()->complete_marking_context());
    parallel_heap_region_iterate(&cl);

    assert_pinned_region_status();
  }

  {
    ShenandoahGCPhase phase(concurrent ?
                            ShenandoahPhaseTimings::final_update_refs_trash_cset :
                            ShenandoahPhaseTimings::degen_gc_final_update_refs_trash_cset);
    trash_cset_regions();
  }
}

void ShenandoahHeap::rebuild_free_set(bool concurrent) {
  ShenandoahGCPhase phase(concurrent ?
                          ShenandoahPhaseTimings::final_update_refs_rebuild_freeset :
                          ShenandoahPhaseTimings::degen_gc_final_update_refs_rebuild_freeset);
  size_t region_size_bytes = ShenandoahHeapRegion::region_size_bytes();
  ShenandoahHeapLocker locker(lock());
  size_t young_cset_regions, old_cset_regions;
  size_t first_old_region, last_old_region, old_region_count;
  _free_set->prepare_to_rebuild(young_cset_regions, old_cset_regions, first_old_region, last_old_region, old_region_count);
  // If there are no old regions, first_old_region will be greater than last_old_region
  assert((first_old_region > last_old_region) ||
         ((last_old_region + 1 - first_old_region >= old_region_count) &&
          get_region(first_old_region)->is_old() && get_region(last_old_region)->is_old()),
         "sanity: old_region_count: " SIZE_FORMAT ", first_old_region: " SIZE_FORMAT ", last_old_region: " SIZE_FORMAT,
         old_region_count, first_old_region, last_old_region);

  if (mode()->is_generational()) {
    assert(verify_generation_usage(true, old_generation()->used_regions(),
                                   old_generation()->used(), old_generation()->get_humongous_waste(),
                                   true, young_generation()->used_regions(),
                                   young_generation()->used(), young_generation()->get_humongous_waste()),
           "Generation accounts are inaccurate");

    // The computation of bytes_of_allocation_runway_before_gc_trigger is quite conservative so consider all of this
    // available for transfer to old. Note that transfer of humongous regions does not impact available.
    size_t allocation_runway = young_heuristics()->bytes_of_allocation_runway_before_gc_trigger(young_cset_regions);
    adjust_generation_sizes_for_next_cycle(allocation_runway, young_cset_regions, old_cset_regions);

    // Total old_available may have been expanded to hold anticipated promotions.  We trigger if the fragmented available
    // memory represents more than 16 regions worth of data.  Note that fragmentation may increase when we promote regular
    // regions in place when many of these regular regions have an abundant amount of available memory within them.  Fragmentation
    // will decrease as promote-by-copy consumes the available memory within these partially consumed regions.
    //
    // We consider old-gen to have excessive fragmentation if more than 12.5% of old-gen is free memory that resides
    // within partially consumed regions of memory.
  }
  // Rebuild free set based on adjusted generation sizes.
  _free_set->rebuild(young_cset_regions, old_cset_regions);

  if (mode()->is_generational() && (ShenandoahGenerationalHumongousReserve > 0)) {
    size_t old_region_span = (first_old_region <= last_old_region)? (last_old_region + 1 - first_old_region): 0;
    size_t allowed_old_gen_span = num_regions() - (ShenandoahGenerationalHumongousReserve * num_regions() / 100);

    // Tolerate lower density if total span is small.  Here's the implementation:
    //   if old_gen spans more than 100% and density < 75%, trigger old-defrag
    //   else if old_gen spans more than 87.5% and density < 62.5%, trigger old-defrag
    //   else if old_gen spans more than 75% and density < 50%, trigger old-defrag
    //   else if old_gen spans more than 62.5% and density < 37.5%, trigger old-defrag
    //   else if old_gen spans more than 50% and density < 25%, trigger old-defrag
    //
    // A previous implementation was more aggressive in triggering, resulting in degraded throughput when
    // humongous allocation was not required.

    ShenandoahGeneration* old_gen = old_generation();
    size_t old_available = old_gen->available();
    size_t region_size_bytes = ShenandoahHeapRegion::region_size_bytes();
    size_t old_unaffiliated_available = old_gen->free_unaffiliated_regions() * region_size_bytes;
    assert(old_available >= old_unaffiliated_available, "sanity");
    size_t old_fragmented_available = old_available - old_unaffiliated_available;

    size_t old_bytes_consumed = old_region_count * region_size_bytes - old_fragmented_available;
    size_t old_bytes_spanned = old_region_span * region_size_bytes;
    double old_density = ((double) old_bytes_consumed) / old_bytes_spanned;

    uint eighths = 8;
    for (uint i = 0; i < 5; i++) {
      size_t span_threshold = eighths * allowed_old_gen_span / 8;
      double density_threshold = (eighths - 2) / 8.0;
      if ((old_region_span >= span_threshold) && (old_density < density_threshold)) {
        old_heuristics()->trigger_old_is_fragmented(old_density, first_old_region, last_old_region);
        break;
      }
      eighths--;
    }

    size_t old_used = old_generation()->used() + old_generation()->get_humongous_waste();
    size_t trigger_threshold = old_generation()->usage_trigger_threshold();
    // Detects unsigned arithmetic underflow
    assert(old_used <= capacity(),
           "Old used (" SIZE_FORMAT ", " SIZE_FORMAT") must not be more than heap capacity (" SIZE_FORMAT ")",
           old_generation()->used(), old_generation()->get_humongous_waste(), capacity());

    if (old_used > trigger_threshold) {
      old_heuristics()->trigger_old_has_grown();
    }
  }
}

void ShenandoahHeap::print_extended_on(outputStream *st) const {
  print_on(st);
  st->cr();
  print_heap_regions_on(st);
}

bool ShenandoahHeap::is_bitmap_slice_committed(ShenandoahHeapRegion* r, bool skip_self) {
  size_t slice = r->index() / _bitmap_regions_per_slice;

  size_t regions_from = _bitmap_regions_per_slice * slice;
  size_t regions_to   = MIN2(num_regions(), _bitmap_regions_per_slice * (slice + 1));
  for (size_t g = regions_from; g < regions_to; g++) {
    assert (g / _bitmap_regions_per_slice == slice, "same slice");
    if (skip_self && g == r->index()) continue;
    if (get_region(g)->is_committed()) {
      return true;
    }
  }
  return false;
}

bool ShenandoahHeap::commit_bitmap_slice(ShenandoahHeapRegion* r) {
  shenandoah_assert_heaplocked();

  // Bitmaps in special regions do not need commits
  if (_bitmap_region_special) {
    return true;
  }

  if (is_bitmap_slice_committed(r, true)) {
    // Some other region from the group is already committed, meaning the bitmap
    // slice is already committed, we exit right away.
    return true;
  }

  // Commit the bitmap slice:
  size_t slice = r->index() / _bitmap_regions_per_slice;
  size_t off = _bitmap_bytes_per_slice * slice;
  size_t len = _bitmap_bytes_per_slice;
  char* start = (char*) _bitmap_region.start() + off;

  if (!os::commit_memory(start, len, false)) {
    return false;
  }

  if (AlwaysPreTouch) {
    os::pretouch_memory(start, start + len, _pretouch_bitmap_page_size);
  }

  return true;
}

bool ShenandoahHeap::uncommit_bitmap_slice(ShenandoahHeapRegion *r) {
  shenandoah_assert_heaplocked();

  // Bitmaps in special regions do not need uncommits
  if (_bitmap_region_special) {
    return true;
  }

  if (is_bitmap_slice_committed(r, true)) {
    // Some other region from the group is still committed, meaning the bitmap
    // slice is should stay committed, exit right away.
    return true;
  }

  // Uncommit the bitmap slice:
  size_t slice = r->index() / _bitmap_regions_per_slice;
  size_t off = _bitmap_bytes_per_slice * slice;
  size_t len = _bitmap_bytes_per_slice;
  if (!os::uncommit_memory((char*)_bitmap_region.start() + off, len)) {
    return false;
  }
  return true;
}

void ShenandoahHeap::safepoint_synchronize_begin() {
  SuspendibleThreadSet::synchronize();
}

void ShenandoahHeap::safepoint_synchronize_end() {
  SuspendibleThreadSet::desynchronize();
}

void ShenandoahHeap::try_inject_alloc_failure() {
  if (ShenandoahAllocFailureALot && !cancelled_gc() && ((os::random() % 1000) > 950)) {
    _inject_alloc_failure.set();
    os::naked_short_sleep(1);
    if (cancelled_gc()) {
      log_info(gc)("Allocation failure was successfully injected");
    }
  }
}

bool ShenandoahHeap::should_inject_alloc_failure() {
  return _inject_alloc_failure.is_set() && _inject_alloc_failure.try_unset();
}

void ShenandoahHeap::initialize_serviceability() {
  if (mode()->is_generational()) {
    _young_gen_memory_pool = new ShenandoahYoungGenMemoryPool(this);
    _old_gen_memory_pool = new ShenandoahOldGenMemoryPool(this);
    _cycle_memory_manager.add_pool(_young_gen_memory_pool);
    _cycle_memory_manager.add_pool(_old_gen_memory_pool);
    _stw_memory_manager.add_pool(_young_gen_memory_pool);
    _stw_memory_manager.add_pool(_old_gen_memory_pool);
  } else {
    _memory_pool = new ShenandoahMemoryPool(this);
    _cycle_memory_manager.add_pool(_memory_pool);
    _stw_memory_manager.add_pool(_memory_pool);
  }
}

GrowableArray<GCMemoryManager*> ShenandoahHeap::memory_managers() {
  GrowableArray<GCMemoryManager*> memory_managers(2);
  memory_managers.append(&_cycle_memory_manager);
  memory_managers.append(&_stw_memory_manager);
  return memory_managers;
}

GrowableArray<MemoryPool*> ShenandoahHeap::memory_pools() {
  GrowableArray<MemoryPool*> memory_pools(1);
  if (mode()->is_generational()) {
    memory_pools.append(_young_gen_memory_pool);
    memory_pools.append(_old_gen_memory_pool);
  } else {
    memory_pools.append(_memory_pool);
  }
  return memory_pools;
}

MemoryUsage ShenandoahHeap::memory_usage() {
  return MemoryUsage(_initial_size, used(), committed(), max_capacity());
}

ShenandoahRegionIterator::ShenandoahRegionIterator() :
  _heap(ShenandoahHeap::heap()),
  _index(0) {}

ShenandoahRegionIterator::ShenandoahRegionIterator(ShenandoahHeap* heap) :
  _heap(heap),
  _index(0) {}

void ShenandoahRegionIterator::reset() {
  _index = 0;
}

bool ShenandoahRegionIterator::has_next() const {
  return _index < _heap->num_regions();
}

char ShenandoahHeap::gc_state() const {
  return _gc_state.raw_value();
}

ShenandoahLiveData* ShenandoahHeap::get_liveness_cache(uint worker_id) {
#ifdef ASSERT
  assert(_liveness_cache != nullptr, "sanity");
  assert(worker_id < _max_workers, "sanity");
  for (uint i = 0; i < num_regions(); i++) {
    assert(_liveness_cache[worker_id][i] == 0, "liveness cache should be empty");
  }
#endif
  return _liveness_cache[worker_id];
}

void ShenandoahHeap::flush_liveness_cache(uint worker_id) {
  assert(worker_id < _max_workers, "sanity");
  assert(_liveness_cache != nullptr, "sanity");
  ShenandoahLiveData* ld = _liveness_cache[worker_id];

  for (uint i = 0; i < num_regions(); i++) {
    ShenandoahLiveData live = ld[i];
    if (live > 0) {
      ShenandoahHeapRegion* r = get_region(i);
      r->increase_live_data_gc_words(live);
      ld[i] = 0;
    }
  }
}

bool ShenandoahHeap::requires_barriers(stackChunkOop obj) const {
  if (is_idle()) return false;

  // Objects allocated after marking start are implicitly alive, don't need any barriers during
  // marking phase.
  if (is_concurrent_mark_in_progress() &&
     !marking_context()->allocated_after_mark_start(obj)) {
    return true;
  }

  // Can not guarantee obj is deeply good.
  if (has_forwarded_objects()) {
    return true;
  }

  return false;
}

void ShenandoahHeap::transfer_old_pointers_from_satb() {
  _old_generation->transfer_pointers_from_satb();
}

template<>
void ShenandoahGenerationRegionClosure<YOUNG>::heap_region_do(ShenandoahHeapRegion* region) {
  // Visit young regions
  if (region->is_young()) {
    _cl->heap_region_do(region);
  }
}

template<>
void ShenandoahGenerationRegionClosure<OLD>::heap_region_do(ShenandoahHeapRegion* region) {
  // Visit old regions
  if (region->is_old()) {
    _cl->heap_region_do(region);
  }
}

template<>
void ShenandoahGenerationRegionClosure<GLOBAL_GEN>::heap_region_do(ShenandoahHeapRegion* region) {
  _cl->heap_region_do(region);
}

template<>
void ShenandoahGenerationRegionClosure<GLOBAL_NON_GEN>::heap_region_do(ShenandoahHeapRegion* region) {
  _cl->heap_region_do(region);
}

bool ShenandoahHeap::verify_generation_usage(bool verify_old, size_t old_regions, size_t old_bytes, size_t old_waste,
                                             bool verify_young, size_t young_regions, size_t young_bytes, size_t young_waste) {
  size_t tally_old_regions = 0;
  size_t tally_old_bytes = 0;
  size_t tally_old_waste = 0;
  size_t tally_young_regions = 0;
  size_t tally_young_bytes = 0;
  size_t tally_young_waste = 0;

  shenandoah_assert_heaplocked_or_safepoint();
  for (size_t i = 0; i < num_regions(); i++) {
    ShenandoahHeapRegion* r = get_region(i);
    if (r->is_old()) {
      tally_old_regions++;
      tally_old_bytes += r->used();
      if (r->is_humongous()) {
        ShenandoahHeapRegion* start = r->humongous_start_region();
        HeapWord* obj_addr = start->bottom();
        oop obj = cast_to_oop(obj_addr);
        size_t word_size = obj->size();
        HeapWord* end_addr = obj_addr + word_size;
        if (end_addr <= r->end()) {
          tally_old_waste += (r->end() - end_addr) * HeapWordSize;
        }
      }
    } else if (r->is_young()) {
      tally_young_regions++;
      tally_young_bytes += r->used();
      if (r->is_humongous()) {
        ShenandoahHeapRegion* start = r->humongous_start_region();
        HeapWord* obj_addr = start->bottom();
        oop obj = cast_to_oop(obj_addr);
        size_t word_size = obj->size();
        HeapWord* end_addr = obj_addr + word_size;
        if (end_addr <= r->end()) {
          tally_young_waste += (r->end() - end_addr) * HeapWordSize;
        }
      }
    }
  }
  if (verify_young &&
      ((young_regions != tally_young_regions) || (young_bytes != tally_young_bytes) || (young_waste != tally_young_waste))) {
    return false;
  } else if (verify_old &&
             ((old_regions != tally_old_regions) || (old_bytes != tally_old_bytes) || (old_waste != tally_old_waste))) {
    return false;
  } else {
    return true;
  }
}

ShenandoahGeneration* ShenandoahHeap::generation_for(ShenandoahAffiliation affiliation) const {
  if (!mode()->is_generational()) {
    return global_generation();
  } else if (affiliation == YOUNG_GENERATION) {
    return young_generation();
  } else if (affiliation == OLD_GENERATION) {
    return old_generation();
  }

  ShouldNotReachHere();
  return nullptr;
}

void ShenandoahHeap::log_heap_status(const char* msg) const {
  if (mode()->is_generational()) {
    young_generation()->log_status(msg);
    old_generation()->log_status(msg);
  } else {
    global_generation()->log_status(msg);
  }
}<|MERGE_RESOLUTION|>--- conflicted
+++ resolved
@@ -1023,14 +1023,9 @@
   // Update monitoring counters when we took a new region. This amortizes the
   // update costs on slow path.
   monitoring_support()->notify_heap_changed();
-<<<<<<< HEAD
-  control_thread()->notify_heap_changed();
-  regulator_thread()->notify_heap_changed();
-=======
 
   // This is called from allocation path, and thus should be fast.
   _heap_changed.try_set();
->>>>>>> 3ebe6c19
 }
 
 void ShenandoahHeap::set_forced_counters_update(bool value) {
