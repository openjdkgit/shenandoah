--- conflicted
+++ resolved
@@ -122,19 +122,11 @@
       gclab->retire();
     }
 
-<<<<<<< HEAD
-    ShenandoahHeap* const heap = ShenandoahHeap::heap();
     PLAB* plab = ShenandoahThreadLocalData::plab(thread);
-    heap->retire_plab(plab);
+    if (plab != NULL) {
+      _heap->retire_plab(plab);
+    }
 
-    // SATB protocol requires to keep alive reacheable oops from roots at the beginning of GC
-    if (heap->is_concurrent_mark_in_progress()) {
-      ShenandoahKeepAliveClosure oops;
-      StackWatermarkSet::finish_processing(thread->as_Java_thread(), &oops, StackWatermarkKind::gc);
-    } else if (heap->is_concurrent_weak_root_in_progress() && heap->is_evacuation_in_progress()) {
-      ShenandoahContextEvacuateUpdateRootsClosure oops;
-      StackWatermarkSet::finish_processing(thread->as_Java_thread(), &oops, StackWatermarkKind::gc);
-=======
     // SATB protocol requires to keep alive reacheable oops from roots at the beginning of GC
     if (ShenandoahStackWatermarkBarrier) {
       if (_heap->is_concurrent_mark_in_progress()) {
@@ -144,7 +136,6 @@
         ShenandoahContextEvacuateUpdateRootsClosure oops;
         StackWatermarkSet::finish_processing(thread->as_Java_thread(), &oops, StackWatermarkKind::gc);
       }
->>>>>>> ff5bb8cf
     }
   }
 }
