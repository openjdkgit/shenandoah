/*
 * Copyright (c) 2016, 2021, Red Hat, Inc. All rights reserved.
 * Copyright Amazon.com Inc. or its affiliates. All Rights Reserved.
 * DO NOT ALTER OR REMOVE COPYRIGHT NOTICES OR THIS FILE HEADER.
 *
 * This code is free software; you can redistribute it and/or modify it
 * under the terms of the GNU General Public License version 2 only, as
 * published by the Free Software Foundation.
 *
 * This code is distributed in the hope that it will be useful, but WITHOUT
 * ANY WARRANTY; without even the implied warranty of MERCHANTABILITY or
 * FITNESS FOR A PARTICULAR PURPOSE.  See the GNU General Public License
 * version 2 for more details (a copy is included in the LICENSE file that
 * accompanied this code).
 *
 * You should have received a copy of the GNU General Public License version
 * 2 along with this work; if not, write to the Free Software Foundation,
 * Inc., 51 Franklin St, Fifth Floor, Boston, MA 02110-1301 USA.
 *
 * Please contact Oracle, 500 Oracle Parkway, Redwood Shores, CA 94065 USA
 * or visit www.oracle.com if you need additional information or have any
 * questions.
 *
 */

#include "precompiled.hpp"
#include "gc/shared/tlab_globals.hpp"
#include "gc/shenandoah/shenandoahAffiliation.hpp"
#include "gc/shenandoah/shenandoahBarrierSet.hpp"
#include "gc/shenandoah/shenandoahFreeSet.hpp"
#include "gc/shenandoah/shenandoahHeap.inline.hpp"
#include "gc/shenandoah/shenandoahHeapRegionSet.hpp"
#include "gc/shenandoah/shenandoahMarkingContext.inline.hpp"
#include "gc/shenandoah/shenandoahOldGeneration.hpp"
#include "gc/shenandoah/shenandoahScanRemembered.inline.hpp"
#include "gc/shenandoah/shenandoahYoungGeneration.hpp"
#include "gc/shenandoah/shenandoahSimpleBitMap.hpp"
#include "gc/shenandoah/shenandoahSimpleBitMap.inline.hpp"
#include "logging/logStream.hpp"
#include "memory/resourceArea.hpp"
#include "runtime/orderAccess.hpp"

static const char* partition_name(ShenandoahFreeSetPartitionId t) {
  switch (t) {
    case ShenandoahFreeSetPartitionId::NotFree: return "NotFree";
    case ShenandoahFreeSetPartitionId::Mutator: return "Mutator";
    case ShenandoahFreeSetPartitionId::Collector: return "Collector";
    case ShenandoahFreeSetPartitionId::OldCollector: return "OldCollector";
    default:
      ShouldNotReachHere();
      return "Unrecognized";
  }
}

#ifndef PRODUCT
void ShenandoahRegionPartitions::dump_bitmap() const {
  log_info(gc)("Mutator range [" SSIZE_FORMAT ", " SSIZE_FORMAT "], Collector range [" SSIZE_FORMAT ", " SSIZE_FORMAT
               "], Old Collector range [" SSIZE_FORMAT ", " SSIZE_FORMAT "]",
               _leftmosts[int(ShenandoahFreeSetPartitionId::Mutator)],
               _rightmosts[int(ShenandoahFreeSetPartitionId::Mutator)],
               _leftmosts[int(ShenandoahFreeSetPartitionId::Collector)],
               _rightmosts[int(ShenandoahFreeSetPartitionId::Collector)],
               _leftmosts[int(ShenandoahFreeSetPartitionId::OldCollector)],
               _rightmosts[int(ShenandoahFreeSetPartitionId::OldCollector)]);
  log_info(gc)("Empty Mutator range [" SSIZE_FORMAT ", " SSIZE_FORMAT
               "], Empty Collector range [" SSIZE_FORMAT ", " SSIZE_FORMAT
               "], Empty Old Collecto range [" SSIZE_FORMAT ", " SSIZE_FORMAT "]",
               _leftmosts_empty[int(ShenandoahFreeSetPartitionId::Mutator)],
               _rightmosts_empty[int(ShenandoahFreeSetPartitionId::Mutator)],
               _leftmosts_empty[int(ShenandoahFreeSetPartitionId::Collector)],
               _rightmosts_empty[int(ShenandoahFreeSetPartitionId::Collector)],
               _leftmosts_empty[int(ShenandoahFreeSetPartitionId::OldCollector)],
               _rightmosts_empty[int(ShenandoahFreeSetPartitionId::OldCollector)]);

  log_info(gc)("%6s: %18s %18s %18s %18s", "index", "Mutator Bits", "Collector Bits", "Old Collector Bits", "NotFree Bits");
  dump_bitmap_range(0, _max-1);
}

void ShenandoahRegionPartitions::dump_bitmap_range(idx_t start_region_idx, idx_t end_region_idx) const {
  assert((start_region_idx >= 0) && (start_region_idx < (idx_t) _max), "precondition");
  assert((end_region_idx >= 0) && (end_region_idx < (idx_t) _max), "precondition");
  idx_t aligned_start = _membership[int(ShenandoahFreeSetPartitionId::Mutator)].aligned_index(start_region_idx);
  idx_t aligned_end = _membership[int(ShenandoahFreeSetPartitionId::Mutator)].aligned_index(end_region_idx);
  idx_t alignment = _membership[int(ShenandoahFreeSetPartitionId::Mutator)].alignment();
  while (aligned_start <= aligned_end) {
    dump_bitmap_row(aligned_start);
    aligned_start += alignment;
  }
}

void ShenandoahRegionPartitions::dump_bitmap_row(idx_t region_idx) const {
  assert((region_idx >= 0) && (region_idx < (idx_t) _max), "precondition");
  idx_t aligned_idx = _membership[int(ShenandoahFreeSetPartitionId::Mutator)].aligned_index(region_idx);
  uintx mutator_bits = _membership[int(ShenandoahFreeSetPartitionId::Mutator)].bits_at(aligned_idx);
  uintx collector_bits = _membership[int(ShenandoahFreeSetPartitionId::Collector)].bits_at(aligned_idx);
  uintx old_collector_bits = _membership[int(ShenandoahFreeSetPartitionId::OldCollector)].bits_at(aligned_idx);
  uintx free_bits = mutator_bits | collector_bits | old_collector_bits;
  uintx notfree_bits =  ~free_bits;
  log_info(gc)(SSIZE_FORMAT_W(6) ": " SIZE_FORMAT_X_0 " 0x" SIZE_FORMAT_X_0 " 0x" SIZE_FORMAT_X_0 " 0x" SIZE_FORMAT_X_0,
               aligned_idx, mutator_bits, collector_bits, old_collector_bits, notfree_bits);
}
#endif

ShenandoahRegionPartitions::ShenandoahRegionPartitions(size_t max_regions, ShenandoahFreeSet* free_set) :
    _max(max_regions),
    _region_size_bytes(ShenandoahHeapRegion::region_size_bytes()),
    _free_set(free_set),
    _membership{ ShenandoahSimpleBitMap(max_regions), ShenandoahSimpleBitMap(max_regions) , ShenandoahSimpleBitMap(max_regions) }
{
  make_all_regions_unavailable();
}

inline bool ShenandoahFreeSet::can_allocate_from(ShenandoahHeapRegion *r) const {
  return r->is_empty() || (r->is_trash() && !_heap->is_concurrent_weak_root_in_progress());
}

inline bool ShenandoahFreeSet::can_allocate_from(size_t idx) const {
  ShenandoahHeapRegion* r = _heap->get_region(idx);
  return can_allocate_from(r);
}

inline size_t ShenandoahFreeSet::alloc_capacity(ShenandoahHeapRegion *r) const {
  if (r->is_trash()) {
    // This would be recycled on allocation path
    return ShenandoahHeapRegion::region_size_bytes();
  } else {
    return r->free();
  }
}

inline size_t ShenandoahFreeSet::alloc_capacity(size_t idx) const {
  ShenandoahHeapRegion* r = _heap->get_region(idx);
  return alloc_capacity(r);
}

inline bool ShenandoahFreeSet::has_alloc_capacity(ShenandoahHeapRegion *r) const {
  return alloc_capacity(r) > 0;
}

inline idx_t ShenandoahRegionPartitions::leftmost(ShenandoahFreeSetPartitionId which_partition) const {
  assert (which_partition < NumPartitions, "selected free partition must be valid");
  idx_t idx = _leftmosts[int(which_partition)];
  if (idx >= _max) {
    return _max;
  } else {
    // Cannot assert that membership[which_partition.is_set(idx) because this helper method may be used
    // to query the original value of leftmost when leftmost must be adjusted because the interval representing
    // which_partition is shrinking after the region that used to be leftmost is retired.
    return idx;
  }
}

inline idx_t ShenandoahRegionPartitions::rightmost(ShenandoahFreeSetPartitionId which_partition) const {
  assert (which_partition < NumPartitions, "selected free partition must be valid");
  idx_t idx = _rightmosts[int(which_partition)];
  // Cannot assert that membership[which_partition.is_set(idx) because this helper method may be used
  // to query the original value of leftmost when leftmost must be adjusted because the interval representing
  // which_partition is shrinking after the region that used to be leftmost is retired.
  return idx;
}

void ShenandoahRegionPartitions::make_all_regions_unavailable() {
  for (size_t partition_id = 0; partition_id < IntNumPartitions; partition_id++) {
    _membership[partition_id].clear_all();
    _leftmosts[partition_id] = _max;
    _rightmosts[partition_id] = -1;
    _leftmosts_empty[partition_id] = _max;
    _rightmosts_empty[partition_id] = -1;;
    _capacity[partition_id] = 0;
    _used[partition_id] = 0;
  }
  _region_counts[int(ShenandoahFreeSetPartitionId::Mutator)] = _region_counts[int(ShenandoahFreeSetPartitionId::Collector)] = 0;
}

void ShenandoahRegionPartitions::establish_mutator_intervals(idx_t mutator_leftmost, idx_t mutator_rightmost,
                                                             idx_t mutator_leftmost_empty, idx_t mutator_rightmost_empty,
                                                             size_t mutator_region_count, size_t mutator_used) {
  _region_counts[int(ShenandoahFreeSetPartitionId::Mutator)] = mutator_region_count;
  _leftmosts[int(ShenandoahFreeSetPartitionId::Mutator)] = mutator_leftmost;
  _rightmosts[int(ShenandoahFreeSetPartitionId::Mutator)] = mutator_rightmost;
  _leftmosts_empty[int(ShenandoahFreeSetPartitionId::Mutator)] = mutator_leftmost_empty;
  _rightmosts_empty[int(ShenandoahFreeSetPartitionId::Mutator)] = mutator_rightmost_empty;

  _region_counts[int(ShenandoahFreeSetPartitionId::Mutator)] = mutator_region_count;
  _used[int(ShenandoahFreeSetPartitionId::Mutator)] = mutator_used;
  _capacity[int(ShenandoahFreeSetPartitionId::Mutator)] = mutator_region_count * _region_size_bytes;

  _leftmosts[int(ShenandoahFreeSetPartitionId::Collector)] = _max;
  _rightmosts[int(ShenandoahFreeSetPartitionId::Collector)] = -1;
  _leftmosts_empty[int(ShenandoahFreeSetPartitionId::Collector)] = _max;
  _rightmosts_empty[int(ShenandoahFreeSetPartitionId::Collector)] = -1;

  _region_counts[int(ShenandoahFreeSetPartitionId::Collector)] = 0;
  _used[int(ShenandoahFreeSetPartitionId::Collector)] = 0;
  _capacity[int(ShenandoahFreeSetPartitionId::Collector)] = 0;
}

void ShenandoahRegionPartitions::establish_old_collector_intervals(idx_t old_collector_leftmost, idx_t old_collector_rightmost,
                                                                   idx_t old_collector_leftmost_empty,
                                                                   idx_t old_collector_rightmost_empty,
                                                                   size_t old_collector_region_count, size_t old_collector_used) {
  _region_counts[int(ShenandoahFreeSetPartitionId::OldCollector)] = old_collector_region_count;
  _leftmosts[int(ShenandoahFreeSetPartitionId::OldCollector)] = old_collector_leftmost;
  _rightmosts[int(ShenandoahFreeSetPartitionId::OldCollector)] = old_collector_rightmost;
  _leftmosts_empty[int(ShenandoahFreeSetPartitionId::OldCollector)] = old_collector_leftmost_empty;
  _rightmosts_empty[int(ShenandoahFreeSetPartitionId::OldCollector)] = old_collector_rightmost_empty;

  _region_counts[int(ShenandoahFreeSetPartitionId::OldCollector)] = old_collector_region_count;
  _used[int(ShenandoahFreeSetPartitionId::OldCollector)] = old_collector_used;
  _capacity[int(ShenandoahFreeSetPartitionId::OldCollector)] = old_collector_region_count * _region_size_bytes;
}

void ShenandoahRegionPartitions::increase_used(ShenandoahFreeSetPartitionId which_partition, size_t bytes) {
  assert (which_partition < NumPartitions, "Partition must be valid");
  _used[int(which_partition)] += bytes;
  assert (_used[int(which_partition)] <= _capacity[int(which_partition)],
          "Must not use (" SIZE_FORMAT ") more than capacity (" SIZE_FORMAT ") after increase by " SIZE_FORMAT,
          _used[int(which_partition)], _capacity[int(which_partition)], bytes);
}

inline void ShenandoahRegionPartitions::shrink_interval_if_range_modifies_either_boundary(
  ShenandoahFreeSetPartitionId partition, idx_t low_idx, idx_t high_idx) {
  assert((low_idx <= high_idx) && (low_idx >= 0) && (high_idx < _max), "Range must span legal index values");
  if (low_idx == leftmost(partition)) {
    assert (!_membership[int(partition)].is_set(low_idx), "Do not shrink interval if region not removed");
    if (high_idx + 1 == _max) {
      _leftmosts[int(partition)] = _max;
    } else {
      _leftmosts[int(partition)] = find_index_of_next_available_region(partition, high_idx + 1);
    }
    if (_leftmosts_empty[int(partition)] < _leftmosts[int(partition)]) {
      // This gets us closer to where we need to be; we'll scan further when leftmosts_empty is requested.
      _leftmosts_empty[int(partition)] = _leftmosts[int(partition)];
    }
  }
  if (high_idx == _rightmosts[int(partition)]) {
    assert (!_membership[int(partition)].is_set(high_idx), "Do not shrink interval if region not removed");
    if (low_idx == 0) {
      _rightmosts[int(partition)] = -1;
    } else {
      _rightmosts[int(partition)] = find_index_of_previous_available_region(partition, low_idx - 1);
    }
    if (_rightmosts_empty[int(partition)] > _rightmosts[int(partition)]) {
      // This gets us closer to where we need to be; we'll scan further when rightmosts_empty is requested.
      _rightmosts_empty[int(partition)] = _rightmosts[int(partition)];
    }
  }
  if (_leftmosts[int(partition)] > _rightmosts[int(partition)]) {
    _leftmosts[int(partition)] = _max;
    _rightmosts[int(partition)] = -1;
    _leftmosts_empty[int(partition)] = _max;
    _rightmosts_empty[int(partition)] = -1;
  }
}

inline void ShenandoahRegionPartitions::shrink_interval_if_boundary_modified(ShenandoahFreeSetPartitionId partition, idx_t idx) {
  shrink_interval_if_range_modifies_either_boundary(partition, idx, idx);
}

inline void ShenandoahRegionPartitions::expand_interval_if_boundary_modified(ShenandoahFreeSetPartitionId partition,
                                                                             idx_t idx, size_t region_available) {
  if (_leftmosts[int(partition)] > idx) {
    _leftmosts[int(partition)] = idx;
  }
  if (_rightmosts[int(partition)] < idx) {
    _rightmosts[int(partition)] = idx;
  }
  if (region_available == _region_size_bytes) {
    if (_leftmosts_empty[int(partition)] > idx) {
      _leftmosts_empty[int(partition)] = idx;
    }
    if (_rightmosts_empty[int(partition)] < idx) {
      _rightmosts_empty[int(partition)] = idx;
    }
  }
}

void ShenandoahRegionPartitions::retire_range_from_partition(
  ShenandoahFreeSetPartitionId partition, idx_t low_idx, idx_t high_idx) {

  // Note: we may remove from free partition even if region is not entirely full, such as when available < PLAB::min_size()
  assert ((low_idx < _max) && (high_idx < _max), "Both indices are sane: " SIZE_FORMAT " and " SIZE_FORMAT " < " SIZE_FORMAT,
          low_idx, high_idx, _max);
  assert (partition < NumPartitions, "Cannot remove from free partitions if not already free");

  for (idx_t idx = low_idx; idx <= high_idx; idx++) {
    assert (in_free_set(partition, idx), "Must be in partition to remove from partition");
    _membership[int(partition)].clear_bit(idx);
  }
  _region_counts[int(partition)] -= high_idx + 1 - low_idx;
  shrink_interval_if_range_modifies_either_boundary(partition, low_idx, high_idx);
}

void ShenandoahRegionPartitions::retire_from_partition(ShenandoahFreeSetPartitionId partition, idx_t idx, size_t used_bytes) {

  // Note: we may remove from free partition even if region is not entirely full, such as when available < PLAB::min_size()
  assert (idx < _max, "index is sane: " SIZE_FORMAT " < " SIZE_FORMAT, idx, _max);
  assert (partition < NumPartitions, "Cannot remove from free partitions if not already free");
  assert (in_free_set(partition, idx), "Must be in partition to remove from partition");

  if (used_bytes < _region_size_bytes) {
    // Count the alignment pad remnant of memory as used when we retire this region
    increase_used(partition, _region_size_bytes - used_bytes);
  }
  _membership[int(partition)].clear_bit(idx);
  shrink_interval_if_boundary_modified(partition, idx);
  _region_counts[int(partition)]--;
}

void ShenandoahRegionPartitions::make_free(idx_t idx, ShenandoahFreeSetPartitionId which_partition, size_t available) {
  assert (idx < _max, "index is sane: " SIZE_FORMAT " < " SIZE_FORMAT, idx, _max);
  assert (membership(idx) == ShenandoahFreeSetPartitionId::NotFree, "Cannot make free if already free");
  assert (which_partition < NumPartitions, "selected free partition must be valid");
  assert (available <= _region_size_bytes, "Available cannot exceed region size");

  _membership[int(which_partition)].set_bit(idx);
  _capacity[int(which_partition)] += _region_size_bytes;
  _used[int(which_partition)] += _region_size_bytes - available;
  expand_interval_if_boundary_modified(which_partition, idx, available);
  _region_counts[int(which_partition)]++;
}

void ShenandoahRegionPartitions::move_from_partition_to_partition(idx_t idx, ShenandoahFreeSetPartitionId orig_partition,
                                                                  ShenandoahFreeSetPartitionId new_partition, size_t available) {
  ShenandoahHeapRegion* r = ShenandoahHeap::heap()->get_region(idx);
  assert (idx < _max, "index is sane: " SIZE_FORMAT " < " SIZE_FORMAT, idx, _max);
  assert (orig_partition < NumPartitions, "Original partition must be valid");
  assert (new_partition < NumPartitions, "New partition must be valid");
  assert (available <= _region_size_bytes, "Available cannot exceed region size");
  assert (_membership[int(orig_partition)].is_set(idx), "Cannot move from partition unless in partition");
  assert ((r != nullptr) && ((r->is_trash() && (available == _region_size_bytes)) ||
                             (r->used() + available == _region_size_bytes)),
          "Used: " SIZE_FORMAT " + available: " SIZE_FORMAT " should equal region size: " SIZE_FORMAT,
          ShenandoahHeap::heap()->get_region(idx)->used(), available, _region_size_bytes);

  // Expected transitions:
  //  During rebuild:         Mutator => Collector
  //                          Mutator empty => Collector
  //                          Mutator empty => OldCollector
  //  During flip_to_gc:      Mutator empty => Collector
  //                          Mutator empty => OldCollector
  // At start of update refs: Collector => Mutator
  //                          OldCollector Empty => Mutator
  assert (((available <= _region_size_bytes) &&
           ((((orig_partition == ShenandoahFreeSetPartitionId::Mutator)
              && (new_partition == ShenandoahFreeSetPartitionId::Collector)) ||
             ((orig_partition == ShenandoahFreeSetPartitionId::Collector)
              && (new_partition == ShenandoahFreeSetPartitionId::Mutator))))) ||
          ((available == _region_size_bytes) &&
           (((orig_partition == ShenandoahFreeSetPartitionId::Mutator)
             && (new_partition == ShenandoahFreeSetPartitionId::Collector)) ||
            ((orig_partition == ShenandoahFreeSetPartitionId::Mutator)
             && (new_partition == ShenandoahFreeSetPartitionId::OldCollector)) ||
            ((orig_partition == ShenandoahFreeSetPartitionId::OldCollector)
             && (new_partition == ShenandoahFreeSetPartitionId::Mutator)))),
          "Unexpected movement between partitions, available: " SIZE_FORMAT ", _region_size_bytes: " SIZE_FORMAT
          ", orig_partition: %s, new_partition: %s",
          available, _region_size_bytes, partition_name(orig_partition), partition_name(new_partition));

  size_t used = _region_size_bytes - available;
  assert (_used[int(orig_partition)] >= used,
          "Orig partition used: " SIZE_FORMAT " must exceed moved used: " SIZE_FORMAT " within region " SSIZE_FORMAT,
          _used[int(orig_partition)], used, idx);

  _membership[int(orig_partition)].clear_bit(idx);
  _membership[int(new_partition)].set_bit(idx);

  _capacity[int(orig_partition)] -= _region_size_bytes;
  _used[int(orig_partition)] -= used;
  shrink_interval_if_boundary_modified(orig_partition, idx);

  _capacity[int(new_partition)] += _region_size_bytes;;
  _used[int(new_partition)] += used;
  expand_interval_if_boundary_modified(new_partition, idx, available);

  _region_counts[int(orig_partition)]--;
  _region_counts[int(new_partition)]++;
}

const char* ShenandoahRegionPartitions::partition_membership_name(idx_t idx) const {
  return partition_name(membership(idx));
}

inline ShenandoahFreeSetPartitionId ShenandoahRegionPartitions::membership(idx_t idx) const {
  assert (idx < _max, "index is sane: " SIZE_FORMAT " < " SIZE_FORMAT, idx, _max);
  ShenandoahFreeSetPartitionId result = ShenandoahFreeSetPartitionId::NotFree;
  for (uint partition_id = 0; partition_id < UIntNumPartitions; partition_id++) {
    if (_membership[partition_id].is_set(idx)) {
      assert(result == ShenandoahFreeSetPartitionId::NotFree, "Region should reside in only one partition");
      result = (ShenandoahFreeSetPartitionId) partition_id;
    }
  }
  return result;
}

#ifdef ASSERT
inline bool ShenandoahRegionPartitions::partition_id_matches(idx_t idx, ShenandoahFreeSetPartitionId test_partition) const {
  assert (idx < _max, "index is sane: " SIZE_FORMAT " < " SIZE_FORMAT, idx, _max);
  assert (test_partition < ShenandoahFreeSetPartitionId::NotFree, "must be a valid partition");

  return membership(idx) == test_partition;
}
#endif

inline bool ShenandoahRegionPartitions::is_empty(ShenandoahFreeSetPartitionId which_partition) const {
  assert (which_partition < NumPartitions, "selected free partition must be valid");
  return (leftmost(which_partition) > rightmost(which_partition));
}

inline idx_t ShenandoahRegionPartitions::find_index_of_next_available_region(
  ShenandoahFreeSetPartitionId which_partition, idx_t start_index) const {
  idx_t rightmost_idx = rightmost(which_partition);
  idx_t leftmost_idx = leftmost(which_partition);
  if ((rightmost_idx < leftmost_idx) || (start_index > rightmost_idx)) return _max;
  if (start_index < leftmost_idx) {
    start_index = leftmost_idx;
  }
  idx_t result = _membership[int(which_partition)].find_first_set_bit(start_index, rightmost_idx + 1);
  if (result > rightmost_idx) {
    result = _max;
  }
  assert (result >= start_index, "Requires progress");
  return result;
}

inline idx_t ShenandoahRegionPartitions::find_index_of_previous_available_region(
  ShenandoahFreeSetPartitionId which_partition, idx_t last_index) const {
  idx_t rightmost_idx = rightmost(which_partition);
  idx_t leftmost_idx = leftmost(which_partition);
  // if (leftmost_idx == max) then (last_index < leftmost_idx)
  if (last_index < leftmost_idx) return -1;
  if (last_index > rightmost_idx) {
    last_index = rightmost_idx;
  }
  idx_t result = _membership[int(which_partition)].find_last_set_bit(-1, last_index);
  if (result < leftmost_idx) {
    result = -1;
  }
  assert (result <= last_index, "Requires progress");
  return result;
}

inline idx_t ShenandoahRegionPartitions::find_index_of_next_available_cluster_of_regions(
  ShenandoahFreeSetPartitionId which_partition, idx_t start_index, size_t cluster_size) const {
  idx_t rightmost_idx = rightmost(which_partition);
  idx_t leftmost_idx = leftmost(which_partition);
  if ((rightmost_idx < leftmost_idx) || (start_index > rightmost_idx)) return _max;
  idx_t result = _membership[int(which_partition)].find_first_consecutive_set_bits(start_index, rightmost_idx + 1, cluster_size);
  if (result > rightmost_idx) {
    result = _max;
  }
  assert (result >= start_index, "Requires progress");
  return result;
}

inline idx_t ShenandoahRegionPartitions::find_index_of_previous_available_cluster_of_regions(
  ShenandoahFreeSetPartitionId which_partition, idx_t last_index, size_t cluster_size) const {
  idx_t leftmost_idx = leftmost(which_partition);
  // if (leftmost_idx == max) then (last_index < leftmost_idx)
  if (last_index < leftmost_idx) return -1;
  idx_t result = _membership[int(which_partition)].find_last_consecutive_set_bits(leftmost_idx - 1, last_index, cluster_size);
  if (result <= leftmost_idx) {
    result = -1;
  }
  assert (result <= last_index, "Requires progress");
  return result;
}

idx_t ShenandoahRegionPartitions::leftmost_empty(ShenandoahFreeSetPartitionId which_partition) {
  assert (which_partition < NumPartitions, "selected free partition must be valid");
  idx_t max_regions = _max;
  if (_leftmosts_empty[int(which_partition)] == _max) {
    return _max;
  }
  for (idx_t idx = find_index_of_next_available_region(which_partition, _leftmosts_empty[int(which_partition)]);
       idx < max_regions; ) {
    assert(in_free_set(which_partition, idx), "Boundaries or find_last_set_bit failed: " SSIZE_FORMAT, idx);
    if (_free_set->alloc_capacity(idx) == _region_size_bytes) {
      _leftmosts_empty[int(which_partition)] = idx;
      return idx;
    }
    idx = find_index_of_next_available_region(which_partition, idx + 1);
  }
  _leftmosts_empty[int(which_partition)] = _max;
  _rightmosts_empty[int(which_partition)] = -1;
  return _max;
}

idx_t ShenandoahRegionPartitions::rightmost_empty(ShenandoahFreeSetPartitionId which_partition) {
  assert (which_partition < NumPartitions, "selected free partition must be valid");
  if (_rightmosts_empty[int(which_partition)] < 0) {
    return -1;
  }
  for (idx_t idx = find_index_of_previous_available_region(which_partition, _rightmosts_empty[int(which_partition)]);
       idx >= 0; ) {
    assert(in_free_set(which_partition, idx), "Boundaries or find_last_set_bit failed: " SSIZE_FORMAT, idx);
    if (_free_set->alloc_capacity(idx) == _region_size_bytes) {
      _rightmosts_empty[int(which_partition)] = idx;
      return idx;
    }
    idx = find_index_of_previous_available_region(which_partition, idx - 1);
  }
  _leftmosts_empty[int(which_partition)] = _max;
  _rightmosts_empty[int(which_partition)] = -1;
  return -1;
}


#ifdef ASSERT
void ShenandoahRegionPartitions::assert_bounds() {

  idx_t leftmosts[UIntNumPartitions];
  idx_t rightmosts[UIntNumPartitions];
  idx_t empty_leftmosts[UIntNumPartitions];
  idx_t empty_rightmosts[UIntNumPartitions];

  for (uint i = 0; i < UIntNumPartitions; i++) {
    leftmosts[i] = _max;
    empty_leftmosts[i] = _max;
    rightmosts[i] = -1;
    empty_rightmosts[i] = -1;
  }

  for (idx_t i = 0; i < _max; i++) {
    ShenandoahFreeSetPartitionId partition = membership(i);
    switch (partition) {
      case ShenandoahFreeSetPartitionId::NotFree:
        break;

      case ShenandoahFreeSetPartitionId::Mutator:
      case ShenandoahFreeSetPartitionId::Collector:
      case ShenandoahFreeSetPartitionId::OldCollector:
      {
        size_t capacity = _free_set->alloc_capacity(i);
        bool is_empty = (capacity == _region_size_bytes);
        assert(capacity > 0, "free regions must have allocation capacity");
        if (i < leftmosts[int(partition)]) {
          leftmosts[int(partition)] = i;
        }
        if (is_empty && (i < empty_leftmosts[int(partition)])) {
          empty_leftmosts[int(partition)] = i;
        }
        if (i > rightmosts[int(partition)]) {
          rightmosts[int(partition)] = i;
        }
        if (is_empty && (i > empty_rightmosts[int(partition)])) {
          empty_rightmosts[int(partition)] = i;
        }
        break;
      }

      default:
        ShouldNotReachHere();
    }
  }

  // Performance invariants. Failing these would not break the free partition, but performance would suffer.
  assert (leftmost(ShenandoahFreeSetPartitionId::Mutator) <= _max,
          "leftmost in bounds: "  SSIZE_FORMAT " < " SSIZE_FORMAT, leftmost(ShenandoahFreeSetPartitionId::Mutator),  _max);
  assert (rightmost(ShenandoahFreeSetPartitionId::Mutator) < _max,
          "rightmost in bounds: "  SSIZE_FORMAT " < " SSIZE_FORMAT, rightmost(ShenandoahFreeSetPartitionId::Mutator),  _max);

  assert (leftmost(ShenandoahFreeSetPartitionId::Mutator) == _max
          || partition_id_matches(leftmost(ShenandoahFreeSetPartitionId::Mutator), ShenandoahFreeSetPartitionId::Mutator),
          "leftmost region should be free: " SSIZE_FORMAT,  leftmost(ShenandoahFreeSetPartitionId::Mutator));
  assert (leftmost(ShenandoahFreeSetPartitionId::Mutator) == _max
          || partition_id_matches(rightmost(ShenandoahFreeSetPartitionId::Mutator), ShenandoahFreeSetPartitionId::Mutator),
          "rightmost region should be free: " SSIZE_FORMAT, rightmost(ShenandoahFreeSetPartitionId::Mutator));

  // If Mutator partition is empty, leftmosts will both equal max, rightmosts will both equal zero.
  // Likewise for empty region partitions.
  idx_t beg_off = leftmosts[int(ShenandoahFreeSetPartitionId::Mutator)];
  idx_t end_off = rightmosts[int(ShenandoahFreeSetPartitionId::Mutator)];
  assert (beg_off >= leftmost(ShenandoahFreeSetPartitionId::Mutator),
          "free regions before the leftmost: " SSIZE_FORMAT ", bound " SSIZE_FORMAT,
          beg_off, leftmost(ShenandoahFreeSetPartitionId::Mutator));
  assert (end_off <= rightmost(ShenandoahFreeSetPartitionId::Mutator),
          "free regions past the rightmost: " SSIZE_FORMAT ", bound " SSIZE_FORMAT,
          end_off, rightmost(ShenandoahFreeSetPartitionId::Mutator));

  beg_off = empty_leftmosts[int(ShenandoahFreeSetPartitionId::Mutator)];
  end_off = empty_rightmosts[int(ShenandoahFreeSetPartitionId::Mutator)];
  assert (beg_off >= leftmost_empty(ShenandoahFreeSetPartitionId::Mutator),
          "free empty regions before the leftmost: " SSIZE_FORMAT ", bound " SSIZE_FORMAT,
          beg_off, leftmost_empty(ShenandoahFreeSetPartitionId::Mutator));
  assert (end_off <= rightmost_empty(ShenandoahFreeSetPartitionId::Mutator),
          "free empty regions past the rightmost: " SSIZE_FORMAT ", bound " SSIZE_FORMAT,
          end_off, rightmost_empty(ShenandoahFreeSetPartitionId::Mutator));

  // Performance invariants. Failing these would not break the free partition, but performance would suffer.
  assert (leftmost(ShenandoahFreeSetPartitionId::Collector) <= _max, "leftmost in bounds: "  SSIZE_FORMAT " < " SSIZE_FORMAT,
          leftmost(ShenandoahFreeSetPartitionId::Collector),  _max);
  assert (rightmost(ShenandoahFreeSetPartitionId::Collector) < _max, "rightmost in bounds: "  SSIZE_FORMAT " < " SSIZE_FORMAT,
          rightmost(ShenandoahFreeSetPartitionId::Collector),  _max);

  assert (leftmost(ShenandoahFreeSetPartitionId::Collector) == _max
          || partition_id_matches(leftmost(ShenandoahFreeSetPartitionId::Collector), ShenandoahFreeSetPartitionId::Collector),
          "leftmost region should be free: " SSIZE_FORMAT,  leftmost(ShenandoahFreeSetPartitionId::Collector));
  assert (leftmost(ShenandoahFreeSetPartitionId::Collector) == _max
          || partition_id_matches(rightmost(ShenandoahFreeSetPartitionId::Collector), ShenandoahFreeSetPartitionId::Collector),
          "rightmost region should be free: " SSIZE_FORMAT, rightmost(ShenandoahFreeSetPartitionId::Collector));

  // If Collector partition is empty, leftmosts will both equal max, rightmosts will both equal zero.
  // Likewise for empty region partitions.
  beg_off = leftmosts[int(ShenandoahFreeSetPartitionId::Collector)];
  end_off = rightmosts[int(ShenandoahFreeSetPartitionId::Collector)];
  assert (beg_off >= leftmost(ShenandoahFreeSetPartitionId::Collector),
          "free regions before the leftmost: " SSIZE_FORMAT ", bound " SSIZE_FORMAT,
          beg_off, leftmost(ShenandoahFreeSetPartitionId::Collector));
  assert (end_off <= rightmost(ShenandoahFreeSetPartitionId::Collector),
          "free regions past the rightmost: " SSIZE_FORMAT ", bound " SSIZE_FORMAT,
          end_off, rightmost(ShenandoahFreeSetPartitionId::Collector));

  beg_off = empty_leftmosts[int(ShenandoahFreeSetPartitionId::Collector)];
  end_off = empty_rightmosts[int(ShenandoahFreeSetPartitionId::Collector)];
  assert (beg_off >= _leftmosts_empty[int(ShenandoahFreeSetPartitionId::Collector)],
          "free empty regions before the leftmost: " SSIZE_FORMAT ", bound " SSIZE_FORMAT,
          beg_off, leftmost_empty(ShenandoahFreeSetPartitionId::Collector));
  assert (end_off <= _rightmosts_empty[int(ShenandoahFreeSetPartitionId::Collector)],
          "free empty regions past the rightmost: " SSIZE_FORMAT ", bound " SSIZE_FORMAT,
          end_off, rightmost_empty(ShenandoahFreeSetPartitionId::Collector));

  // Performance invariants. Failing these would not break the free partition, but performance would suffer.
  assert (leftmost(ShenandoahFreeSetPartitionId::OldCollector) <= _max, "leftmost in bounds: "  SSIZE_FORMAT " < " SSIZE_FORMAT,
          leftmost(ShenandoahFreeSetPartitionId::OldCollector),  _max);
  assert (rightmost(ShenandoahFreeSetPartitionId::OldCollector) < _max, "rightmost in bounds: "  SSIZE_FORMAT " < " SSIZE_FORMAT,
          rightmost(ShenandoahFreeSetPartitionId::OldCollector),  _max);

  assert (leftmost(ShenandoahFreeSetPartitionId::OldCollector) == _max
          || partition_id_matches(leftmost(ShenandoahFreeSetPartitionId::OldCollector),
                                  ShenandoahFreeSetPartitionId::OldCollector),
          "leftmost region should be free: " SSIZE_FORMAT,  leftmost(ShenandoahFreeSetPartitionId::OldCollector));
  assert (leftmost(ShenandoahFreeSetPartitionId::OldCollector) == _max
          || partition_id_matches(rightmost(ShenandoahFreeSetPartitionId::OldCollector),
                                  ShenandoahFreeSetPartitionId::OldCollector),
          "rightmost region should be free: " SSIZE_FORMAT, rightmost(ShenandoahFreeSetPartitionId::OldCollector));

  // If OldCollector partition is empty, leftmosts will both equal max, rightmosts will both equal zero.
  // Likewise for empty region partitions.
  beg_off = leftmosts[int(ShenandoahFreeSetPartitionId::OldCollector)];
  end_off = rightmosts[int(ShenandoahFreeSetPartitionId::OldCollector)];
  assert (beg_off >= leftmost(ShenandoahFreeSetPartitionId::OldCollector),
          "free regions before the leftmost: " SSIZE_FORMAT ", bound " SSIZE_FORMAT,
          beg_off, leftmost(ShenandoahFreeSetPartitionId::OldCollector));
  assert (end_off <= rightmost(ShenandoahFreeSetPartitionId::OldCollector),
          "free regions past the rightmost: " SSIZE_FORMAT ", bound " SSIZE_FORMAT,
          end_off, rightmost(ShenandoahFreeSetPartitionId::OldCollector));

  beg_off = empty_leftmosts[int(ShenandoahFreeSetPartitionId::OldCollector)];
  end_off = empty_rightmosts[int(ShenandoahFreeSetPartitionId::OldCollector)];
  assert (beg_off >= _leftmosts_empty[int(ShenandoahFreeSetPartitionId::OldCollector)],
          "free empty regions before the leftmost: " SSIZE_FORMAT ", bound " SSIZE_FORMAT,
          beg_off, leftmost_empty(ShenandoahFreeSetPartitionId::OldCollector));
  assert (end_off <= _rightmosts_empty[int(ShenandoahFreeSetPartitionId::OldCollector)],
          "free empty regions past the rightmost: " SSIZE_FORMAT ", bound " SSIZE_FORMAT,
          end_off, rightmost_empty(ShenandoahFreeSetPartitionId::OldCollector));
}
#endif

ShenandoahFreeSet::ShenandoahFreeSet(ShenandoahHeap* heap, size_t max_regions) :
  _heap(heap),
  _partitions(max_regions, this),
  _alloc_bias_weight(0)
{
  clear_internal();
}

void ShenandoahFreeSet::add_promoted_in_place_region_to_old_collector(ShenandoahHeapRegion* region) {
  shenandoah_assert_heaplocked();
  size_t plab_min_size_in_bytes = ShenandoahGenerationalHeap::heap()->plab_min_size() * HeapWordSize;
  size_t idx = region->index();
  size_t capacity = alloc_capacity(region);
  assert(_partitions.membership(idx) == ShenandoahFreeSetPartitionId::NotFree,
         "Regions promoted in place should have been excluded from Mutator partition");
  if (capacity >= plab_min_size_in_bytes) {
    _partitions.make_free(idx, ShenandoahFreeSetPartitionId::OldCollector, capacity);
    _heap->old_generation()->augment_promoted_reserve(capacity);
  }
}

HeapWord* ShenandoahFreeSet::allocate_from_partition_with_affiliation(ShenandoahFreeSetPartitionId which_partition,
                                                                      ShenandoahAffiliation affiliation,
                                                                      ShenandoahAllocRequest& req, bool& in_new_region) {
  shenandoah_assert_heaplocked();
  idx_t rightmost_collector = ((affiliation == ShenandoahAffiliation::FREE)?
                               _partitions.rightmost_empty(which_partition): _partitions.rightmost(which_partition));
  idx_t leftmost_collector = ((affiliation == ShenandoahAffiliation::FREE)?
                              _partitions.leftmost_empty(which_partition): _partitions.leftmost(which_partition));
  if (_partitions.alloc_from_left_bias(which_partition)) {
    for (idx_t idx = leftmost_collector; idx <= rightmost_collector; ) {
      assert(_partitions.in_free_set(which_partition, idx), "Boundaries or find_prev_last_bit failed: " SSIZE_FORMAT, idx);
      ShenandoahHeapRegion* r = _heap->get_region(idx);
      if (r->affiliation() == affiliation) {
        HeapWord* result = try_allocate_in(r, req, in_new_region);
        if (result != nullptr) {
          return result;
        }
      }
      idx = _partitions.find_index_of_next_available_region(which_partition, idx + 1);
    }
  } else {
    for (idx_t idx = rightmost_collector; idx >= leftmost_collector; ) {
      assert(_partitions.in_free_set(which_partition, idx),
             "Boundaries or find_prev_last_bit failed: " SSIZE_FORMAT, idx);
      ShenandoahHeapRegion* r = _heap->get_region(idx);
      if (r->affiliation() == affiliation) {
        HeapWord* result = try_allocate_in(r, req, in_new_region);
        if (result != nullptr) {
          return result;
        }
      }
      idx = _partitions.find_index_of_previous_available_region(which_partition, idx - 1);
    }
  }
  log_debug(gc, free)("Could not allocate collector region with affiliation: %s for request " PTR_FORMAT,
                      shenandoah_affiliation_name(affiliation), p2i(&req));
  return nullptr;
}

HeapWord* ShenandoahFreeSet::allocate_single(ShenandoahAllocRequest& req, bool& in_new_region) {
  shenandoah_assert_heaplocked();

  // Scan the bitmap looking for a first fit.
  //
  // Leftmost and rightmost bounds provide enough caching to walk bitmap efficiently. Normally,
  // we would find the region to allocate at right away.
  //
  // Allocations are biased: GC allocations are taken from the high end of the heap.  Regular (and TLAB)
  // mutator allocations are taken from the middle of heap, below the memory reserved for Collector.
  // Humongous mutator allocations are taken from the bottom of the heap.
  //
  // Free set maintains mutator and collector partitions.  Normally, each allocates only from its partition,
  // except in special cases when the collector steals regions from the mutator partition.

  // Overwrite with non-zero (non-NULL) values only if necessary for allocation bookkeeping.
  bool allow_new_region = true;
  if (_heap->mode()->is_generational()) {
    switch (req.affiliation()) {
      case ShenandoahAffiliation::OLD_GENERATION:
        // Note: unsigned result from free_unaffiliated_regions() will never be less than zero, but it may equal zero.
        if (_heap->old_generation()->free_unaffiliated_regions() <= 0) {
          allow_new_region = false;
        }
        break;

      case ShenandoahAffiliation::YOUNG_GENERATION:
        // Note: unsigned result from free_unaffiliated_regions() will never be less than zero, but it may equal zero.
        if (_heap->young_generation()->free_unaffiliated_regions() <= 0) {
          allow_new_region = false;
        }
        break;

      case ShenandoahAffiliation::FREE:
        fatal("Should request affiliation");

      default:
        ShouldNotReachHere();
        break;
    }
  }
  switch (req.type()) {
    case ShenandoahAllocRequest::_alloc_tlab:
    case ShenandoahAllocRequest::_alloc_shared: {
      // Try to allocate in the mutator view
      if (_alloc_bias_weight-- <= 0) {
        // We have observed that regions not collected in previous GC cycle tend to congregate at one end or the other
        // of the heap.  Typically, these are the more recently engaged regions and the objects in these regions have not
        // yet had a chance to die (and/or are treated as floating garbage).  If we use the same allocation bias on each
        // GC pass, these "most recently" engaged regions for GC pass N will also be the "most recently" engaged regions
        // for GC pass N+1, and the relatively large amount of live data and/or floating garbage introduced
        // during the most recent GC pass may once again prevent the region from being collected.  We have found that
        // alternating the allocation behavior between GC passes improves evacuation performance by 3-7% on certain
        // benchmarks.  In the best case, this has the effect of consuming these partially consumed regions before
        // the start of the next mark cycle so all of their garbage can be efficiently reclaimed.
        //
        // First, finish consuming regions that are already partially consumed so as to more tightly limit ranges of
        // available regions.  Other potential benefits:
        //  1. Eventual collection set has fewer regions because we have packed newly allocated objects into fewer regions
        //  2. We preserve the "empty" regions longer into the GC cycle, reducing likelihood of allocation failures
        //     late in the GC cycle.
        idx_t non_empty_on_left = (_partitions.leftmost_empty(ShenandoahFreeSetPartitionId::Mutator)
                                     - _partitions.leftmost(ShenandoahFreeSetPartitionId::Mutator));
        idx_t non_empty_on_right = (_partitions.rightmost(ShenandoahFreeSetPartitionId::Mutator)
                                      - _partitions.rightmost_empty(ShenandoahFreeSetPartitionId::Mutator));
        _partitions.set_bias_from_left_to_right(ShenandoahFreeSetPartitionId::Mutator, (non_empty_on_right < non_empty_on_left));
        _alloc_bias_weight = _InitialAllocBiasWeight;
      }
      if (!_partitions.alloc_from_left_bias(ShenandoahFreeSetPartitionId::Mutator)) {
        // Allocate within mutator free from high memory to low so as to preserve low memory for humongous allocations
        if (!_partitions.is_empty(ShenandoahFreeSetPartitionId::Mutator)) {
          // Use signed idx.  Otherwise, loop will never terminate.
          idx_t leftmost = _partitions.leftmost(ShenandoahFreeSetPartitionId::Mutator);
          for (idx_t idx = _partitions.rightmost(ShenandoahFreeSetPartitionId::Mutator); idx >= leftmost; ) {
            assert(_partitions.in_free_set(ShenandoahFreeSetPartitionId::Mutator, idx),
                   "Boundaries or find_last_set_bit failed: " SSIZE_FORMAT, idx);
            ShenandoahHeapRegion* r = _heap->get_region(idx);
            // try_allocate_in() increases used if the allocation is successful.
            HeapWord* result;
            size_t min_size = (req.type() == ShenandoahAllocRequest::_alloc_tlab)? req.min_size(): req.size();
            if ((alloc_capacity(r) >= min_size) && ((result = try_allocate_in(r, req, in_new_region)) != nullptr)) {
              return result;
            }
            idx = _partitions.find_index_of_previous_available_region(ShenandoahFreeSetPartitionId::Mutator, idx - 1);
          }
        }
      } else {
        // Allocate from low to high memory.  This keeps the range of fully empty regions more tightly packed.
        // Note that the most recently allocated regions tend not to be evacuated in a given GC cycle.  So this
        // tends to accumulate "fragmented" uncollected regions in high memory.
        if (!_partitions.is_empty(ShenandoahFreeSetPartitionId::Mutator)) {
          // Use signed idx.  Otherwise, loop will never terminate.
          idx_t rightmost = _partitions.rightmost(ShenandoahFreeSetPartitionId::Mutator);
          for (idx_t idx = _partitions.leftmost(ShenandoahFreeSetPartitionId::Mutator); idx <= rightmost; ) {
            assert(_partitions.in_free_set(ShenandoahFreeSetPartitionId::Mutator, idx),
                   "Boundaries or find_last_set_bit failed: " SSIZE_FORMAT, idx);
            ShenandoahHeapRegion* r = _heap->get_region(idx);
            // try_allocate_in() increases used if the allocation is successful.
            HeapWord* result;
            size_t min_size = (req.type() == ShenandoahAllocRequest::_alloc_tlab)? req.min_size(): req.size();
            if ((alloc_capacity(r) >= min_size) && ((result = try_allocate_in(r, req, in_new_region)) != nullptr)) {
              return result;
            }
            idx = _partitions.find_index_of_next_available_region(ShenandoahFreeSetPartitionId::Mutator, idx + 1);
          }
        }
      }
      // There is no recovery. Mutator does not touch collector view at all.
      break;
    }
    case ShenandoahAllocRequest::_alloc_gclab:
      // GCLABs are for evacuation so we must be in evacuation phase.

    case ShenandoahAllocRequest::_alloc_plab: {
      // PLABs always reside in old-gen and are only allocated during
      // evacuation phase.

    case ShenandoahAllocRequest::_alloc_shared_gc: {
      // Fast-path: try to allocate in the collector view first
      HeapWord* result;
      result = allocate_from_partition_with_affiliation(req.is_old()? ShenandoahFreeSetPartitionId::OldCollector:
                                                        ShenandoahFreeSetPartitionId::Collector,
                                                        req.affiliation(), req, in_new_region);
      if (result != nullptr) {
        return result;
      } else if (allow_new_region) {
        // Try a free region that is dedicated to GC allocations.
        result = allocate_from_partition_with_affiliation(req.is_old()? ShenandoahFreeSetPartitionId::OldCollector:
                                                          ShenandoahFreeSetPartitionId::Collector,
                                                          ShenandoahAffiliation::FREE, req, in_new_region);
        if (result != nullptr) {
          return result;
        }
      }

      // No dice. Can we borrow space from mutator view?
      if (!ShenandoahEvacReserveOverflow) {
        return nullptr;
      }
      if (!allow_new_region && req.is_old() && (_heap->young_generation()->free_unaffiliated_regions() > 0)) {
        // This allows us to flip a mutator region to old_collector
        allow_new_region = true;
      }

      // We should expand old-gen if this can prevent an old-gen evacuation failure.  We don't care so much about
      // promotion failures since they can be mitigated in a subsequent GC pass.  Would be nice to know if this
      // allocation request is for evacuation or promotion.  Individual threads limit their use of PLAB memory for
      // promotions, so we already have an assurance that any additional memory set aside for old-gen will be used
      // only for old-gen evacuations.

      // TODO:
      // if (GC is idle (out of cycle) and mutator allocation fails and there is memory reserved in Collector
      // or OldCollector sets, transfer a region of memory so that we can satisfy the allocation request, and
      // immediately trigger the start of GC.  Is better to satisfy the allocation than to trigger out-of-cycle
      // allocation failure (even if this means we have a little less memory to handle evacuations during the
      // subsequent GC pass).

      if (allow_new_region) {
        // Try to steal an empty region from the mutator view.
        idx_t rightmost_mutator = _partitions.rightmost_empty(ShenandoahFreeSetPartitionId::Mutator);
        idx_t leftmost_mutator =  _partitions.leftmost_empty(ShenandoahFreeSetPartitionId::Mutator);
        for (idx_t idx = rightmost_mutator; idx >= leftmost_mutator; ) {
          assert(_partitions.in_free_set(ShenandoahFreeSetPartitionId::Mutator, idx),
                 "Boundaries or find_prev_last_bit failed: " SSIZE_FORMAT, idx);
          ShenandoahHeapRegion* r = _heap->get_region(idx);
          if (can_allocate_from(r)) {
            if (req.is_old()) {
              flip_to_old_gc(r);
            } else {
              flip_to_gc(r);
            }
            // Region r is entirely empty.  If try_allocat_in fails on region r, something else is really wrong.
            // Don't bother to retry with other regions.
            log_debug(gc, free)("Flipped region " SIZE_FORMAT " to gc for request: " PTR_FORMAT, idx, p2i(&req));
            return try_allocate_in(r, req, in_new_region);
          }
          idx = _partitions.find_index_of_previous_available_region(ShenandoahFreeSetPartitionId::Mutator, idx - 1);
        }
      }
      // No dice. Do not try to mix mutator and GC allocations, because adjusting region UWM
      // due to GC allocations would expose unparsable mutator allocations.
      break;
    }
    }
    default:
      ShouldNotReachHere();
  }
  return nullptr;
}

// This work method takes an argument corresponding to the number of bytes
// free in a region, and returns the largest amount in heapwords that can be allocated
// such that both of the following conditions are satisfied:
//
// 1. it is a multiple of card size
// 2. any remaining shard may be filled with a filler object
//
// The idea is that the allocation starts and ends at card boundaries. Because
// a region ('s end) is card-aligned, the remainder shard that must be filled is
// at the start of the free space.
//
// This is merely a helper method to use for the purpose of such a calculation.
size_t ShenandoahFreeSet::get_usable_free_words(size_t free_bytes) const {
  // e.g. card_size is 512, card_shift is 9, min_fill_size() is 8
  //      free is 514
  //      usable_free is 512, which is decreased to 0
  size_t usable_free = (free_bytes / CardTable::card_size()) << CardTable::card_shift();
  assert(usable_free <= free_bytes, "Sanity check");
  if ((free_bytes != usable_free) && (free_bytes - usable_free < ShenandoahHeap::min_fill_size() * HeapWordSize)) {
    // After aligning to card multiples, the remainder would be smaller than
    // the minimum filler object, so we'll need to take away another card's
    // worth to construct a filler object.
    if (usable_free >= CardTable::card_size()) {
      usable_free -= CardTable::card_size();
    } else {
      assert(usable_free == 0, "usable_free is a multiple of card_size and card_size > min_fill_size");
    }
  }

  return usable_free / HeapWordSize;
}

// Given a size argument, which is a multiple of card size, a request struct
// for a PLAB, and an old region, return a pointer to the allocated space for
// a PLAB which is card-aligned and where any remaining shard in the region
// has been suitably filled by a filler object.
// It is assumed (and assertion-checked) that such an allocation is always possible.
HeapWord* ShenandoahFreeSet::allocate_aligned_plab(size_t size, ShenandoahAllocRequest& req, ShenandoahHeapRegion* r) {
  assert(_heap->mode()->is_generational(), "PLABs are only for generational mode");
  assert(r->is_old(), "All PLABs reside in old-gen");
  assert(!req.is_mutator_alloc(), "PLABs should not be allocated by mutators.");
  assert(is_aligned(size, CardTable::card_size_in_words()), "Align by design");

  HeapWord* result = r->allocate_aligned(size, req, CardTable::card_size());
  assert(result != nullptr, "Allocation cannot fail");
  assert(r->top() <= r->end(), "Allocation cannot span end of region");
  assert(is_aligned(result, CardTable::card_size_in_words()), "Align by design");
  return result;
}

HeapWord* ShenandoahFreeSet::try_allocate_in(ShenandoahHeapRegion* r, ShenandoahAllocRequest& req, bool& in_new_region) {
  assert (has_alloc_capacity(r), "Performance: should avoid full regions on this path: " SIZE_FORMAT, r->index());
  if (_heap->is_concurrent_weak_root_in_progress() && r->is_trash()) {
    return nullptr;
  }
  HeapWord* result = nullptr;
  bool is_generational = _heap->mode()->is_generational();
  try_recycle_trashed(r, is_generational);
  in_new_region = r->is_empty();

  if (in_new_region) {
    log_debug(gc)("Using new region (" SIZE_FORMAT ") for %s (" PTR_FORMAT ").",
                       r->index(), ShenandoahAllocRequest::alloc_type_to_string(req.type()), p2i(&req));
    assert(!r->is_affiliated(), "New region " SIZE_FORMAT " should be unaffiliated", r->index());
    r->set_affiliation(req.affiliation());
    ShenandoahMarkingContext* const ctx = _heap->complete_marking_context();
    if (r->is_old()) {
      // Any OLD region allocated during concurrent coalesce-and-fill does not need to be coalesced and filled because
      // all objects allocated within this region are above TAMS (and thus are implicitly marked).  In case this is an
      // OLD region and concurrent preparation for mixed evacuations visits this region before the start of the next
      // old-gen concurrent mark (i.e. this region is allocated following the start of old-gen concurrent mark but before
      // concurrent preparations for mixed evacuations are completed), we mark this region as not requiring any
      // coalesce-and-fill processing.
      r->end_preemptible_coalesce_and_fill();
      _heap->old_generation()->clear_cards_for(r);
    }
    _heap->generation_for(r->affiliation())->increment_affiliated_region_count();

    assert(ctx->top_at_mark_start(r) == r->bottom(), "Newly established allocation region starts with TAMS equal to bottom");
    assert(ctx->is_bitmap_clear_range(ctx->top_bitmap(r), r->end()), "Bitmap above top_bitmap() must be clear");

    log_debug(gc)("Using new region (" SIZE_FORMAT ") for %s (" PTR_FORMAT ").",
                       r->index(), ShenandoahAllocRequest::alloc_type_to_string(req.type()), p2i(&req));
  } else {
    assert(r->is_affiliated(), "Region " SIZE_FORMAT " that is not new should be affiliated", r->index());
    if (r->affiliation() != req.affiliation()) {
      assert(is_generational, "Request for %s from %s region should only happen in generational mode.",
             req.affiliation_name(), r->affiliation_name());
      return nullptr;
    }
  }

  // req.size() is in words, r->free() is in bytes.
  if (req.is_lab_alloc()) {
    size_t adjusted_size = req.size();
    size_t free = r->free();    // free represents bytes available within region r
    if (req.type() == ShenandoahAllocRequest::_alloc_plab) {
      // This is a PLAB allocation
      assert(is_generational, "PLABs are only for generational mode");
      assert(_partitions.in_free_set(ShenandoahFreeSetPartitionId::OldCollector, r->index()),
             "PLABS must be allocated in old_collector_free regions");

      // Need to assure that plabs are aligned on multiple of card region
      // Convert free from unaligned bytes to aligned number of words
      size_t usable_free = get_usable_free_words(free);
      if (adjusted_size > usable_free) {
        adjusted_size = usable_free;
      }
      adjusted_size = align_down(adjusted_size, CardTable::card_size_in_words());
      if (adjusted_size >= req.min_size()) {
        result = allocate_aligned_plab(adjusted_size, req, r);
        assert(result != nullptr, "allocate must succeed");
        req.set_actual_size(adjusted_size);
      } else {
        // Otherwise, leave result == nullptr because the adjusted size is smaller than min size.
        log_trace(gc, free)("Failed to shrink PLAB request (" SIZE_FORMAT ") in region " SIZE_FORMAT " to " SIZE_FORMAT
                            " because min_size() is " SIZE_FORMAT, req.size(), r->index(), adjusted_size, req.min_size());
      }
    } else {
      // This is a GCLAB or a TLAB allocation
      // Convert free from unaligned bytes to aligned number of words
      free = align_down(free >> LogHeapWordSize, MinObjAlignment);
      if (adjusted_size > free) {
        adjusted_size = free;
      }
      if (adjusted_size >= req.min_size()) {
        result = r->allocate(adjusted_size, req);
        assert (result != nullptr, "Allocation must succeed: free " SIZE_FORMAT ", actual " SIZE_FORMAT, free, adjusted_size);
        req.set_actual_size(adjusted_size);
      } else {
        log_trace(gc, free)("Failed to shrink TLAB or GCLAB request (" SIZE_FORMAT ") in region " SIZE_FORMAT " to " SIZE_FORMAT
                            " because min_size() is " SIZE_FORMAT, req.size(), r->index(), adjusted_size, req.min_size());
      }
    }
  } else {
    size_t size = req.size();
    result = r->allocate(size, req);
    if (result != nullptr) {
      // Record actual allocation size
      req.set_actual_size(size);
    }
  }

  if (result != nullptr) {
    // Allocation successful, bump stats:
    if (req.is_mutator_alloc()) {
      assert(req.is_young(), "Mutator allocations always come from young generation.");
      _partitions.increase_used(ShenandoahFreeSetPartitionId::Mutator, req.actual_size() * HeapWordSize);
    } else {
      assert(req.is_gc_alloc(), "Should be gc_alloc since req wasn't mutator alloc");

      // For GC allocations, we advance update_watermark because the objects relocated into this memory during
      // evacuation are not updated during evacuation.  For both young and old regions r, it is essential that all
      // PLABs be made parsable at the end of evacuation.  This is enabled by retiring all plabs at end of evacuation.
      // TODO: Making a PLAB parsable involves placing a filler object in its remnant memory but does not require
      // that the PLAB be disabled for all future purposes.  We may want to introduce a new service to make the
      // PLABs parsable while still allowing the PLAB to serve future allocation requests that arise during the
      // next evacuation pass.
      r->set_update_watermark(r->top());
      if (r->is_old()) {
        _partitions.increase_used(ShenandoahFreeSetPartitionId::OldCollector, req.actual_size() * HeapWordSize);
        assert(req.type() != ShenandoahAllocRequest::_alloc_gclab, "old-gen allocations use PLAB or shared allocation");
        // for plabs, we'll sort the difference between evac and promotion usage when we retire the plab
      } else {
        _partitions.increase_used(ShenandoahFreeSetPartitionId::Collector, req.actual_size() * HeapWordSize);
      }
    }
  }

  static const size_t min_capacity = (size_t) (ShenandoahHeapRegion::region_size_bytes() * (1.0 - 1.0 / ShenandoahEvacWaste));
  size_t ac = alloc_capacity(r);

  if (((result == nullptr) && (ac < min_capacity)) || (alloc_capacity(r) < PLAB::min_size() * HeapWordSize)) {
    // Regardless of whether this allocation succeeded, if the remaining memory is less than PLAB:min_size(), retire this region.
    // Note that retire_from_partition() increases used to account for waste.

    // Also, if this allocation request failed and the consumed within this region * ShenandoahEvacWaste > region size,
    // then retire the region so that subsequent searches can find available memory more quickly.

    size_t idx = r->index();
    ShenandoahFreeSetPartitionId orig_partition;
    if (req.is_mutator_alloc()) {
      orig_partition = ShenandoahFreeSetPartitionId::Mutator;
    } else if (req.type() == ShenandoahAllocRequest::_alloc_gclab) {
      orig_partition = ShenandoahFreeSetPartitionId::Collector;
    } else if (req.type() == ShenandoahAllocRequest::_alloc_plab) {
      orig_partition = ShenandoahFreeSetPartitionId::OldCollector;
    } else {
      assert(req.type() == ShenandoahAllocRequest::_alloc_shared_gc, "Unexpected allocation type");
      if (req.is_old()) {
        orig_partition = ShenandoahFreeSetPartitionId::OldCollector;
      } else {
        orig_partition = ShenandoahFreeSetPartitionId::Collector;
      }
    }
    _partitions.retire_from_partition(orig_partition, idx, r->used());
    _partitions.assert_bounds();
  }
  return result;
}

HeapWord* ShenandoahFreeSet::allocate_contiguous(ShenandoahAllocRequest& req) {
  assert(req.is_mutator_alloc(), "All humongous allocations are performed by mutator");
  shenandoah_assert_heaplocked();

  size_t words_size = req.size();
  idx_t num = ShenandoahHeapRegion::required_regions(words_size * HeapWordSize);

  assert(req.is_young(), "Humongous regions always allocated in YOUNG");
  ShenandoahGeneration* generation = _heap->generation_for(req.affiliation());

  // Check if there are enough regions left to satisfy allocation.
  if (num > (idx_t) _partitions.count(ShenandoahFreeSetPartitionId::Mutator)) {
    return nullptr;
  }

  idx_t start_range = _partitions.leftmost_empty(ShenandoahFreeSetPartitionId::Mutator);
  idx_t end_range = _partitions.rightmost_empty(ShenandoahFreeSetPartitionId::Mutator) + 1;
  idx_t last_possible_start = end_range - num;

  // Find the continuous interval of $num regions, starting from $beg and ending in $end,
  // inclusive. Contiguous allocations are biased to the beginning.
  idx_t beg = _partitions.find_index_of_next_available_cluster_of_regions(ShenandoahFreeSetPartitionId::Mutator,
                                                                          start_range, num);
  if (beg > last_possible_start) {
    // Hit the end, goodbye
    return nullptr;
  }
  idx_t end = beg;

  while (true) {
    // We've confirmed num contiguous regions belonging to Mutator partition, so no need to confirm membership.
    // If region is not completely free, the current [beg; end] is useless, and we may fast-forward.  If we can extend
    // the existing range, we can exploit that certain regions are already known to be in the Mutator free set.
    while (!can_allocate_from(_heap->get_region(end))) {
      // region[end] is not empty, so we restart our search after region[end]
      idx_t slide_delta = end + 1 - beg;
      if (beg + slide_delta > last_possible_start) {
        // no room to slide
        return nullptr;
      }
      for (idx_t span_end = beg + num; slide_delta > 0; slide_delta--) {
        if (!_partitions.in_free_set(ShenandoahFreeSetPartitionId::Mutator, span_end)) {
          beg = _partitions.find_index_of_next_available_cluster_of_regions(ShenandoahFreeSetPartitionId::Mutator,
                                                                            span_end + 1, num);
          break;
        } else {
          beg++;
          span_end++;
        }
      }
      // Here, either beg identifies a range of num regions all of which are in the Mutator free set, or beg > last_possible_start
      if (beg > last_possible_start) {
        // Hit the end, goodbye
        return nullptr;
      }
      end = beg;
    }

    if ((end - beg + 1) == num) {
      // found the match
      break;
    }

    end++;
  }

  size_t remainder = words_size & ShenandoahHeapRegion::region_size_words_mask();
  ShenandoahMarkingContext* const ctx = _heap->complete_marking_context();

  bool is_generational = _heap->mode()->is_generational();
  // Initialize regions:
  for (idx_t i = beg; i <= end; i++) {
    ShenandoahHeapRegion* r = _heap->get_region(i);
    try_recycle_trashed(r, is_generational);

    assert(i == beg || _heap->get_region(i - 1)->index() + 1 == r->index(), "Should be contiguous");
    assert(r->is_empty(), "Should be empty");

    if (i == beg) {
      r->make_humongous_start();
    } else {
      r->make_humongous_cont();
    }

    // Trailing region may be non-full, record the remainder there
    size_t used_words;
    if ((i == end) && (remainder != 0)) {
      used_words = remainder;
    } else {
      used_words = ShenandoahHeapRegion::region_size_words();
    }

    r->set_affiliation(req.affiliation());
    r->set_update_watermark(r->bottom());
    r->set_top(r->bottom() + used_words);
  }
  generation->increase_affiliated_region_count(num);

  if (remainder != 0) {
    // Record this remainder as allocation waste
    _heap->notify_mutator_alloc_words(ShenandoahHeapRegion::region_size_words() - remainder, true);
  }
<<<<<<< HEAD

  // retire_range_from_partition() will adjust bounds on Mutator free set if appropriate
  _partitions.retire_range_from_partition(ShenandoahFreeSetPartitionId::Mutator, beg, end);
=======
  generation->increase_affiliated_region_count(num);
>>>>>>> 56567b04

  size_t total_humongous_size = ShenandoahHeapRegion::region_size_bytes() * num;
  _partitions.increase_used(ShenandoahFreeSetPartitionId::Mutator, total_humongous_size);
  _partitions.assert_bounds();
  req.set_actual_size(words_size);
  if (remainder != 0) {
    req.set_waste(ShenandoahHeapRegion::region_size_words() - remainder);
  }
  return _heap->get_region(beg)->bottom();
}

void ShenandoahFreeSet::try_recycle_trashed(ShenandoahHeapRegion *r, bool is_generational) {
  if (r->is_trash()) {
    r->recycle();
  }
}

void ShenandoahFreeSet::recycle_trash() {
  // lock is not reentrable, check we don't have it
  shenandoah_assert_not_heaplocked();
  bool is_generational = _heap->mode()->is_generational();
  for (size_t i = 0; i < _heap->num_regions(); i++) {
    ShenandoahHeapRegion* r = _heap->get_region(i);
    if (r->is_trash()) {
      ShenandoahHeapLocker locker(_heap->lock());
      try_recycle_trashed(r, is_generational);
    }
    SpinPause(); // allow allocators to take the lock
  }
}

void ShenandoahFreeSet::flip_to_old_gc(ShenandoahHeapRegion* r) {
  size_t idx = r->index();

  assert(_partitions.partition_id_matches(idx, ShenandoahFreeSetPartitionId::Mutator), "Should be in mutator view");
  assert(can_allocate_from(r), "Should not be allocated");

<<<<<<< HEAD
  ShenandoahGenerationalHeap* gen_heap = ShenandoahGenerationalHeap::heap();
=======
  ShenandoahGenerationalHeap* gen_heap = ShenandoahGenerationalHeap::cast(_heap);
>>>>>>> 56567b04
  size_t region_capacity = alloc_capacity(r);
  _partitions.move_from_partition_to_partition(idx, ShenandoahFreeSetPartitionId::Mutator,
                                               ShenandoahFreeSetPartitionId::OldCollector, region_capacity);
  _partitions.assert_bounds();
  _heap->old_generation()->augment_evacuation_reserve(region_capacity);
  bool transferred = gen_heap->generation_sizer()->transfer_to_old(1);
  if (!transferred) {
    log_warning(gc, free)("Forcing transfer of " SIZE_FORMAT " to old reserve.", idx);
    gen_heap->generation_sizer()->force_transfer_to_old(1);
  }
  // We do not ensure that the region is no longer trash, relying on try_allocate_in(), which always comes next,
  // to recycle trash before attempting to allocate anything in the region.
}

void ShenandoahFreeSet::flip_to_gc(ShenandoahHeapRegion* r) {
  size_t idx = r->index();

  assert(_partitions.partition_id_matches(idx, ShenandoahFreeSetPartitionId::Mutator), "Should be in mutator view");
  assert(can_allocate_from(r), "Should not be allocated");

  size_t ac = alloc_capacity(r);
  _partitions.move_from_partition_to_partition(idx, ShenandoahFreeSetPartitionId::Mutator,
                                               ShenandoahFreeSetPartitionId::Collector, ac);
  _partitions.assert_bounds();

  // We do not ensure that the region is no longer trash, relying on try_allocate_in(), which always comes next,
  // to recycle trash before attempting to allocate anything in the region.
}

void ShenandoahFreeSet::clear() {
  shenandoah_assert_heaplocked();
  clear_internal();
}

void ShenandoahFreeSet::clear_internal() {
  _partitions.make_all_regions_unavailable();

  _alloc_bias_weight = 0;
  _partitions.set_bias_from_left_to_right(ShenandoahFreeSetPartitionId::Mutator, true);
  _partitions.set_bias_from_left_to_right(ShenandoahFreeSetPartitionId::Collector, false);
  _partitions.set_bias_from_left_to_right(ShenandoahFreeSetPartitionId::OldCollector, false);
}

void ShenandoahFreeSet::find_regions_with_alloc_capacity(size_t &young_cset_regions, size_t &old_cset_regions,
                                                         size_t &first_old_region, size_t &last_old_region,
                                                         size_t &old_region_count) {
  clear_internal();

  first_old_region = _heap->num_regions();
  last_old_region = 0;
  old_region_count = 0;
  old_cset_regions = 0;
  young_cset_regions = 0;

  size_t region_size_bytes = _partitions.region_size_bytes();
  size_t max_regions = _partitions.max_regions();

  size_t mutator_leftmost = max_regions;
  size_t mutator_rightmost = 0;
  size_t mutator_leftmost_empty = max_regions;
  size_t mutator_rightmost_empty = 0;
  size_t mutator_regions = 0;
  size_t mutator_used = 0;

  size_t old_collector_leftmost = max_regions;
  size_t old_collector_rightmost = 0;
  size_t old_collector_leftmost_empty = max_regions;
  size_t old_collector_rightmost_empty = 0;
  size_t old_collector_regions = 0;
  size_t old_collector_used = 0;

  for (size_t idx = 0; idx < _heap->num_regions(); idx++) {
    ShenandoahHeapRegion* region = _heap->get_region(idx);
    if (region->is_trash()) {
      // Trashed regions represent regions that had been in the collection partition but have not yet been "cleaned up".
      // The cset regions are not "trashed" until we have finished update refs.
      if (region->is_old()) {
        old_cset_regions++;
      } else {
        assert(region->is_young(), "Trashed region should be old or young");
        young_cset_regions++;
      }
    } else if (region->is_old()) {
      // count both humongous and regular regions, but don't count trash (cset) regions.
      old_region_count++;
      if (first_old_region > idx) {
        first_old_region = idx;
      }
      last_old_region = idx;
    }
    if (region->is_alloc_allowed() || region->is_trash()) {
      assert(!region->is_cset(), "Shouldn't be adding cset regions to the free set");

      // Do not add regions that would almost surely fail allocation
      size_t ac = alloc_capacity(region);
      if (ac > PLAB::min_size() * HeapWordSize) {
        if (region->is_old()) {
          _partitions.raw_assign_membership(idx, ShenandoahFreeSetPartitionId::OldCollector);
          if (idx < old_collector_leftmost) {
            old_collector_leftmost = idx;
          }
          if (idx > old_collector_rightmost) {
            old_collector_rightmost = idx;
          }
          if (ac == region_size_bytes) {
            if (idx < old_collector_leftmost_empty) {
              old_collector_leftmost_empty = idx;
            }
            if (idx > old_collector_rightmost_empty) {
              old_collector_rightmost_empty = idx;
            }
          }
          old_collector_regions++;
          old_collector_used += (region_size_bytes - ac);
        } else {
          _partitions.raw_assign_membership(idx, ShenandoahFreeSetPartitionId::Mutator);
          if (idx < mutator_leftmost) {
            mutator_leftmost = idx;
          }
          if (idx > mutator_rightmost) {
            mutator_rightmost = idx;
          }
          if (ac == region_size_bytes) {
            if (idx < mutator_leftmost_empty) {
              mutator_leftmost_empty = idx;
            }
            if (idx > mutator_rightmost_empty) {
              mutator_rightmost_empty = idx;
            }
          }
          mutator_regions++;
          mutator_used += (region_size_bytes - ac);
        }
      }
    }
  }
  log_debug(gc)("  At end of prep_to_rebuild, mutator_leftmost: " SIZE_FORMAT
                ", mutator_rightmost: " SIZE_FORMAT
                ", mutator_leftmost_empty: " SIZE_FORMAT
                ", mutator_rightmost_empty: " SIZE_FORMAT
                ", mutator_regions: " SIZE_FORMAT
                ", mutator_used: " SIZE_FORMAT,
                mutator_leftmost, mutator_rightmost, mutator_leftmost_empty, mutator_rightmost_empty,
                mutator_regions, mutator_used);

  log_debug(gc)("  old_collector_leftmost: " SIZE_FORMAT
                ", old_collector_rightmost: " SIZE_FORMAT
                ", old_collector_leftmost_empty: " SIZE_FORMAT
                ", old_collector_rightmost_empty: " SIZE_FORMAT
                ", old_collector_regions: " SIZE_FORMAT
                ", old_collector_used: " SIZE_FORMAT,
                old_collector_leftmost, old_collector_rightmost, old_collector_leftmost_empty, old_collector_rightmost_empty,
                old_collector_regions, old_collector_used);

  _partitions.establish_mutator_intervals(mutator_leftmost, mutator_rightmost, mutator_leftmost_empty, mutator_rightmost_empty,
                                          mutator_regions, mutator_used);
  _partitions.establish_old_collector_intervals(old_collector_leftmost, old_collector_rightmost, old_collector_leftmost_empty,
                                                old_collector_rightmost_empty, old_collector_regions, old_collector_used);
  log_debug(gc)("  After find_regions_with_alloc_capacity(), Mutator range [" SSIZE_FORMAT ", " SSIZE_FORMAT "],"
                "  Old Collector range [" SSIZE_FORMAT ", " SSIZE_FORMAT "]",
                _partitions.leftmost(ShenandoahFreeSetPartitionId::Mutator),
                _partitions.rightmost(ShenandoahFreeSetPartitionId::Mutator),
                _partitions.leftmost(ShenandoahFreeSetPartitionId::OldCollector),
                _partitions.rightmost(ShenandoahFreeSetPartitionId::OldCollector));
}

void ShenandoahFreeSet::move_regions_from_collector_to_mutator(size_t max_xfer_regions) {
  size_t region_size_bytes = ShenandoahHeapRegion::region_size_bytes();
  size_t collector_empty_xfer = 0;
  size_t collector_not_empty_xfer = 0;
  size_t old_collector_empty_xfer = 0;

  // Process empty regions within the Collector free partition
  if ((max_xfer_regions > 0) &&
      (_partitions.leftmost_empty(ShenandoahFreeSetPartitionId::Collector)
       <= _partitions.rightmost_empty(ShenandoahFreeSetPartitionId::Collector))) {
    ShenandoahHeapLocker locker(_heap->lock());
    idx_t rightmost = _partitions.rightmost_empty(ShenandoahFreeSetPartitionId::Collector);
    for (idx_t idx = _partitions.leftmost_empty(ShenandoahFreeSetPartitionId::Collector);
         (max_xfer_regions > 0) && (idx <= rightmost); ) {
      assert(_partitions.in_free_set(ShenandoahFreeSetPartitionId::Collector, idx),
             "Boundaries or find_first_set_bit failed: " SSIZE_FORMAT, idx);
      // Note: can_allocate_from() denotes that region is entirely empty
      if (can_allocate_from(idx)) {
        _partitions.move_from_partition_to_partition(idx, ShenandoahFreeSetPartitionId::Collector,
                                                     ShenandoahFreeSetPartitionId::Mutator, region_size_bytes);
        max_xfer_regions--;
        collector_empty_xfer += region_size_bytes;
      }
      idx = _partitions.find_index_of_next_available_region(ShenandoahFreeSetPartitionId::Collector, idx + 1);
    }
  }

  // Process empty regions within the OldCollector free partition
  if ((max_xfer_regions > 0) &&
      (_partitions.leftmost_empty(ShenandoahFreeSetPartitionId::OldCollector)
       <= _partitions.rightmost_empty(ShenandoahFreeSetPartitionId::OldCollector))) {
    ShenandoahHeapLocker locker(_heap->lock());
    size_t old_collector_regions = 0;
    idx_t rightmost = _partitions.rightmost_empty(ShenandoahFreeSetPartitionId::OldCollector);
    for (idx_t idx = _partitions.leftmost_empty(ShenandoahFreeSetPartitionId::OldCollector);
         (max_xfer_regions > 0) && (idx <= rightmost); ) {
      assert(_partitions.in_free_set(ShenandoahFreeSetPartitionId::OldCollector, idx),
             "Boundaries or find_first_set_bit failed: " SSIZE_FORMAT, idx);
      // Note: can_allocate_from() denotes that region is entirely empty
      if (can_allocate_from(idx)) {
        _partitions.move_from_partition_to_partition(idx, ShenandoahFreeSetPartitionId::OldCollector,
                                                     ShenandoahFreeSetPartitionId::Mutator, region_size_bytes);
        max_xfer_regions--;
        old_collector_regions++;
        old_collector_empty_xfer += region_size_bytes;
      }
      idx = _partitions.find_index_of_next_available_region(ShenandoahFreeSetPartitionId::OldCollector, idx + 1);
    }
    if (old_collector_regions > 0) {
      ShenandoahGenerationalHeap::cast(_heap)->generation_sizer()->transfer_to_young(old_collector_regions);
    }
  }

  // If there are any non-empty regions within Collector partition, we can also move them to the Mutator free partition
  if ((max_xfer_regions > 0) && (_partitions.leftmost(ShenandoahFreeSetPartitionId::Collector)
                                 <= _partitions.rightmost(ShenandoahFreeSetPartitionId::Collector))) {
    ShenandoahHeapLocker locker(_heap->lock());
    idx_t rightmost = _partitions.rightmost(ShenandoahFreeSetPartitionId::Collector);
    for (idx_t idx = _partitions.leftmost(ShenandoahFreeSetPartitionId::Collector);
         (max_xfer_regions > 0) && (idx <= rightmost); ) {
      assert(_partitions.in_free_set(ShenandoahFreeSetPartitionId::Collector, idx),
             "Boundaries or find_first_set_bit failed: " SSIZE_FORMAT, idx);
      size_t ac = alloc_capacity(idx);
      if (ac > 0) {
        _partitions.move_from_partition_to_partition(idx, ShenandoahFreeSetPartitionId::Collector,
                                                     ShenandoahFreeSetPartitionId::Mutator, ac);
        max_xfer_regions--;
        collector_not_empty_xfer += ac;
      }
      idx = _partitions.find_index_of_next_available_region(ShenandoahFreeSetPartitionId::Collector, idx + 1);
    }
  }

  size_t collector_xfer = collector_empty_xfer + collector_not_empty_xfer;
  size_t total_xfer = collector_xfer + old_collector_empty_xfer;
  log_info(gc, free)("At start of update refs, moving " SIZE_FORMAT "%s to Mutator free set from Collector Reserve ("
                     SIZE_FORMAT "%s) and from Old Collector Reserve (" SIZE_FORMAT "%s)",
                     byte_size_in_proper_unit(total_xfer), proper_unit_for_byte_size(total_xfer),
                     byte_size_in_proper_unit(collector_xfer), proper_unit_for_byte_size(collector_xfer),
                     byte_size_in_proper_unit(old_collector_empty_xfer), proper_unit_for_byte_size(old_collector_empty_xfer));
}


// Overwrite arguments to represent the amount of memory in each generation that is about to be recycled
void ShenandoahFreeSet::prepare_to_rebuild(size_t &young_cset_regions, size_t &old_cset_regions,
                                           size_t &first_old_region, size_t &last_old_region, size_t &old_region_count) {
  shenandoah_assert_heaplocked();
  // This resets all state information, removing all regions from all sets.
  clear();
  log_debug(gc, free)("Rebuilding FreeSet");

  // This places regions that have alloc_capacity into the old_collector set if they identify as is_old() or the
  // mutator set otherwise.
  find_regions_with_alloc_capacity(young_cset_regions, old_cset_regions, first_old_region, last_old_region, old_region_count);
}

void ShenandoahFreeSet::establish_generation_sizes(size_t young_region_count, size_t old_region_count) {
  assert(young_region_count + old_region_count == ShenandoahHeap::heap()->num_regions(), "Sanity");
  if (ShenandoahHeap::heap()->mode()->is_generational()) {
    ShenandoahGenerationalHeap* heap = ShenandoahGenerationalHeap::heap();
    ShenandoahOldGeneration* old_gen = heap->old_generation();
    ShenandoahYoungGeneration* young_gen = heap->young_generation();
    size_t region_size_bytes = ShenandoahHeapRegion::region_size_bytes();

    old_gen->establish_capacity(old_region_count * region_size_bytes);
    young_gen->establish_capacity(young_region_count * region_size_bytes);
  }
}

void ShenandoahFreeSet::finish_rebuild(size_t young_cset_regions, size_t old_cset_regions, size_t old_region_count,
                                       bool have_evacuation_reserves) {
  shenandoah_assert_heaplocked();
  size_t young_reserve(0), old_reserve(0);

  if (_heap->mode()->is_generational()) {
    compute_young_and_old_reserves(young_cset_regions, old_cset_regions, have_evacuation_reserves,
                                   young_reserve, old_reserve);
  } else {
    young_reserve = (_heap->max_capacity() / 100) * ShenandoahEvacReserve;
    old_reserve = 0;
  }

  reserve_regions(young_reserve, old_reserve, old_region_count);
  size_t young_region_count = _heap->num_regions() - (old_region_count + old_cset_regions);
  establish_generation_sizes(young_region_count, old_region_count + old_cset_regions);
  establish_old_collector_alloc_bias();
  _partitions.assert_bounds();
  log_status();
}

void ShenandoahFreeSet::compute_young_and_old_reserves(size_t young_cset_regions, size_t old_cset_regions,
                                                       bool have_evacuation_reserves,
                                                       size_t& young_reserve_result, size_t& old_reserve_result) const {
  shenandoah_assert_generational();
  const size_t region_size_bytes = ShenandoahHeapRegion::region_size_bytes();

  ShenandoahOldGeneration* const old_generation = _heap->old_generation();
  size_t old_available = old_generation->available();
  size_t old_unaffiliated_regions = old_generation->free_unaffiliated_regions();
  ShenandoahYoungGeneration* const young_generation = _heap->young_generation();
  size_t young_capacity = young_generation->max_capacity();
  size_t young_unaffiliated_regions = young_generation->free_unaffiliated_regions();

  // Add in the regions we anticipate to be freed by evacuation of the collection set
  old_unaffiliated_regions += old_cset_regions;
  old_available += old_cset_regions * region_size_bytes;
  young_unaffiliated_regions += young_cset_regions;

  // Consult old-region balance to make adjustments to current generation capacities and availability.
  // The generation region transfers take place after we rebuild.
  const ssize_t old_region_balance = old_generation->get_region_balance();
  if (old_region_balance != 0) {
    if (old_region_balance > 0) {
      assert(old_region_balance <= checked_cast<ssize_t>(old_unaffiliated_regions), "Cannot transfer regions that are affiliated");
    } else {
      assert(0 - old_region_balance <= checked_cast<ssize_t>(young_unaffiliated_regions), "Cannot transfer regions that are affiliated");
    }

    ssize_t xfer_bytes = old_region_balance * checked_cast<ssize_t>(region_size_bytes);
    old_available -= xfer_bytes;
    old_unaffiliated_regions -= old_region_balance;
    young_capacity += xfer_bytes;
    young_unaffiliated_regions += old_region_balance;
  }

  // All allocations taken from the old collector set are performed by GC, generally using PLABs for both
  // promotions and evacuations.  The partition between which old memory is reserved for evacuation and
  // which is reserved for promotion is enforced using thread-local variables that prescribe intentions for
  // each PLAB's available memory.
  if (have_evacuation_reserves) {
    // We are rebuilding at the end of final mark, having already established evacuation budgets for this GC pass.
    const size_t promoted_reserve = old_generation->get_promoted_reserve();
    const size_t old_evac_reserve = old_generation->get_evacuation_reserve();
    young_reserve_result = young_generation->get_evacuation_reserve();
    old_reserve_result = promoted_reserve + old_evac_reserve;
    assert(old_reserve_result <= old_available,
           "Cannot reserve (" SIZE_FORMAT " + " SIZE_FORMAT") more OLD than is available: " SIZE_FORMAT,
           promoted_reserve, old_evac_reserve, old_available);
  } else {
    // We are rebuilding at end of GC, so we set aside budgets specified on command line (or defaults)
    young_reserve_result = (young_capacity * ShenandoahEvacReserve) / 100;
    // The auto-sizer has already made old-gen large enough to hold all anticipated evacuations and promotions.
    // Affiliated old-gen regions are already in the OldCollector free set.  Add in the relevant number of
    // unaffiliated regions.
    old_reserve_result = old_available;
  }

  // Old available regions that have less than PLAB::min_size() of available memory are not placed into the OldCollector
  // free set.  Because of this, old_available may not have enough memory to represent the intended reserve.  Adjust
  // the reserve downward to account for this possibility. This loss is part of the reason why the original budget
  // was adjusted with ShenandoahOldEvacWaste and ShenandoahOldPromoWaste multipliers.
  if (old_reserve_result >
      _partitions.capacity_of(ShenandoahFreeSetPartitionId::OldCollector) + old_unaffiliated_regions * region_size_bytes) {
    old_reserve_result =
      _partitions.capacity_of(ShenandoahFreeSetPartitionId::OldCollector) + old_unaffiliated_regions * region_size_bytes;
  }

  if (old_reserve_result > young_unaffiliated_regions * region_size_bytes) {
    young_reserve_result = young_unaffiliated_regions * region_size_bytes;
  }
}

// Having placed all regions that have allocation capacity into the mutator set if they identify as is_young()
// or into the old collector set if they identify as is_old(), move some of these regions from the mutator set
// into the collector set or old collector set in order to assure that the memory available for allocations within
// the collector set is at least to_reserve and the memory available for allocations within the old collector set
// is at least to_reserve_old.
void ShenandoahFreeSet::reserve_regions(size_t to_reserve, size_t to_reserve_old, size_t &old_region_count) {
  for (size_t i = _heap->num_regions(); i > 0; i--) {
    size_t idx = i - 1;
    ShenandoahHeapRegion* r = _heap->get_region(idx);
    if (!_partitions.in_free_set(ShenandoahFreeSetPartitionId::Mutator, idx)) {
      continue;
    }

    size_t ac = alloc_capacity(r);
    assert (ac > 0, "Membership in free set implies has capacity");
    assert (!r->is_old(), "mutator_is_free regions should not be affiliated OLD");

    bool move_to_old_collector = _partitions.capacity_of(ShenandoahFreeSetPartitionId::OldCollector) < to_reserve_old;
    bool move_to_collector = _partitions.capacity_of(ShenandoahFreeSetPartitionId::Collector) < to_reserve;

    if (!move_to_collector && !move_to_old_collector) {
      // We've satisfied both to_reserve and to_reserved_old
      break;
    }

    if (move_to_old_collector) {
      if (r->is_trash() || !r->is_affiliated()) {
        // OLD regions that have available memory are already in the old_collector free set
        _partitions.move_from_partition_to_partition(idx, ShenandoahFreeSetPartitionId::Mutator,
                                                     ShenandoahFreeSetPartitionId::OldCollector, ac);
        log_debug(gc)("  Shifting region " SIZE_FORMAT " from mutator_free to old_collector_free", idx);
        log_debug(gc)("  Shifted Mutator range [" SSIZE_FORMAT ", " SSIZE_FORMAT "],"
                      "  Old Collector range [" SSIZE_FORMAT ", " SSIZE_FORMAT "]",
                      _partitions.leftmost(ShenandoahFreeSetPartitionId::Mutator),
                      _partitions.rightmost(ShenandoahFreeSetPartitionId::Mutator),
                      _partitions.leftmost(ShenandoahFreeSetPartitionId::OldCollector),
                      _partitions.rightmost(ShenandoahFreeSetPartitionId::OldCollector));
        old_region_count++;
        continue;
      }
    }

    if (move_to_collector) {
      // Note: In a previous implementation, regions were only placed into the survivor space (collector_is_free) if
      // they were entirely empty.  This has the effect of causing new Mutator allocation to reside next to objects
      // that have already survived at least one GC, mixing ephemeral with longer-lived objects in the same region.
      // Any objects that have survived a GC are less likely to immediately become garbage, so a region that contains
      // survivor objects is less likely to be selected for the collection set.  This alternative implementation allows
      // survivor regions to continue accumulating other survivor objects, and makes it more likely that ephemeral objects
      // occupy regions comprised entirely of ephemeral objects.  These regions are highly likely to be included in the next
      // collection set, and they are easily evacuated because they have low density of live objects.
      _partitions.move_from_partition_to_partition(idx, ShenandoahFreeSetPartitionId::Mutator,
                                                   ShenandoahFreeSetPartitionId::Collector, ac);
      log_debug(gc)("  Shifting region " SIZE_FORMAT " from mutator_free to collector_free", idx);
      log_debug(gc)("  Shifted Mutator range [" SSIZE_FORMAT ", " SSIZE_FORMAT "],"
                    "  Collector range [" SSIZE_FORMAT ", " SSIZE_FORMAT "]",
                    _partitions.leftmost(ShenandoahFreeSetPartitionId::Mutator),
                    _partitions.rightmost(ShenandoahFreeSetPartitionId::Mutator),
                    _partitions.leftmost(ShenandoahFreeSetPartitionId::Collector),
                    _partitions.rightmost(ShenandoahFreeSetPartitionId::Collector));
    }
  }

  if (LogTarget(Info, gc, free)::is_enabled()) {
    size_t old_reserve = _partitions.capacity_of(ShenandoahFreeSetPartitionId::OldCollector);
    if (old_reserve < to_reserve_old) {
      log_info(gc, free)("Wanted " PROPERFMT " for old reserve, but only reserved: " PROPERFMT,
                         PROPERFMTARGS(to_reserve_old), PROPERFMTARGS(old_reserve));
    }
    size_t reserve = _partitions.capacity_of(ShenandoahFreeSetPartitionId::Collector);
    if (reserve < to_reserve) {
      log_debug(gc)("Wanted " PROPERFMT " for young reserve, but only reserved: " PROPERFMT,
                    PROPERFMTARGS(to_reserve), PROPERFMTARGS(reserve));
    }
  }
}

void ShenandoahFreeSet::establish_old_collector_alloc_bias() {
  ShenandoahHeap* heap = ShenandoahHeap::heap();
  shenandoah_assert_heaplocked();

  idx_t left_idx = _partitions.leftmost(ShenandoahFreeSetPartitionId::OldCollector);
  idx_t right_idx = _partitions.rightmost(ShenandoahFreeSetPartitionId::OldCollector);
  idx_t middle = (left_idx + right_idx) / 2;
  size_t available_in_first_half = 0;
  size_t available_in_second_half = 0;

  for (idx_t index = left_idx; index < middle; index++) {
    if (_partitions.in_free_set(ShenandoahFreeSetPartitionId::OldCollector, index)) {
      ShenandoahHeapRegion* r = heap->get_region((size_t) index);
      available_in_first_half += r->free();
    }
  }
  for (idx_t index = middle; index <= right_idx; index++) {
    if (_partitions.in_free_set(ShenandoahFreeSetPartitionId::OldCollector, index)) {
      ShenandoahHeapRegion* r = heap->get_region(index);
      available_in_second_half += r->free();
    }
  }

  // We desire to first consume the sparsely distributed regions in order that the remaining regions are densely packed.
  // Densely packing regions reduces the effort to search for a region that has sufficient memory to satisfy a new allocation
  // request.  Regions become sparsely distributed following a Full GC, which tends to slide all regions to the front of the
  // heap rather than allowing survivor regions to remain at the high end of the heap where we intend for them to congregate.

  // TODO: In the future, we may modify Full GC so that it slides old objects to the end of the heap and young objects to the
  // front of the heap. If this is done, we can always search survivor Collector and OldCollector regions right to left.
  _partitions.set_bias_from_left_to_right(ShenandoahFreeSetPartitionId::OldCollector,
                                          (available_in_second_half > available_in_first_half));
}


void ShenandoahFreeSet::log_status() {
  shenandoah_assert_heaplocked();

#ifdef ASSERT
  // Dump of the FreeSet details is only enabled if assertions are enabled
  if (LogTarget(Debug, gc, free)::is_enabled()) {
#define BUFFER_SIZE 80
    size_t retired_old = 0;
    size_t retired_old_humongous = 0;
    size_t retired_young = 0;
    size_t retired_young_humongous = 0;
    size_t region_size_bytes = ShenandoahHeapRegion::region_size_bytes();
    size_t retired_young_waste = 0;
    size_t retired_old_waste = 0;
    size_t consumed_collector = 0;
    size_t consumed_old_collector = 0;
    size_t consumed_mutator = 0;
    size_t available_old = 0;
    size_t available_young = 0;
    size_t available_mutator = 0;
    size_t available_collector = 0;
    size_t available_old_collector = 0;

    char buffer[BUFFER_SIZE];
    for (uint i = 0; i < BUFFER_SIZE; i++) {
      buffer[i] = '\0';
    }
    log_debug(gc)("FreeSet map legend:"
                       " M:mutator_free C:collector_free O:old_collector_free"
                       " H:humongous ~:retired old _:retired young");
    log_debug(gc)(" mutator free range [" SIZE_FORMAT ".." SIZE_FORMAT "] allocating from %s, "
                  " collector free range [" SIZE_FORMAT ".." SIZE_FORMAT "], "
                  "old collector free range [" SIZE_FORMAT ".." SIZE_FORMAT "] allocates from %s",
                  _partitions.leftmost(ShenandoahFreeSetPartitionId::Mutator),
                  _partitions.rightmost(ShenandoahFreeSetPartitionId::Mutator),
                  _partitions.alloc_from_left_bias(ShenandoahFreeSetPartitionId::Mutator)? "left to right": "right to left",
                  _partitions.leftmost(ShenandoahFreeSetPartitionId::Collector),
                  _partitions.rightmost(ShenandoahFreeSetPartitionId::Collector),
                  _partitions.leftmost(ShenandoahFreeSetPartitionId::OldCollector),
                  _partitions.rightmost(ShenandoahFreeSetPartitionId::OldCollector),
                  _partitions.alloc_from_left_bias(ShenandoahFreeSetPartitionId::OldCollector)? "left to right": "right to left");

    for (uint i = 0; i < _heap->num_regions(); i++) {
      ShenandoahHeapRegion *r = _heap->get_region(i);
      uint idx = i % 64;
      if ((i != 0) && (idx == 0)) {
        log_debug(gc)(" %6u: %s", i-64, buffer);
      }
      if (_partitions.in_free_set(ShenandoahFreeSetPartitionId::Mutator, i)) {
        size_t capacity = alloc_capacity(r);
        assert(!r->is_old(), "Old regions should not be in mutator_free set");
        available_mutator += capacity;
        consumed_mutator += region_size_bytes - capacity;
        buffer[idx] = (capacity == region_size_bytes)? 'M': 'm';
      } else if (_partitions.in_free_set(ShenandoahFreeSetPartitionId::Collector, i)) {
        size_t capacity = alloc_capacity(r);
        assert(!r->is_old(), "Old regions should not be in collector_free set");
        available_collector += capacity;
        consumed_collector += region_size_bytes - capacity;
        buffer[idx] = (capacity == region_size_bytes)? 'C': 'c';
      } else if (_partitions.in_free_set(ShenandoahFreeSetPartitionId::OldCollector, i)) {
        size_t capacity = alloc_capacity(r);
        available_old_collector += capacity;
        consumed_old_collector += region_size_bytes - capacity;
        buffer[idx] = (capacity == region_size_bytes)? 'O': 'o';
      } else if (r->is_humongous()) {
        if (r->is_old()) {
          buffer[idx] = 'H';
          retired_old_humongous += region_size_bytes;
        } else {
          buffer[idx] = 'h';
          retired_young_humongous += region_size_bytes;
        }
      } else {
        if (r->is_old()) {
          buffer[idx] = '~';
          retired_old_waste += alloc_capacity(r);
          retired_old += region_size_bytes;
        } else {
          buffer[idx] = '_';
          retired_young_waste += alloc_capacity(r);
          retired_young += region_size_bytes;
        }
      }
    }
    uint remnant = _heap->num_regions() % 64;
    if (remnant > 0) {
      buffer[remnant] = '\0';
    } else {
      remnant = 64;
    }
    log_debug(gc)(" %6u: %s", (uint) (_heap->num_regions() - remnant), buffer);
  }
#endif

  LogTarget(Info, gc, free) lt;
  if (lt.is_enabled()) {
    ResourceMark rm;
    LogStream ls(lt);

    {
      idx_t last_idx = 0;
      size_t max = 0;
      size_t max_contig = 0;
      size_t empty_contig = 0;

      size_t total_used = 0;
      size_t total_free = 0;
      size_t total_free_ext = 0;

      for (idx_t idx = _partitions.leftmost(ShenandoahFreeSetPartitionId::Mutator);
           idx <= _partitions.rightmost(ShenandoahFreeSetPartitionId::Mutator); idx++) {
        if (_partitions.in_free_set(ShenandoahFreeSetPartitionId::Mutator, idx)) {
          ShenandoahHeapRegion *r = _heap->get_region(idx);
          size_t free = alloc_capacity(r);
          max = MAX2(max, free);
          if (r->is_empty()) {
            total_free_ext += free;
            if (last_idx + 1 == idx) {
              empty_contig++;
            } else {
              empty_contig = 1;
            }
          } else {
            empty_contig = 0;
          }
          total_used += r->used();
          total_free += free;
          max_contig = MAX2(max_contig, empty_contig);
          last_idx = idx;
        }
      }

      size_t max_humongous = max_contig * ShenandoahHeapRegion::region_size_bytes();
      size_t free = capacity() - used();

      // Since certain regions that belonged to the Mutator free partition at the time of most recent rebuild may have been
      // retired, the sum of used and capacities within regions that are still in the Mutator free partition may not match
      // my internally tracked values of used() and free().
      assert(free == total_free, "Free memory should match");
      ls.print("Free: " SIZE_FORMAT "%s, Max: " SIZE_FORMAT "%s regular, " SIZE_FORMAT "%s humongous, ",
               byte_size_in_proper_unit(total_free),    proper_unit_for_byte_size(total_free),
               byte_size_in_proper_unit(max),           proper_unit_for_byte_size(max),
               byte_size_in_proper_unit(max_humongous), proper_unit_for_byte_size(max_humongous)
      );

      ls.print("Frag: ");
      size_t frag_ext;
      if (total_free_ext > 0) {
        frag_ext = 100 - (100 * max_humongous / total_free_ext);
      } else {
        frag_ext = 0;
      }
      ls.print(SIZE_FORMAT "%% external, ", frag_ext);

      size_t frag_int;
      if (_partitions.count(ShenandoahFreeSetPartitionId::Mutator) > 0) {
        frag_int = (100 * (total_used / _partitions.count(ShenandoahFreeSetPartitionId::Mutator))
                    / ShenandoahHeapRegion::region_size_bytes());
      } else {
        frag_int = 0;
      }
      ls.print(SIZE_FORMAT "%% internal; ", frag_int);
      ls.print("Used: " SIZE_FORMAT "%s, Mutator Free: " SIZE_FORMAT,
               byte_size_in_proper_unit(total_used), proper_unit_for_byte_size(total_used),
               _partitions.count(ShenandoahFreeSetPartitionId::Mutator));
    }

    {
      size_t max = 0;
      size_t total_free = 0;
      size_t total_used = 0;

      for (idx_t idx = _partitions.leftmost(ShenandoahFreeSetPartitionId::Collector);
           idx <= _partitions.rightmost(ShenandoahFreeSetPartitionId::Collector); idx++) {
        if (_partitions.in_free_set(ShenandoahFreeSetPartitionId::Collector, idx)) {
          ShenandoahHeapRegion *r = _heap->get_region(idx);
          size_t free = alloc_capacity(r);
          max = MAX2(max, free);
          total_free += free;
          total_used += r->used();
        }
      }
      ls.print(" Collector Reserve: " SIZE_FORMAT "%s, Max: " SIZE_FORMAT "%s; Used: " SIZE_FORMAT "%s",
               byte_size_in_proper_unit(total_free), proper_unit_for_byte_size(total_free),
               byte_size_in_proper_unit(max),        proper_unit_for_byte_size(max),
               byte_size_in_proper_unit(total_used), proper_unit_for_byte_size(total_used));
    }

    if (_heap->mode()->is_generational()) {
      size_t max = 0;
      size_t total_free = 0;
      size_t total_used = 0;

      for (idx_t idx = _partitions.leftmost(ShenandoahFreeSetPartitionId::OldCollector);
           idx <= _partitions.rightmost(ShenandoahFreeSetPartitionId::OldCollector); idx++) {
        if (_partitions.in_free_set(ShenandoahFreeSetPartitionId::OldCollector, idx)) {
          ShenandoahHeapRegion *r = _heap->get_region(idx);
          size_t free = alloc_capacity(r);
          max = MAX2(max, free);
          total_free += free;
          total_used += r->used();
        }
      }
      ls.print_cr(" Old Collector Reserve: " SIZE_FORMAT "%s, Max: " SIZE_FORMAT "%s; Used: " SIZE_FORMAT "%s",
                  byte_size_in_proper_unit(total_free), proper_unit_for_byte_size(total_free),
                  byte_size_in_proper_unit(max),        proper_unit_for_byte_size(max),
                  byte_size_in_proper_unit(total_used), proper_unit_for_byte_size(total_used));
    }
  }
}

HeapWord* ShenandoahFreeSet::allocate(ShenandoahAllocRequest& req, bool& in_new_region) {
  shenandoah_assert_heaplocked();
  if (req.size() > ShenandoahHeapRegion::humongous_threshold_words()) {
    switch (req.type()) {
      case ShenandoahAllocRequest::_alloc_shared:
      case ShenandoahAllocRequest::_alloc_shared_gc:
        in_new_region = true;
        return allocate_contiguous(req);
      case ShenandoahAllocRequest::_alloc_plab:
      case ShenandoahAllocRequest::_alloc_gclab:
      case ShenandoahAllocRequest::_alloc_tlab:
        in_new_region = false;
        assert(false, "Trying to allocate TLAB larger than the humongous threshold: " SIZE_FORMAT " > " SIZE_FORMAT,
               req.size(), ShenandoahHeapRegion::humongous_threshold_words());
        return nullptr;
      default:
        ShouldNotReachHere();
        return nullptr;
    }
  } else {
    return allocate_single(req, in_new_region);
  }
}

void ShenandoahFreeSet::print_on(outputStream* out) const {
  out->print_cr("Mutator Free Set: " SIZE_FORMAT "", _partitions.count(ShenandoahFreeSetPartitionId::Mutator));
  idx_t rightmost = _partitions.rightmost(ShenandoahFreeSetPartitionId::Mutator);
  for (idx_t index = _partitions.leftmost(ShenandoahFreeSetPartitionId::Mutator); index <= rightmost; ) {
    assert(_partitions.in_free_set(ShenandoahFreeSetPartitionId::Mutator, index),
           "Boundaries or find_first_set_bit failed: " SSIZE_FORMAT, index);
    _heap->get_region(index)->print_on(out);
    index = _partitions.find_index_of_next_available_region(ShenandoahFreeSetPartitionId::Mutator, index + 1);
  }
  out->print_cr("Collector Free Set: " SIZE_FORMAT "", _partitions.count(ShenandoahFreeSetPartitionId::Collector));
  rightmost = _partitions.rightmost(ShenandoahFreeSetPartitionId::Collector);
  for (idx_t index = _partitions.leftmost(ShenandoahFreeSetPartitionId::Collector); index <= rightmost; ) {
    assert(_partitions.in_free_set(ShenandoahFreeSetPartitionId::Collector, index),
           "Boundaries or find_first_set_bit failed: " SSIZE_FORMAT, index);
    _heap->get_region(index)->print_on(out);
    index = _partitions.find_index_of_next_available_region(ShenandoahFreeSetPartitionId::Collector, index + 1);
  }
  if (_heap->mode()->is_generational()) {
    out->print_cr("Old Collector Free Set: " SIZE_FORMAT "", _partitions.count(ShenandoahFreeSetPartitionId::OldCollector));
    for (idx_t index = _partitions.leftmost(ShenandoahFreeSetPartitionId::OldCollector);
         index <= _partitions.rightmost(ShenandoahFreeSetPartitionId::OldCollector); index++) {
      if (_partitions.in_free_set(ShenandoahFreeSetPartitionId::OldCollector, index)) {
        _heap->get_region(index)->print_on(out);
      }
    }
  }
}

/*
 * Internal fragmentation metric: describes how fragmented the heap regions are.
 *
 * It is derived as:
 *
 *               sum(used[i]^2, i=0..k)
 *   IF = 1 - ------------------------------
 *              C * sum(used[i], i=0..k)
 *
 * ...where k is the number of regions in computation, C is the region capacity, and
 * used[i] is the used space in the region.
 *
 * The non-linearity causes IF to be lower for the cases where the same total heap
 * used is densely packed. For example:
 *   a) Heap is completely full  => IF = 0
 *   b) Heap is half full, first 50% regions are completely full => IF = 0
 *   c) Heap is half full, each region is 50% full => IF = 1/2
 *   d) Heap is quarter full, first 50% regions are completely full => IF = 0
 *   e) Heap is quarter full, each region is 25% full => IF = 3/4
 *   f) Heap has one small object per each region => IF =~ 1
 */
double ShenandoahFreeSet::internal_fragmentation() {
  double squared = 0;
  double linear = 0;
  int count = 0;

  idx_t rightmost = _partitions.rightmost(ShenandoahFreeSetPartitionId::Mutator);
  for (idx_t index = _partitions.leftmost(ShenandoahFreeSetPartitionId::Mutator); index <= rightmost; ) {
    assert(_partitions.in_free_set(ShenandoahFreeSetPartitionId::Mutator, index),
           "Boundaries or find_first_set_bit failed: " SSIZE_FORMAT, index);
    ShenandoahHeapRegion* r = _heap->get_region(index);
    size_t used = r->used();
    squared += used * used;
    linear += used;
    count++;
    index = _partitions.find_index_of_next_available_region(ShenandoahFreeSetPartitionId::Mutator, index + 1);
  }

  if (count > 0) {
    double s = squared / (ShenandoahHeapRegion::region_size_bytes() * linear);
    return 1 - s;
  } else {
    return 0;
  }
}

/*
 * External fragmentation metric: describes how fragmented the heap is.
 *
 * It is derived as:
 *
 *   EF = 1 - largest_contiguous_free / total_free
 *
 * For example:
 *   a) Heap is completely empty => EF = 0
 *   b) Heap is completely full => EF = 0
 *   c) Heap is first-half full => EF = 1/2
 *   d) Heap is half full, full and empty regions interleave => EF =~ 1
 */
double ShenandoahFreeSet::external_fragmentation() {
  idx_t last_idx = 0;
  size_t max_contig = 0;
  size_t empty_contig = 0;
  size_t free = 0;
  idx_t rightmost = _partitions.rightmost(ShenandoahFreeSetPartitionId::Mutator);
  for (idx_t index = _partitions.leftmost(ShenandoahFreeSetPartitionId::Mutator); index <= rightmost; ) {
    assert(_partitions.in_free_set(ShenandoahFreeSetPartitionId::Mutator, index),
           "Boundaries or find_first_set_bit failed: " SSIZE_FORMAT, index);
    ShenandoahHeapRegion* r = _heap->get_region(index);
    if (r->is_empty()) {
      free += ShenandoahHeapRegion::region_size_bytes();
      if (last_idx + 1 == index) {
        empty_contig++;
      } else {
        empty_contig = 0;
      }

      max_contig = MAX2(max_contig, empty_contig);
      last_idx = index;
    }
    index = _partitions.find_index_of_next_available_region(ShenandoahFreeSetPartitionId::Mutator, index + 1);
  }

  if (free > 0) {
    return 1 - (1.0 * max_contig * ShenandoahHeapRegion::region_size_bytes() / free);
  } else {
    return 0;
  }
}
<|MERGE_RESOLUTION|>--- conflicted
+++ resolved
@@ -1205,18 +1205,13 @@
     r->set_top(r->bottom() + used_words);
   }
   generation->increase_affiliated_region_count(num);
-
   if (remainder != 0) {
     // Record this remainder as allocation waste
     _heap->notify_mutator_alloc_words(ShenandoahHeapRegion::region_size_words() - remainder, true);
   }
-<<<<<<< HEAD
 
   // retire_range_from_partition() will adjust bounds on Mutator free set if appropriate
   _partitions.retire_range_from_partition(ShenandoahFreeSetPartitionId::Mutator, beg, end);
-=======
-  generation->increase_affiliated_region_count(num);
->>>>>>> 56567b04
 
   size_t total_humongous_size = ShenandoahHeapRegion::region_size_bytes() * num;
   _partitions.increase_used(ShenandoahFreeSetPartitionId::Mutator, total_humongous_size);
@@ -1254,11 +1249,7 @@
   assert(_partitions.partition_id_matches(idx, ShenandoahFreeSetPartitionId::Mutator), "Should be in mutator view");
   assert(can_allocate_from(r), "Should not be allocated");
 
-<<<<<<< HEAD
   ShenandoahGenerationalHeap* gen_heap = ShenandoahGenerationalHeap::heap();
-=======
-  ShenandoahGenerationalHeap* gen_heap = ShenandoahGenerationalHeap::cast(_heap);
->>>>>>> 56567b04
   size_t region_capacity = alloc_capacity(r);
   _partitions.move_from_partition_to_partition(idx, ShenandoahFreeSetPartitionId::Mutator,
                                                ShenandoahFreeSetPartitionId::OldCollector, region_capacity);
