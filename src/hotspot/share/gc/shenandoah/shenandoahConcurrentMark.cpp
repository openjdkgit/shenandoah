--- conflicted
+++ resolved
@@ -472,15 +472,14 @@
 void ShenandoahMarkConcurrentRootsTask::work(uint worker_id) {
   ShenandoahConcurrentWorkerSession worker_session(worker_id);
   ShenandoahObjToScanQueue* q = _queue_set->queue(worker_id);
-<<<<<<< HEAD
   switch (_scm->generation_mode()) {
     case YOUNG: {
-      ShenandoahMarkResolveRefsClosure<YOUNG> cl(q, _rp);
+      ShenandoahMarkRefsClosure<YOUNG> cl(q, _rp);
       _rs.oops_do(&cl, worker_id);
       break;
     }
     case GLOBAL: {
-      ShenandoahMarkResolveRefsClosure<GLOBAL> cl(q, _rp);
+      ShenandoahMarkRefsClosure<GLOBAL> cl(q, _rp);
       _rs.oops_do(&cl, worker_id);
       break;
     }
@@ -489,10 +488,6 @@
       break;
     }
   }
-=======
-  ShenandoahMarkRefsClosure cl(q, _rp);
-  _rs.oops_do(&cl, worker_id);
->>>>>>> 2c3ae19a
 }
 
 void ShenandoahConcurrentMark::mark_from_roots() {
