/*
 * Copyright (c) 2018, 2020, Red Hat, Inc. All rights reserved.
 * DO NOT ALTER OR REMOVE COPYRIGHT NOTICES OR THIS FILE HEADER.
 *
 * This code is free software; you can redistribute it and/or modify it
 * under the terms of the GNU General Public License version 2 only, as
 * published by the Free Software Foundation.
 *
 * This code is distributed in the hope that it will be useful, but WITHOUT
 * ANY WARRANTY; without even the implied warranty of MERCHANTABILITY or
 * FITNESS FOR A PARTICULAR PURPOSE.  See the GNU General Public License
 * version 2 for more details (a copy is included in the LICENSE file that
 * accompanied this code).
 *
 * You should have received a copy of the GNU General Public License version
 * 2 along with this work; if not, write to the Free Software Foundation,
 * Inc., 51 Franklin St, Fifth Floor, Boston, MA 02110-1301 USA.
 *
 * Please contact Oracle, 500 Oracle Parkway, Redwood Shores, CA 94065 USA
 * or visit www.oracle.com if you need additional information or have any
 * questions.
 *
 */

#ifndef SHARE_GC_SHENANDOAH_SHENANDOAHTHREADLOCALDATA_HPP
#define SHARE_GC_SHENANDOAH_SHENANDOAHTHREADLOCALDATA_HPP

#include "gc/shared/plab.hpp"
#include "gc/shared/gcThreadLocalData.hpp"
#include "gc/shared/gc_globals.hpp"
#include "gc/shenandoah/shenandoahBarrierSet.hpp"
#include "gc/shenandoah/shenandoahCodeRoots.hpp"
#include "gc/shenandoah/shenandoahSATBMarkQueueSet.hpp"
#include "runtime/thread.hpp"
#include "utilities/debug.hpp"
#include "utilities/sizes.hpp"

class ShenandoahThreadLocalData {
private:
  char _gc_state;
  // Evacuation OOM state
  uint8_t                 _oom_scope_nesting_level;
  bool                    _oom_during_evac;
  bool                    _plab_allows_promotion; // If false, no more promotion by this thread during this evacuation phase.
  SATBMarkQueue           _satb_mark_queue;

  // Thread-local allocation buffer for object evacuations.
  // In generational mode, it is exclusive to the young generation.
  PLAB* _gclab;
  size_t _gclab_size;

  // Thread-local allocation buffer only used in generational mode.
  // Used both by mutator threads and by GC worker threads
  // for evacuations within the old generation and
  // for promotions from the young generation into the old generation.
  PLAB* _plab;
  size_t _plab_size;

  size_t _plab_evacuated;
  size_t _plab_promoted;

  uint  _worker_id;
  int  _disarmed_value;
  double _paced_time;

  ShenandoahThreadLocalData() :
    _gc_state(0),
    _oom_scope_nesting_level(0),
    _oom_during_evac(false),
    _satb_mark_queue(&ShenandoahBarrierSet::satb_mark_queue_set()),
    _gclab(NULL),
    _gclab_size(0),
    _plab(NULL),
    _plab_size(0),
<<<<<<< HEAD
=======
    _plab_evacuated(0),
    _plab_promoted(0),
    _worker_id(INVALID_WORKER_ID),
>>>>>>> dc9d7d0a
    _disarmed_value(0),
    _paced_time(0) {

    // At least on x86_64, nmethod entry barrier encodes _disarmed_value offset
    // in instruction as disp8 immed
    assert(in_bytes(disarmed_value_offset()) < 128, "Offset range check");
  }

  ~ShenandoahThreadLocalData() {
    if (_gclab != NULL) {
      delete _gclab;
    }
    if (_plab != NULL) {
      ShenandoahHeap::heap()->retire_plab(_plab);
      delete _plab;
    }
  }

  static ShenandoahThreadLocalData* data(Thread* thread) {
    assert(UseShenandoahGC, "Sanity");
    return thread->gc_data<ShenandoahThreadLocalData>();
  }

  static ByteSize satb_mark_queue_offset() {
    return Thread::gc_data_offset() + byte_offset_of(ShenandoahThreadLocalData, _satb_mark_queue);
  }

public:
  static void create(Thread* thread) {
    new (data(thread)) ShenandoahThreadLocalData();
  }

  static void destroy(Thread* thread) {
    data(thread)->~ShenandoahThreadLocalData();
  }

  static SATBMarkQueue& satb_mark_queue(Thread* thread) {
    return data(thread)->_satb_mark_queue;
  }

  static void set_gc_state(Thread* thread, char gc_state) {
    data(thread)->_gc_state = gc_state;
  }

  static char gc_state(Thread* thread) {
    return data(thread)->_gc_state;
  }

  static void initialize_gclab(Thread* thread) {
    assert (thread->is_Java_thread() || thread->is_Worker_thread(), "Only Java and GC worker threads are allowed to get GCLABs");
    assert(data(thread)->_gclab == NULL, "Only initialize once");
    data(thread)->_gclab = new PLAB(PLAB::min_size());
    data(thread)->_gclab_size = 0;
    data(thread)->_plab = new PLAB(PLAB::min_size());
    data(thread)->_plab_size = 0;
  }

  static PLAB* gclab(Thread* thread) {
    return data(thread)->_gclab;
  }

  static size_t gclab_size(Thread* thread) {
    return data(thread)->_gclab_size;
  }

  static void set_gclab_size(Thread* thread, size_t v) {
    data(thread)->_gclab_size = v;
  }

  static PLAB* plab(Thread* thread) {
    return data(thread)->_plab;
  }

  static size_t plab_size(Thread* thread) {
    return data(thread)->_plab_size;
  }

  static void set_plab_size(Thread* thread, size_t v) {
    data(thread)->_plab_size = v;
  }

  static void enable_plab_promotions(Thread* thread) {
    data(thread)->_plab_allows_promotion = true;
  }

  static void disable_plab_promotions(Thread* thread) {
    data(thread)->_plab_allows_promotion = false;
  }

  static bool allow_plab_promotions(Thread* thread) {
    return data(thread)->_plab_allows_promotion;
  }

  static void reset_plab_evacuated(Thread* thread) {
    data(thread)->_plab_evacuated = 0;
  }

  static void add_to_plab_evacuated(Thread* thread, size_t increment) {
    data(thread)->_plab_evacuated += increment;
  }

  static void subtract_from_plab_evacuated(Thread* thread, size_t increment) {
    data(thread)->_plab_evacuated -= increment;
  }

  static size_t get_plab_evacuated(Thread* thread) {
    return data(thread)->_plab_evacuated;
  }

  static void reset_plab_promoted(Thread* thread) {
    data(thread)->_plab_promoted = 0;
  }

  static void add_to_plab_promoted(Thread* thread, size_t increment) {
    data(thread)->_plab_promoted += increment;
  }

  static void subtract_from_plab_promoted(Thread* thread, size_t increment) {
    data(thread)->_plab_promoted -= increment;
  }

  static size_t get_plab_promoted(Thread* thread) {
    return data(thread)->_plab_promoted;
  }

  static void add_paced_time(Thread* thread, double v) {
    data(thread)->_paced_time += v;
  }

  static double paced_time(Thread* thread) {
    return data(thread)->_paced_time;
  }

  static void reset_paced_time(Thread* thread) {
    data(thread)->_paced_time = 0;
  }

  static void set_disarmed_value(Thread* thread, int value) {
    data(thread)->_disarmed_value = value;
  }

  // Evacuation OOM handling
  static bool is_oom_during_evac(Thread* thread) {
    return data(thread)->_oom_during_evac;
  }

  static void set_oom_during_evac(Thread* thread, bool oom) {
    data(thread)->_oom_during_evac = oom;
  }

  static uint8_t evac_oom_scope_level(Thread* thread) {
    return data(thread)->_oom_scope_nesting_level;
  }

  // Push the scope one level deeper, return previous level
  static uint8_t push_evac_oom_scope(Thread* thread) {
    uint8_t level = evac_oom_scope_level(thread);
    assert(level < 254, "Overflow nesting level"); // UINT8_MAX = 255
    data(thread)->_oom_scope_nesting_level = level + 1;
    return level;
  }

  // Pop the scope by one level, return previous level
  static uint8_t pop_evac_oom_scope(Thread* thread) {
    uint8_t level = evac_oom_scope_level(thread);
    assert(level > 0, "Underflow nesting level");
    data(thread)->_oom_scope_nesting_level = level - 1;
    return level;
  }

  static bool is_evac_allowed(Thread* thread) {
    return evac_oom_scope_level(thread) > 0;
  }

  // Offsets
  static ByteSize satb_mark_queue_active_offset() {
    return satb_mark_queue_offset() + SATBMarkQueue::byte_offset_of_active();
  }

  static ByteSize satb_mark_queue_index_offset() {
    return satb_mark_queue_offset() + SATBMarkQueue::byte_offset_of_index();
  }

  static ByteSize satb_mark_queue_buffer_offset() {
    return satb_mark_queue_offset() + SATBMarkQueue::byte_offset_of_buf();
  }

  static ByteSize gc_state_offset() {
    return Thread::gc_data_offset() + byte_offset_of(ShenandoahThreadLocalData, _gc_state);
  }

  static ByteSize disarmed_value_offset() {
    return Thread::gc_data_offset() + byte_offset_of(ShenandoahThreadLocalData, _disarmed_value);
  }
};

STATIC_ASSERT(sizeof(ShenandoahThreadLocalData) <= sizeof(GCThreadLocalData));

#endif // SHARE_GC_SHENANDOAH_SHENANDOAHTHREADLOCALDATA_HPP<|MERGE_RESOLUTION|>--- conflicted
+++ resolved
@@ -72,12 +72,8 @@
     _gclab_size(0),
     _plab(NULL),
     _plab_size(0),
-<<<<<<< HEAD
-=======
     _plab_evacuated(0),
     _plab_promoted(0),
-    _worker_id(INVALID_WORKER_ID),
->>>>>>> dc9d7d0a
     _disarmed_value(0),
     _paced_time(0) {
 
