--- conflicted
+++ resolved
@@ -623,12 +623,7 @@
   //
   // Note: during full GC, all transitions between states are possible.  During Full GC, we should be in a safepoint.
 
-<<<<<<< HEAD
-  if ((orig_affiliation == ShenandoahRegionAffiliation::FREE) || (new_affiliation == ShenandoahRegionAffiliation::FREE)) {
-=======
   if ((orig_affiliation == ShenandoahAffiliation::FREE) || (new_affiliation == ShenandoahAffiliation::FREE)) {
-    extern bool _is_at_shenandoah_safepoint();
->>>>>>> 461f0831
     shenandoah_assert_heaplocked_or_fullgc_safepoint();
   }
 }
