--- conflicted
+++ resolved
@@ -451,59 +451,7 @@
       assert(mode()->is_generational(), "Should only be here in generational mode.");
       if (from_region->is_young()) {
         // Signal that promotion failed. Will evacuate this old object somewhere in young gen.
-<<<<<<< HEAD
-
-        // We squelch excessive reports to reduce noise in logs.  Squelch enforcement is not "perfect" because
-        // this same code can be in-lined in multiple contexts, and each context will have its own copy of the static
-        // last_report_epoch and this_epoch_report_count variables.
-        const uint MaxReportsPerEpoch = 4;
-        static uint last_report_epoch = 0;
-        static uint epoch_report_count = 0;
-        PLAB* plab = ShenandoahThreadLocalData::plab(thread);
-        size_t words_remaining = (plab == nullptr)? 0: plab->words_remaining();
-        const char* promote_enabled = ShenandoahThreadLocalData::allow_plab_promotions(thread)? "enabled": "disabled";
-        size_t promotion_reserve;
-        size_t promotion_expended;
-        // We can only query GCId::current() if current thread is a named thread.  If current thread is not a
-        // named thread, then we don't even try to squelch the promotion failure report, we don't update the
-        // the last_report_epoch, and we don't increment the epoch_report_count
-        if (thread->is_Named_thread()) {
-          uint gc_id = GCId::current();
-          if ((gc_id != last_report_epoch) || (epoch_report_count++ < MaxReportsPerEpoch)) {
-            {
-              // Promotion failures should be very rare.  Invest in providing useful diagnostic info.
-              ShenandoahHeapLocker locker(lock());
-              promotion_reserve = get_promoted_reserve();
-              promotion_expended = get_promoted_expended();
-            }
-            log_info(gc, ergo)("Promotion failed, size " SIZE_FORMAT ", has plab? %s, PLAB remaining: " SIZE_FORMAT
-                               ", plab promotions %s, promotion reserve: " SIZE_FORMAT ", promotion expended: " SIZE_FORMAT,
-                               size, plab == nullptr? "no": "yes",
-                               words_remaining, promote_enabled, promotion_reserve, promotion_expended);
-            if ((gc_id == last_report_epoch) && (epoch_report_count >= MaxReportsPerEpoch)) {
-              log_info(gc, ergo)("Squelching additional promotion failure reports for epoch %d\n", last_report_epoch);
-            } else if (gc_id != last_report_epoch) {
-              last_report_epoch = gc_id;;
-              epoch_report_count = 1;
-            }
-          }
-        } else if (epoch_report_count < MaxReportsPerEpoch) {
-          // Unnamed threads are much less common than named threads.  In the rare case that an unnamed thread experiences
-          // a promotion failure before a named thread within a given epoch, the report for the unnamed thread will be squelched.
-          {
-            // Promotion failures should be very rare.  Invest in providing useful diagnostic info.
-            ShenandoahHeapLocker locker(lock());
-            promotion_reserve = get_promoted_reserve();
-            promotion_expended = get_promoted_expended();
-          }
-          log_info(gc, ergo)("Promotion failed (unfiltered), size " SIZE_FORMAT ", has plab? %s, PLAB remaining: " SIZE_FORMAT
-                             ", plab promotions %s, promotion reserve: " SIZE_FORMAT ", promotion expended: " SIZE_FORMAT,
-                             size, plab == nullptr? "no": "yes",
-                             words_remaining, promote_enabled, promotion_reserve, promotion_expended);
-        }
-=======
         report_promotion_failure(thread, size);
->>>>>>> 998f68b2
         handle_promotion_failure();
         return NULL;
       } else {
@@ -536,10 +484,7 @@
   oop result = ShenandoahForwarding::try_update_forwardee(p, copy_val);
   if (result == copy_val) {
     // Successfully evacuated. Our copy is now the public one!
-<<<<<<< HEAD
-=======
     _evac_tracker->end_evacuation(thread, size * HeapWordSize, ShenandoahHeap::get_object_age(copy_val));
->>>>>>> 998f68b2
     if (mode()->is_generational() && target_gen == OLD_GENERATION) {
       handle_old_evacuation(copy, size, from_region->is_young());
     }
@@ -597,14 +542,11 @@
   }
 }
 
-<<<<<<< HEAD
-=======
 uint ShenandoahHeap::get_object_age(oop obj) {
   markWord w = obj->has_displaced_mark() ? obj->displaced_mark() : obj->mark();
   return w.age();
 }
 
->>>>>>> 998f68b2
 inline bool ShenandoahHeap::clear_old_evacuation_failure() {
   return _old_gen_oom_evac.try_unset();
 }
