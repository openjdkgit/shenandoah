--- conflicted
+++ resolved
@@ -364,20 +364,15 @@
   return try_evacuate_object(p, thread, r, target_gen);
 }
 
-<<<<<<< HEAD
 // try_evacuate_object registers the object and dirties the associated remembered set information when evacuating
 // to OLD_GENERATION.
 inline oop ShenandoahHeap::try_evacuate_object(oop p, Thread* thread, ShenandoahHeapRegion* from_region,
                                                ShenandoahRegionAffiliation target_gen) {
   bool alloc_from_lab = true;
   bool has_plab = false;
-  HeapWord* copy = NULL;
+  HeapWord* copy = nullptr;
   size_t size = p->size();
   bool is_promotion = (target_gen == OLD_GENERATION) && from_region->is_young();
-=======
-  bool alloc_from_gclab = true;
-  HeapWord* copy = nullptr;
->>>>>>> 861e3020
 
 #ifdef ASSERT
   if (ShenandoahOOMDuringEvacALot &&
@@ -433,9 +428,8 @@
         }
       }
     }
-<<<<<<< HEAD
-
-    if (copy == NULL) {
+
+    if (copy == nullptr) {
       // If we failed to allocate in LAB, we'll try a shared allocation.
       if (!is_promotion || !has_plab || (size > PLAB::min_size())) {
         ShenandoahAllocRequest req = ShenandoahAllocRequest::for_shared_gc(size, target_gen);
@@ -446,19 +440,12 @@
       // We choose not to promote objects smaller than PLAB::min_size() by way of shared allocations, as this is too
       // costly.  Instead, we'll simply "evacuate" to young-gen memory (using a GCLAB) and will promote in a future
       // evacuation pass.  This condition is denoted by: is_promotion && has_plab && (size <= PLAB::min_size())
-=======
-    if (copy == nullptr) {
-      ShenandoahAllocRequest req = ShenandoahAllocRequest::for_shared_gc(size);
-      copy = allocate_memory(req);
-      alloc_from_gclab = false;
->>>>>>> 861e3020
     }
 #ifdef ASSERT
   }
 #endif
 
-<<<<<<< HEAD
-  if (copy == NULL) {
+  if (copy == nullptr) {
     if (target_gen == OLD_GENERATION) {
       assert(mode()->is_generational(), "Should only be here in generational mode.");
       if (from_region->is_young()) {
@@ -473,9 +460,6 @@
       }
     }
 
-=======
-  if (copy == nullptr) {
->>>>>>> 861e3020
     control_thread()->handle_alloc_failure_evac(size);
 
     _oom_evac_handler.handle_out_of_memory_during_evacuation();
@@ -499,15 +483,11 @@
   oop result = ShenandoahForwarding::try_update_forwardee(p, copy_val);
   if (result == copy_val) {
     // Successfully evacuated. Our copy is now the public one!
-<<<<<<< HEAD
     _evac_tracker->end_evacuation(thread, size * HeapWordSize, ShenandoahHeap::get_object_age(copy_val));
     if (mode()->is_generational() && target_gen == OLD_GENERATION) {
       handle_old_evacuation(copy, size, from_region->is_young());
     }
-    shenandoah_assert_correct(NULL, copy_val);
-=======
     shenandoah_assert_correct(nullptr, copy_val);
->>>>>>> 861e3020
     return copy_val;
   }  else {
     // Failed to evacuate. We need to deal with the object that is left behind. Since this
@@ -543,12 +523,8 @@
       // have to explicitly overwrite the copy with the filler object. With that overwrite,
       // we have to keep the fwdptr initialized and pointing to our (stale) copy.
       fill_with_object(copy, size);
-<<<<<<< HEAD
-      shenandoah_assert_correct(NULL, copy_val);
+      shenandoah_assert_correct(nullptr, copy_val);
       // For non-LAB allocations, the object has already been registered
-=======
-      shenandoah_assert_correct(nullptr, copy_val);
->>>>>>> 861e3020
     }
     shenandoah_assert_correct(nullptr, result);
     return result;
