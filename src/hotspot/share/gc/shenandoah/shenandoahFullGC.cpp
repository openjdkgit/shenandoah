/*
 * Copyright (c) 2014, 2021, Red Hat, Inc. All rights reserved.
 * Copyright Amazon.com Inc. or its affiliates. All Rights Reserved.
 * DO NOT ALTER OR REMOVE COPYRIGHT NOTICES OR THIS FILE HEADER.
 *
 * This code is free software; you can redistribute it and/or modify it
 * under the terms of the GNU General Public License version 2 only, as
 * published by the Free Software Foundation.
 *
 * This code is distributed in the hope that it will be useful, but WITHOUT
 * ANY WARRANTY; without even the implied warranty of MERCHANTABILITY or
 * FITNESS FOR A PARTICULAR PURPOSE.  See the GNU General Public License
 * version 2 for more details (a copy is included in the LICENSE file that
 * accompanied this code).
 *
 * You should have received a copy of the GNU General Public License version
 * 2 along with this work; if not, write to the Free Software Foundation,
 * Inc., 51 Franklin St, Fifth Floor, Boston, MA 02110-1301 USA.
 *
 * Please contact Oracle, 500 Oracle Parkway, Redwood Shores, CA 94065 USA
 * or visit www.oracle.com if you need additional information or have any
 * questions.
 *
 */

#include "precompiled.hpp"

#include "compiler/oopMap.hpp"
#include "gc/shared/continuationGCSupport.hpp"
#include "gc/shared/gcTraceTime.inline.hpp"
#include "gc/shared/preservedMarks.inline.hpp"
#include "gc/shared/tlab_globals.hpp"
#include "gc/shared/workerThread.hpp"
#include "gc/shenandoah/heuristics/shenandoahHeuristics.hpp"
#include "gc/shenandoah/shenandoahConcurrentGC.hpp"
#include "gc/shenandoah/shenandoahCollectionSet.hpp"
#include "gc/shenandoah/shenandoahFreeSet.hpp"
#include "gc/shenandoah/shenandoahFullGC.hpp"
#include "gc/shenandoah/shenandoahGeneration.hpp"
#include "gc/shenandoah/shenandoahPhaseTimings.hpp"
#include "gc/shenandoah/shenandoahMark.inline.hpp"
#include "gc/shenandoah/shenandoahMonitoringSupport.hpp"
#include "gc/shenandoah/shenandoahHeapRegionSet.hpp"
#include "gc/shenandoah/shenandoahHeap.inline.hpp"
#include "gc/shenandoah/shenandoahHeapRegion.inline.hpp"
#include "gc/shenandoah/shenandoahMarkingContext.inline.hpp"
#include "gc/shenandoah/shenandoahMetrics.hpp"
#include "gc/shenandoah/shenandoahOldGeneration.hpp"
#include "gc/shenandoah/shenandoahOopClosures.inline.hpp"
#include "gc/shenandoah/shenandoahReferenceProcessor.hpp"
#include "gc/shenandoah/shenandoahRootProcessor.inline.hpp"
#include "gc/shenandoah/shenandoahSTWMark.hpp"
#include "gc/shenandoah/shenandoahUtils.hpp"
#include "gc/shenandoah/shenandoahVerifier.hpp"
#include "gc/shenandoah/shenandoahVMOperations.hpp"
#include "gc/shenandoah/shenandoahWorkerPolicy.hpp"
#include "gc/shenandoah/shenandoahYoungGeneration.hpp"
#include "memory/metaspaceUtils.hpp"
#include "memory/universe.hpp"
#include "oops/compressedOops.inline.hpp"
#include "oops/oop.inline.hpp"
#include "runtime/javaThread.hpp"
#include "runtime/orderAccess.hpp"
#include "runtime/vmThread.hpp"
#include "utilities/copy.hpp"
#include "utilities/events.hpp"
#include "utilities/growableArray.hpp"

// After Full GC is done, reconstruct the remembered set by iterating over OLD regions,
// registering all objects between bottom() and top(), and setting remembered set cards to
// DIRTY if they hold interesting pointers.
class ShenandoahReconstructRememberedSetTask : public WorkerTask {
private:
  ShenandoahRegionIterator _regions;

public:
  ShenandoahReconstructRememberedSetTask() :
    WorkerTask("Shenandoah Reset Bitmap") { }

  void work(uint worker_id) {
    ShenandoahParallelWorkerSession worker_session(worker_id);
    ShenandoahHeapRegion* r = _regions.next();
    ShenandoahHeap* heap = ShenandoahHeap::heap();
    RememberedScanner* scanner = heap->card_scan();
    ShenandoahSetRememberedCardsToDirtyClosure dirty_cards_for_interesting_pointers;

    while (r != nullptr) {
      if (r->is_old() && r->is_active()) {
        HeapWord* obj_addr = r->bottom();
        if (r->is_humongous_start()) {
          // First, clear the remembered set
          oop obj = cast_to_oop(obj_addr);
          size_t size = obj->size();

          // First, clear the remembered set for all spanned humongous regions
          size_t num_regions = ShenandoahHeapRegion::required_regions(size * HeapWordSize);
          size_t region_span = num_regions * ShenandoahHeapRegion::region_size_words();
          scanner->reset_remset(r->bottom(), region_span);
          size_t region_index = r->index();
          ShenandoahHeapRegion* humongous_region = heap->get_region(region_index);
          while (num_regions-- != 0) {
            scanner->reset_object_range(humongous_region->bottom(), humongous_region->end());
            region_index++;
            humongous_region = heap->get_region(region_index);
          }

          // Then register the humongous object and DIRTY relevant remembered set cards
          scanner->register_object_wo_lock(obj_addr);
          obj->oop_iterate(&dirty_cards_for_interesting_pointers);
        } else if (!r->is_humongous()) {
          // First, clear the remembered set
          scanner->reset_remset(r->bottom(), ShenandoahHeapRegion::region_size_words());
          scanner->reset_object_range(r->bottom(), r->end());

          // Then iterate over all objects, registering object and DIRTYing relevant remembered set cards
          HeapWord* t = r->top();
          while (obj_addr < t) {
            oop obj = cast_to_oop(obj_addr);
            size_t size = obj->size();
            scanner->register_object_wo_lock(obj_addr);
            obj_addr += obj->oop_iterate_size(&dirty_cards_for_interesting_pointers);
          }
        } // else, ignore humongous continuation region
      }
      // else, this region is FREE or YOUNG or inactive and we can ignore it.
      // TODO: Assert this.
      r = _regions.next();
    }
  }
};

ShenandoahFullGC::ShenandoahFullGC() :
  _gc_timer(ShenandoahHeap::heap()->gc_timer()),
  _preserved_marks(new PreservedMarksSet(true)) {}

ShenandoahFullGC::~ShenandoahFullGC() {
  delete _preserved_marks;
}

bool ShenandoahFullGC::collect(GCCause::Cause cause) {
  vmop_entry_full(cause);
  // Always success
  return true;
}

void ShenandoahFullGC::vmop_entry_full(GCCause::Cause cause) {
  ShenandoahHeap* const heap = ShenandoahHeap::heap();
  TraceCollectorStats tcs(heap->monitoring_support()->full_stw_collection_counters());
  ShenandoahTimingsTracker timing(ShenandoahPhaseTimings::full_gc_gross);

  heap->try_inject_alloc_failure();
  VM_ShenandoahFullGC op(cause, this);
  VMThread::execute(&op);
}

void ShenandoahFullGC::entry_full(GCCause::Cause cause) {
  static const char* msg = "Pause Full";
  ShenandoahPausePhase gc_phase(msg, ShenandoahPhaseTimings::full_gc, true /* log_heap_usage */);
  EventMark em("%s", msg);

  ShenandoahWorkerScope scope(ShenandoahHeap::heap()->workers(),
                              ShenandoahWorkerPolicy::calc_workers_for_fullgc(),
                              "full gc");

  op_full(cause);
}

void ShenandoahFullGC::op_full(GCCause::Cause cause) {
  ShenandoahHeap* const heap = ShenandoahHeap::heap();
  ShenandoahMetricsSnapshot metrics;
  metrics.snap_before();

  // Perform full GC
  do_it(cause);

  metrics.snap_after();
  if (heap->mode()->is_generational()) {
    heap->log_heap_status("At end of Full GC");

    // Since we allow temporary violation of these constraints during Full GC, we want to enforce that the assertions are
    // made valid by the time Full GC completes.
    assert(heap->old_generation()->used_regions_size() <= heap->old_generation()->adjusted_capacity(),
           "Old generation affiliated regions must be less than capacity");
    assert(heap->young_generation()->used_regions_size() <= heap->young_generation()->adjusted_capacity(),
           "Young generation affiliated regions must be less than capacity");
  }
  if (metrics.is_good_progress()) {
    ShenandoahHeap::heap()->notify_gc_progress();
  } else {
    // Nothing to do. Tell the allocation path that we have failed to make
    // progress, and it can finally fail.
    ShenandoahHeap::heap()->notify_gc_no_progress();
  }
}

void ShenandoahFullGC::do_it(GCCause::Cause gc_cause) {
  ShenandoahHeap* heap = ShenandoahHeap::heap();
  // Since we may arrive here from degenerated GC failure of either young or old, establish generation as GLOBAL.
  heap->set_gc_generation(heap->global_generation());

  if (heap->mode()->is_generational()) {
    // Defer unadjust_available() invocations until after Full GC finishes its efforts because Full GC makes use
    // of young-gen memory that may have been loaned from old-gen.

    // No need to old_gen->increase_used().  That was done when plabs were allocated, accounting for both old evacs and promotions.

    heap->set_alloc_supplement_reserve(0);
    heap->set_young_evac_reserve(0);
    heap->set_old_evac_reserve(0);
    heap->reset_old_evac_expended();
    heap->set_promoted_reserve(0);

    // Full GC supersedes any marking or coalescing in old generation.
    heap->cancel_old_gc();
  }

  if (ShenandoahVerify) {
    heap->verifier()->verify_before_fullgc();
  }

  if (VerifyBeforeGC) {
    Universe::verify();
  }

  // Degenerated GC may carry concurrent root flags when upgrading to
  // full GC. We need to reset it before mutators resume.
  heap->set_concurrent_strong_root_in_progress(false);
  heap->set_concurrent_weak_root_in_progress(false);

  heap->set_full_gc_in_progress(true);

  assert(ShenandoahSafepoint::is_at_shenandoah_safepoint(), "must be at a safepoint");
  assert(Thread::current()->is_VM_thread(), "Do full GC only while world is stopped");

  {
    ShenandoahGCPhase phase(ShenandoahPhaseTimings::full_gc_heapdump_pre);
    heap->pre_full_gc_dump(_gc_timer);
  }

  {
    ShenandoahGCPhase prepare_phase(ShenandoahPhaseTimings::full_gc_prepare);
    // Full GC is supposed to recover from any GC state:

    // a0. Remember if we have forwarded objects
    bool has_forwarded_objects = heap->has_forwarded_objects();

    // a1. Cancel evacuation, if in progress
    if (heap->is_evacuation_in_progress()) {
      heap->set_evacuation_in_progress(false);
    }
    assert(!heap->is_evacuation_in_progress(), "sanity");

    // a2. Cancel update-refs, if in progress
    if (heap->is_update_refs_in_progress()) {
      heap->set_update_refs_in_progress(false);
    }
    assert(!heap->is_update_refs_in_progress(), "sanity");

    // b. Cancel all concurrent marks, if in progress
    if (heap->is_concurrent_mark_in_progress()) {
      heap->cancel_concurrent_mark();
    }
    assert(!heap->is_concurrent_mark_in_progress(), "sanity");

    // c. Update roots if this full GC is due to evac-oom, which may carry from-space pointers in roots.
    if (has_forwarded_objects) {
      update_roots(true /*full_gc*/);
    }

    // d. Reset the bitmaps for new marking
    heap->global_generation()->reset_mark_bitmap();
    assert(heap->marking_context()->is_bitmap_clear(), "sanity");
    assert(!heap->global_generation()->is_mark_complete(), "sanity");

    // e. Abandon reference discovery and clear all discovered references.
    ShenandoahReferenceProcessor* rp = heap->global_generation()->ref_processor();
    rp->abandon_partial_discovery();

    // f. Sync pinned region status from the CP marks
    heap->sync_pinned_region_status();

    // The rest of prologue:
    _preserved_marks->init(heap->workers()->active_workers());

    assert(heap->has_forwarded_objects() == has_forwarded_objects, "This should not change");
  }

  if (UseTLAB) {
    // TODO: Do we need to explicitly retire PLABs?
    heap->gclabs_retire(ResizeTLAB);
    heap->tlabs_retire(ResizeTLAB);
  }

  OrderAccess::fence();

  phase1_mark_heap();

  // Once marking is done, which may have fixed up forwarded objects, we can drop it.
  // Coming out of Full GC, we would not have any forwarded objects.
  // This also prevents resolves with fwdptr from kicking in while adjusting pointers in phase3.
  heap->set_has_forwarded_objects(false);

  heap->set_full_gc_move_in_progress(true);

  // Setup workers for the rest
  OrderAccess::fence();

  // Initialize worker slices
  ShenandoahHeapRegionSet** worker_slices = NEW_C_HEAP_ARRAY(ShenandoahHeapRegionSet*, heap->max_workers(), mtGC);
  for (uint i = 0; i < heap->max_workers(); i++) {
    worker_slices[i] = new ShenandoahHeapRegionSet();
  }

  {
    // The rest of code performs region moves, where region status is undefined
    // until all phases run together.
    ShenandoahHeapLocker lock(heap->lock());

    phase2_calculate_target_addresses(worker_slices);

    OrderAccess::fence();

    phase3_update_references();

    phase4_compact_objects(worker_slices);

    phase5_epilog();
  }

  {
    // Epilogue
    // TODO: Merge with phase5_epilog?
    _preserved_marks->restore(heap->workers());
    _preserved_marks->reclaim();

    if (heap->mode()->is_generational()) {
      ShenandoahGCPhase phase(ShenandoahPhaseTimings::full_gc_reconstruct_remembered_set);
      ShenandoahReconstructRememberedSetTask task;
      heap->workers()->run_task(&task);
    }
  }

  // Resize metaspace
  MetaspaceGC::compute_new_size();

  heap->adjust_generation_sizes();

  // Free worker slices
  for (uint i = 0; i < heap->max_workers(); i++) {
    delete worker_slices[i];
  }
  FREE_C_HEAP_ARRAY(ShenandoahHeapRegionSet*, worker_slices);

  heap->set_full_gc_move_in_progress(false);
  heap->set_full_gc_in_progress(false);

  if (ShenandoahVerify) {
    if (heap->mode()->is_generational()) {
      heap->verifier()->verify_after_generational_fullgc();
    } else {
      heap->verifier()->verify_after_fullgc();
    }
  }

  // Having reclaimed all dead memory, it is now safe to restore capacities to original values.
  heap->young_generation()->unadjust_available();
  heap->old_generation()->unadjust_available();

  if (VerifyAfterGC) {
    Universe::verify();
  }

  {
    ShenandoahGCPhase phase(ShenandoahPhaseTimings::full_gc_heapdump_post);
    heap->post_full_gc_dump(_gc_timer);
  }
}

class ShenandoahPrepareForMarkClosure: public ShenandoahHeapRegionClosure {
private:
  ShenandoahMarkingContext* const _ctx;

public:
  ShenandoahPrepareForMarkClosure() : _ctx(ShenandoahHeap::heap()->marking_context()) {}

  void heap_region_do(ShenandoahHeapRegion *r) {
    if (r->affiliation() != FREE) {
      _ctx->capture_top_at_mark_start(r);
      r->clear_live_data();
    }
  }

  bool is_thread_safe() { return true; }
};

void ShenandoahFullGC::phase1_mark_heap() {
  GCTraceTime(Info, gc, phases) time("Phase 1: Mark live objects", _gc_timer);
  ShenandoahGCPhase mark_phase(ShenandoahPhaseTimings::full_gc_mark);

  ShenandoahHeap* heap = ShenandoahHeap::heap();

  ShenandoahPrepareForMarkClosure cl;
  heap->parallel_heap_region_iterate(&cl);

  heap->set_unload_classes(heap->global_generation()->heuristics()->can_unload_classes());

  ShenandoahReferenceProcessor* rp = heap->global_generation()->ref_processor();
  // enable ("weak") refs discovery
  rp->set_soft_reference_policy(true); // forcefully purge all soft references

  ShenandoahSTWMark mark(heap->global_generation(), true /*full_gc*/);
  mark.mark();
  heap->parallel_cleaning(true /* full_gc */);
}

class ShenandoahPrepareForCompactionTask : public WorkerTask {
private:
  PreservedMarksSet*        const _preserved_marks;
  ShenandoahHeap*           const _heap;
  ShenandoahHeapRegionSet** const _worker_slices;
  size_t                    const _num_workers;

public:
  ShenandoahPrepareForCompactionTask(PreservedMarksSet *preserved_marks,
                                     ShenandoahHeapRegionSet **worker_slices,
                                     size_t num_workers);

  static bool is_candidate_region(ShenandoahHeapRegion* r) {
    // Empty region: get it into the slice to defragment the slice itself.
    // We could have skipped this without violating correctness, but we really
    // want to compact all live regions to the start of the heap, which sometimes
    // means moving them into the fully empty regions.
    if (r->is_empty()) return true;

    // Can move the region, and this is not the humongous region. Humongous
    // moves are special cased here, because their moves are handled separately.
    return r->is_stw_move_allowed() && !r->is_humongous();
  }

  void work(uint worker_id);
};

class ShenandoahPrepareForGenerationalCompactionObjectClosure : public ObjectClosure {
private:
  PreservedMarks*          const _preserved_marks;
  ShenandoahHeap*          const _heap;

  // _empty_regions is a thread-local list of heap regions that have been completely emptied by this worker thread's
  // compaction efforts.  The worker thread that drives these efforts adds compacted regions to this list if the
  // region has not been compacted onto itself.
  GrowableArray<ShenandoahHeapRegion*>& _empty_regions;
  int _empty_regions_pos;
  ShenandoahHeapRegion*          _old_to_region;
  ShenandoahHeapRegion*          _young_to_region;
  ShenandoahHeapRegion*          _from_region;
  ShenandoahAffiliation          _from_affiliation;
  HeapWord*                      _old_compact_point;
  HeapWord*                      _young_compact_point;
  uint                           _worker_id;

public:
  ShenandoahPrepareForGenerationalCompactionObjectClosure(PreservedMarks* preserved_marks,
                                                          GrowableArray<ShenandoahHeapRegion*>& empty_regions,
                                                          ShenandoahHeapRegion* old_to_region,
                                                          ShenandoahHeapRegion* young_to_region, uint worker_id) :
      _preserved_marks(preserved_marks),
      _heap(ShenandoahHeap::heap()),
      _empty_regions(empty_regions),
      _empty_regions_pos(0),
      _old_to_region(old_to_region),
      _young_to_region(young_to_region),
      _from_region(nullptr),
      _old_compact_point((old_to_region != nullptr)? old_to_region->bottom(): nullptr),
      _young_compact_point((young_to_region != nullptr)? young_to_region->bottom(): nullptr),
      _worker_id(worker_id) {}

  void set_from_region(ShenandoahHeapRegion* from_region) {
    _from_region = from_region;
    _from_affiliation = from_region->affiliation();
    if (_from_region->has_live()) {
      if (_from_affiliation == ShenandoahAffiliation::OLD_GENERATION) {
        if (_old_to_region == nullptr) {
          _old_to_region = from_region;
          _old_compact_point = from_region->bottom();
        }
      } else {
        assert(_from_affiliation == ShenandoahAffiliation::YOUNG_GENERATION, "from_region must be OLD or YOUNG");
        if (_young_to_region == nullptr) {
          _young_to_region = from_region;
          _young_compact_point = from_region->bottom();
        }
      }
    } // else, we won't iterate over this _from_region so we don't need to set up to region to hold copies
  }

  void finish() {
    finish_old_region();
    finish_young_region();
  }

  void finish_old_region() {
    if (_old_to_region != nullptr) {
      log_debug(gc)("Planned compaction into Old Region " SIZE_FORMAT ", used: " SIZE_FORMAT " tabulated by worker %u",
                    _old_to_region->index(), _old_compact_point - _old_to_region->bottom(), _worker_id);
      _old_to_region->set_new_top(_old_compact_point);
      _old_to_region = nullptr;
    }
  }

  void finish_young_region() {
    if (_young_to_region != nullptr) {
      log_debug(gc)("Worker %u planned compaction into Young Region " SIZE_FORMAT ", used: " SIZE_FORMAT,
                    _worker_id, _young_to_region->index(), _young_compact_point - _young_to_region->bottom());
      _young_to_region->set_new_top(_young_compact_point);
      _young_to_region = nullptr;
    }
  }

  bool is_compact_same_region() {
    return (_from_region == _old_to_region) || (_from_region == _young_to_region);
  }

  int empty_regions_pos() {
    return _empty_regions_pos;
  }

  void do_object(oop p) {
    assert(_from_region != nullptr, "must set before work");
    assert((_from_region->bottom() <= cast_from_oop<HeapWord*>(p)) && (cast_from_oop<HeapWord*>(p) < _from_region->top()),
           "Object must reside in _from_region");
    assert(_heap->complete_marking_context()->is_marked(p), "must be marked");
    assert(!_heap->complete_marking_context()->allocated_after_mark_start(p), "must be truly marked");

    size_t obj_size = p->size();
    uint from_region_age = _from_region->age();
    uint object_age = p->age();

    bool promote_object = false;
    if ((_from_affiliation == ShenandoahAffiliation::YOUNG_GENERATION) &&
        (from_region_age + object_age >= InitialTenuringThreshold)) {
      if ((_old_to_region != nullptr) && (_old_compact_point + obj_size > _old_to_region->end())) {
        finish_old_region();
        _old_to_region = nullptr;
      }
      if (_old_to_region == nullptr) {
        if (_empty_regions_pos < _empty_regions.length()) {
          ShenandoahHeapRegion* new_to_region = _empty_regions.at(_empty_regions_pos);
          _empty_regions_pos++;
          new_to_region->set_affiliation(OLD_GENERATION);
          _old_to_region = new_to_region;
          _old_compact_point = _old_to_region->bottom();
          promote_object = true;
        }
        // Else this worker thread does not yet have any empty regions into which this aged object can be promoted so
        // we leave promote_object as false, deferring the promotion.
      } else {
        promote_object = true;
      }
    }

    if (promote_object || (_from_affiliation == ShenandoahAffiliation::OLD_GENERATION)) {
      assert(_old_to_region != nullptr, "_old_to_region should not be nullptr when evacuating to OLD region");
      if (_old_compact_point + obj_size > _old_to_region->end()) {
        ShenandoahHeapRegion* new_to_region;

        log_debug(gc)("Worker %u finishing old region " SIZE_FORMAT ", compact_point: " PTR_FORMAT ", obj_size: " SIZE_FORMAT
                      ", &compact_point[obj_size]: " PTR_FORMAT ", region end: " PTR_FORMAT,  _worker_id, _old_to_region->index(),
                      p2i(_old_compact_point), obj_size, p2i(_old_compact_point + obj_size), p2i(_old_to_region->end()));

        // Object does not fit.  Get a new _old_to_region.
        finish_old_region();
        if (_empty_regions_pos < _empty_regions.length()) {
          new_to_region = _empty_regions.at(_empty_regions_pos);
          _empty_regions_pos++;
          new_to_region->set_affiliation(OLD_GENERATION);
        } else {
          // If we've exhausted the previously selected _old_to_region, we know that the _old_to_region is distinct
          // from _from_region.  That's because there is always room for _from_region to be compacted into itself.
          // Since we're out of empty regions, let's use _from_region to hold the results of its own compaction.
          new_to_region = _from_region;
        }

        assert(new_to_region != _old_to_region, "must not reuse same OLD to-region");
        assert(new_to_region != nullptr, "must not be nullptr");
        _old_to_region = new_to_region;
        _old_compact_point = _old_to_region->bottom();
      }

      // Object fits into current region, record new location:
      assert(_old_compact_point + obj_size <= _old_to_region->end(), "must fit");
      shenandoah_assert_not_forwarded(nullptr, p);
      _preserved_marks->push_if_necessary(p, p->mark());
      p->forward_to(cast_to_oop(_old_compact_point));
      _old_compact_point += obj_size;
    } else {
      assert(_from_affiliation == ShenandoahAffiliation::YOUNG_GENERATION,
             "_from_region must be OLD_GENERATION or YOUNG_GENERATION");
      assert(_young_to_region != nullptr, "_young_to_region should not be nullptr when compacting YOUNG _from_region");

      // After full gc compaction, all regions have age 0.  Embed the region's age into the object's age in order to preserve
      // tenuring progress.
      if (_heap->is_aging_cycle()) {
        _heap->increase_object_age(p, from_region_age + 1);
      } else {
        _heap->increase_object_age(p, from_region_age);
      }

      if (_young_compact_point + obj_size > _young_to_region->end()) {
        ShenandoahHeapRegion* new_to_region;

        log_debug(gc)("Worker %u finishing young region " SIZE_FORMAT ", compact_point: " PTR_FORMAT ", obj_size: " SIZE_FORMAT
                      ", &compact_point[obj_size]: " PTR_FORMAT ", region end: " PTR_FORMAT,  _worker_id, _young_to_region->index(),
                      p2i(_young_compact_point), obj_size, p2i(_young_compact_point + obj_size), p2i(_young_to_region->end()));

        // Object does not fit.  Get a new _young_to_region.
        finish_young_region();
        if (_empty_regions_pos < _empty_regions.length()) {
          new_to_region = _empty_regions.at(_empty_regions_pos);
          _empty_regions_pos++;
          new_to_region->set_affiliation(YOUNG_GENERATION);
        } else {
          // If we've exhausted the previously selected _young_to_region, we know that the _young_to_region is distinct
          // from _from_region.  That's because there is always room for _from_region to be compacted into itself.
          // Since we're out of empty regions, let's use _from_region to hold the results of its own compaction.
          new_to_region = _from_region;
        }

        assert(new_to_region != _young_to_region, "must not reuse same OLD to-region");
        assert(new_to_region != nullptr, "must not be nullptr");
        _young_to_region = new_to_region;
        _young_compact_point = _young_to_region->bottom();
      }

      // Object fits into current region, record new location:
      assert(_young_compact_point + obj_size <= _young_to_region->end(), "must fit");
      shenandoah_assert_not_forwarded(nullptr, p);
      _preserved_marks->push_if_necessary(p, p->mark());
      p->forward_to(cast_to_oop(_young_compact_point));
      _young_compact_point += obj_size;
    }
  }
};


class ShenandoahPrepareForCompactionObjectClosure : public ObjectClosure {
private:
  PreservedMarks*          const _preserved_marks;
  ShenandoahHeap*          const _heap;
  GrowableArray<ShenandoahHeapRegion*>& _empty_regions;
  int _empty_regions_pos;
  ShenandoahHeapRegion*          _to_region;
  ShenandoahHeapRegion*          _from_region;
  HeapWord* _compact_point;

public:
  ShenandoahPrepareForCompactionObjectClosure(PreservedMarks* preserved_marks,
                                              GrowableArray<ShenandoahHeapRegion*>& empty_regions,
                                              ShenandoahHeapRegion* to_region) :
    _preserved_marks(preserved_marks),
    _heap(ShenandoahHeap::heap()),
    _empty_regions(empty_regions),
    _empty_regions_pos(0),
    _to_region(to_region),
    _from_region(nullptr),
    _compact_point(to_region->bottom()) {}

  void set_from_region(ShenandoahHeapRegion* from_region) {
    _from_region = from_region;
  }

  void finish_region() {
    assert(_to_region != nullptr, "should not happen");
    assert(!_heap->mode()->is_generational(), "Generational GC should use different Closure");
    _to_region->set_new_top(_compact_point);
  }

  bool is_compact_same_region() {
    return _from_region == _to_region;
  }

  int empty_regions_pos() {
    return _empty_regions_pos;
  }

  void do_object(oop p) {
    assert(_from_region != nullptr, "must set before work");
    assert(_heap->complete_marking_context()->is_marked(p), "must be marked");
    assert(!_heap->complete_marking_context()->allocated_after_mark_start(p), "must be truly marked");

    size_t obj_size = p->size();
    if (_compact_point + obj_size > _to_region->end()) {
      finish_region();

      // Object doesn't fit. Pick next empty region and start compacting there.
      ShenandoahHeapRegion* new_to_region;
      if (_empty_regions_pos < _empty_regions.length()) {
        new_to_region = _empty_regions.at(_empty_regions_pos);
        _empty_regions_pos++;
      } else {
        // Out of empty region? Compact within the same region.
        new_to_region = _from_region;
      }

      assert(new_to_region != _to_region, "must not reuse same to-region");
      assert(new_to_region != nullptr, "must not be null");
      _to_region = new_to_region;
      _compact_point = _to_region->bottom();
    }

    // Object fits into current region, record new location:
    assert(_compact_point + obj_size <= _to_region->end(), "must fit");
    shenandoah_assert_not_forwarded(nullptr, p);
    _preserved_marks->push_if_necessary(p, p->mark());
    p->forward_to(cast_to_oop(_compact_point));
    _compact_point += obj_size;
  }
};


ShenandoahPrepareForCompactionTask::ShenandoahPrepareForCompactionTask(PreservedMarksSet *preserved_marks,
                                                                       ShenandoahHeapRegionSet **worker_slices,
                                                                       size_t num_workers) :
    WorkerTask("Shenandoah Prepare For Compaction"),
    _preserved_marks(preserved_marks), _heap(ShenandoahHeap::heap()),
    _worker_slices(worker_slices), _num_workers(num_workers) { }


void ShenandoahPrepareForCompactionTask::work(uint worker_id) {
  ShenandoahParallelWorkerSession worker_session(worker_id);
  ShenandoahHeapRegionSet* slice = _worker_slices[worker_id];
  ShenandoahHeapRegionSetIterator it(slice);
  ShenandoahHeapRegion* from_region = it.next();
  // No work?
  if (from_region == nullptr) {
    return;
  }

  // Sliding compaction. Walk all regions in the slice, and compact them.
  // Remember empty regions and reuse them as needed.
  ResourceMark rm;

  GrowableArray<ShenandoahHeapRegion*> empty_regions((int)_heap->num_regions());

  if (_heap->mode()->is_generational()) {
    ShenandoahHeapRegion* old_to_region = (from_region->is_old())? from_region: nullptr;
    ShenandoahHeapRegion* young_to_region = (from_region->is_young())? from_region: nullptr;
    ShenandoahPrepareForGenerationalCompactionObjectClosure cl(_preserved_marks->get(worker_id),
                                                               empty_regions,
                                                               old_to_region, young_to_region,
                                                               worker_id);
    while (from_region != nullptr) {
      assert(is_candidate_region(from_region), "Sanity");
      log_debug(gc)("Worker %u compacting %s Region " SIZE_FORMAT " which had used " SIZE_FORMAT " and %s live",
                    worker_id, from_region->affiliation_name(),
                    from_region->index(), from_region->used(), from_region->has_live()? "has": "does not have");
      cl.set_from_region(from_region);
      if (from_region->has_live()) {
        _heap->marked_object_iterate(from_region, &cl);
      }
      // Compacted the region to somewhere else? From-region is empty then.
      if (!cl.is_compact_same_region()) {
        empty_regions.append(from_region);
      }
      from_region = it.next();
    }
    cl.finish();

    // Mark all remaining regions as empty
    for (int pos = cl.empty_regions_pos(); pos < empty_regions.length(); ++pos) {
      ShenandoahHeapRegion* r = empty_regions.at(pos);
      r->set_new_top(r->bottom());
    }
  } else {
    ShenandoahPrepareForCompactionObjectClosure cl(_preserved_marks->get(worker_id), empty_regions, from_region);
    while (from_region != nullptr) {
      assert(is_candidate_region(from_region), "Sanity");
      cl.set_from_region(from_region);
      if (from_region->has_live()) {
        _heap->marked_object_iterate(from_region, &cl);
      }

      // Compacted the region to somewhere else? From-region is empty then.
      if (!cl.is_compact_same_region()) {
        empty_regions.append(from_region);
      }
      from_region = it.next();
    }
    cl.finish_region();

    // Mark all remaining regions as empty
    for (int pos = cl.empty_regions_pos(); pos < empty_regions.length(); ++pos) {
      ShenandoahHeapRegion* r = empty_regions.at(pos);
      r->set_new_top(r->bottom());
    }
  }
}

void ShenandoahFullGC::calculate_target_humongous_objects() {
  ShenandoahHeap* heap = ShenandoahHeap::heap();

  // Compute the new addresses for humongous objects. We need to do this after addresses
  // for regular objects are calculated, and we know what regions in heap suffix are
  // available for humongous moves.
  //
  // Scan the heap backwards, because we are compacting humongous regions towards the end.
  // Maintain the contiguous compaction window in [to_begin; to_end), so that we can slide
  // humongous start there.
  //
  // The complication is potential non-movable regions during the scan. If such region is
  // detected, then sliding restarts towards that non-movable region.

  size_t to_begin = heap->num_regions();
  size_t to_end = heap->num_regions();

  log_debug(gc)("Full GC calculating target humongous objects from end " SIZE_FORMAT, to_end);
  for (size_t c = heap->num_regions(); c > 0; c--) {
    ShenandoahHeapRegion *r = heap->get_region(c - 1);
    if (r->is_humongous_continuation() || (r->new_top() == r->bottom())) {
      // To-region candidate: record this, and continue scan
      to_begin = r->index();
      continue;
    }

    if (r->is_humongous_start() && r->is_stw_move_allowed()) {
      // From-region candidate: movable humongous region
      oop old_obj = cast_to_oop(r->bottom());
      size_t words_size = old_obj->size();
      size_t num_regions = ShenandoahHeapRegion::required_regions(words_size * HeapWordSize);

      size_t start = to_end - num_regions;

      if (start >= to_begin && start != r->index()) {
        // Fits into current window, and the move is non-trivial. Record the move then, and continue scan.
        _preserved_marks->get(0)->push_if_necessary(old_obj, old_obj->mark());
        old_obj->forward_to(cast_to_oop(heap->get_region(start)->bottom()));
        to_end = start;
        continue;
      }
    }

    // Failed to fit. Scan starting from current region.
    to_begin = r->index();
    to_end = r->index();
  }
}

class ShenandoahEnsureHeapActiveClosure: public ShenandoahHeapRegionClosure {
private:
  ShenandoahHeap* const _heap;

public:
  ShenandoahEnsureHeapActiveClosure() : _heap(ShenandoahHeap::heap()) {}
  void heap_region_do(ShenandoahHeapRegion* r) {
    if (r->is_trash()) {
      r->recycle();
    }
    if (r->is_cset()) {
      // Leave affiliation unchanged
      r->make_regular_bypass();
    }
    if (r->is_empty_uncommitted()) {
      r->make_committed_bypass();
    }
    assert (r->is_committed(), "only committed regions in heap now, see region " SIZE_FORMAT, r->index());

    // Record current region occupancy: this communicates empty regions are free
    // to the rest of Full GC code.
    r->set_new_top(r->top());
  }
};

class ShenandoahTrashImmediateGarbageClosure: public ShenandoahHeapRegionClosure {
private:
  ShenandoahHeap* const _heap;
  ShenandoahMarkingContext* const _ctx;

public:
  ShenandoahTrashImmediateGarbageClosure() :
    _heap(ShenandoahHeap::heap()),
    _ctx(ShenandoahHeap::heap()->complete_marking_context()) {}

  void heap_region_do(ShenandoahHeapRegion* r) {
<<<<<<< HEAD
    if (r->affiliation() == FREE) {
      // Ignore free regions
      // TODO: change iterators so they do not process FREE regions.
      return;
    }

    if (r->is_humongous_start()) {
      oop humongous_obj = cast_to_oop(r->bottom());
      if (!_ctx->is_marked(humongous_obj)) {
        assert(!r->has_live(),
               "Humongous Start %s Region " SIZE_FORMAT " is not marked, should not have live",
               affiliation_name(r->affiliation()),  r->index());
        log_debug(gc)("Trashing immediate humongous region " SIZE_FORMAT " because not marked", r->index());
        _heap->trash_humongous_region_at(r);
      } else {
        assert(r->has_live(),
               "Humongous Start %s Region " SIZE_FORMAT " should have live", affiliation_name(r->affiliation()),  r->index());
      }
    } else if (r->is_humongous_continuation()) {
      // If we hit continuation, the non-live humongous starts should have been trashed already
      assert(r->humongous_start_region()->has_live(),
             "Humongous Continuation %s Region " SIZE_FORMAT " should have live", affiliation_name(r->affiliation()),  r->index());
    } else if (r->is_regular()) {
      if (!r->has_live()) {
        log_debug(gc)("Trashing immediate regular region " SIZE_FORMAT " because has no live", r->index());
        r->make_trash_immediate();
=======
    if (r->affiliation() != FREE) {
      if (r->is_humongous_start()) {
        oop humongous_obj = cast_to_oop(r->bottom());
        if (!_ctx->is_marked(humongous_obj)) {
          assert(!r->has_live(),
                 "Humongous Start %s Region " SIZE_FORMAT " is not marked, should not have live",
                 r->affiliation_name(),  r->index());
          log_debug(gc)("Trashing immediate humongous region " SIZE_FORMAT " because not marked", r->index());
          _heap->trash_humongous_region_at(r);
        } else {
          assert(r->has_live(),
                 "Humongous Start %s Region " SIZE_FORMAT " should have live", r->affiliation_name(),  r->index());
        }
      } else if (r->is_humongous_continuation()) {
        // If we hit continuation, the non-live humongous starts should have been trashed already
        assert(r->humongous_start_region()->has_live(),
               "Humongous Continuation %s Region " SIZE_FORMAT " should have live", r->affiliation_name(),  r->index());
      } else if (r->is_regular()) {
        if (!r->has_live()) {
          log_debug(gc)("Trashing immediate regular region " SIZE_FORMAT " because has no live", r->index());
          r->make_trash_immediate();
        }
>>>>>>> 461f0831
      }
    }
  }
};

void ShenandoahFullGC::distribute_slices(ShenandoahHeapRegionSet** worker_slices) {
  ShenandoahHeap* heap = ShenandoahHeap::heap();

  uint n_workers = heap->workers()->active_workers();
  size_t n_regions = heap->num_regions();

  // What we want to accomplish: have the dense prefix of data, while still balancing
  // out the parallel work.
  //
  // Assuming the amount of work is driven by the live data that needs moving, we can slice
  // the entire heap into equal-live-sized prefix slices, and compact into them. So, each
  // thread takes all regions in its prefix subset, and then it takes some regions from
  // the tail.
  //
  // Tail region selection becomes interesting.
  //
  // First, we want to distribute the regions fairly between the workers, and those regions
  // might have different amount of live data. So, until we sure no workers need live data,
  // we need to only take what the worker needs.
  //
  // Second, since we slide everything to the left in each slice, the most busy regions
  // would be the ones on the left. Which means we want to have all workers have their after-tail
  // regions as close to the left as possible.
  //
  // The easiest way to do this is to distribute after-tail regions in round-robin between
  // workers that still need live data.
  //
  // Consider parallel workers A, B, C, then the target slice layout would be:
  //
  //  AAAAAAAABBBBBBBBCCCCCCCC|ABCABCABCABCABCABCABCABABABABABABABABABABAAAAA
  //
  //  (.....dense-prefix.....) (.....................tail...................)
  //  [all regions fully live] [left-most regions are fuller that right-most]
  //

  // Compute how much live data is there. This would approximate the size of dense prefix
  // we target to create.
  size_t total_live = 0;
  for (size_t idx = 0; idx < n_regions; idx++) {
    ShenandoahHeapRegion *r = heap->get_region(idx);
    if (ShenandoahPrepareForCompactionTask::is_candidate_region(r)) {
      total_live += r->get_live_data_words();
    }
  }

  // Estimate the size for the dense prefix. Note that we specifically count only the
  // "full" regions, so there would be some non-full regions in the slice tail.
  size_t live_per_worker = total_live / n_workers;
  size_t prefix_regions_per_worker = live_per_worker / ShenandoahHeapRegion::region_size_words();
  size_t prefix_regions_total = prefix_regions_per_worker * n_workers;
  prefix_regions_total = MIN2(prefix_regions_total, n_regions);
  assert(prefix_regions_total <= n_regions, "Sanity");

  // There might be non-candidate regions in the prefix. To compute where the tail actually
  // ends up being, we need to account those as well.
  size_t prefix_end = prefix_regions_total;
  for (size_t idx = 0; idx < prefix_regions_total; idx++) {
    ShenandoahHeapRegion *r = heap->get_region(idx);
    if (!ShenandoahPrepareForCompactionTask::is_candidate_region(r)) {
      prefix_end++;
    }
  }
  prefix_end = MIN2(prefix_end, n_regions);
  assert(prefix_end <= n_regions, "Sanity");

  // Distribute prefix regions per worker: each thread definitely gets its own same-sized
  // subset of dense prefix.
  size_t prefix_idx = 0;

  size_t* live = NEW_C_HEAP_ARRAY(size_t, n_workers, mtGC);

  for (size_t wid = 0; wid < n_workers; wid++) {
    ShenandoahHeapRegionSet* slice = worker_slices[wid];

    live[wid] = 0;
    size_t regs = 0;

    // Add all prefix regions for this worker
    while (prefix_idx < prefix_end && regs < prefix_regions_per_worker) {
      ShenandoahHeapRegion *r = heap->get_region(prefix_idx);
      if (ShenandoahPrepareForCompactionTask::is_candidate_region(r)) {
        slice->add_region(r);
        live[wid] += r->get_live_data_words();
        regs++;
      }
      prefix_idx++;
    }
  }

  // Distribute the tail among workers in round-robin fashion.
  size_t wid = n_workers - 1;

  for (size_t tail_idx = prefix_end; tail_idx < n_regions; tail_idx++) {
    ShenandoahHeapRegion *r = heap->get_region(tail_idx);
    if (ShenandoahPrepareForCompactionTask::is_candidate_region(r)) {
      assert(wid < n_workers, "Sanity");

      size_t live_region = r->get_live_data_words();

      // Select next worker that still needs live data.
      size_t old_wid = wid;
      do {
        wid++;
        if (wid == n_workers) wid = 0;
      } while (live[wid] + live_region >= live_per_worker && old_wid != wid);

      if (old_wid == wid) {
        // Circled back to the same worker? This means liveness data was
        // miscalculated. Bump the live_per_worker limit so that
        // everyone gets a piece of the leftover work.
        live_per_worker += ShenandoahHeapRegion::region_size_words();
      }

      worker_slices[wid]->add_region(r);
      live[wid] += live_region;
    }
  }

  FREE_C_HEAP_ARRAY(size_t, live);

#ifdef ASSERT
  ResourceBitMap map(n_regions);
  for (size_t wid = 0; wid < n_workers; wid++) {
    ShenandoahHeapRegionSetIterator it(worker_slices[wid]);
    ShenandoahHeapRegion* r = it.next();
    while (r != nullptr) {
      size_t idx = r->index();
      assert(ShenandoahPrepareForCompactionTask::is_candidate_region(r), "Sanity: " SIZE_FORMAT, idx);
      assert(!map.at(idx), "No region distributed twice: " SIZE_FORMAT, idx);
      map.at_put(idx, true);
      r = it.next();
    }
  }

  for (size_t rid = 0; rid < n_regions; rid++) {
    bool is_candidate = ShenandoahPrepareForCompactionTask::is_candidate_region(heap->get_region(rid));
    bool is_distributed = map.at(rid);
    assert(is_distributed || !is_candidate, "All candidates are distributed: " SIZE_FORMAT, rid);
  }
#endif
}

void ShenandoahFullGC::phase2_calculate_target_addresses(ShenandoahHeapRegionSet** worker_slices) {
  GCTraceTime(Info, gc, phases) time("Phase 2: Compute new object addresses", _gc_timer);
  ShenandoahGCPhase calculate_address_phase(ShenandoahPhaseTimings::full_gc_calculate_addresses);

  ShenandoahHeap* heap = ShenandoahHeap::heap();

  // About to figure out which regions can be compacted, make sure pinning status
  // had been updated in GC prologue.
  heap->assert_pinned_region_status();

  {
    // Trash the immediately collectible regions before computing addresses
    ShenandoahTrashImmediateGarbageClosure tigcl;
    heap->heap_region_iterate(&tigcl);

    // Make sure regions are in good state: committed, active, clean.
    // This is needed because we are potentially sliding the data through them.
    ShenandoahEnsureHeapActiveClosure ecl;
    heap->heap_region_iterate(&ecl);
  }

  // Compute the new addresses for regular objects
  {
    ShenandoahGCPhase phase(ShenandoahPhaseTimings::full_gc_calculate_addresses_regular);

    distribute_slices(worker_slices);

    size_t num_workers = heap->max_workers();

    ResourceMark rm;
    ShenandoahPrepareForCompactionTask task(_preserved_marks, worker_slices, num_workers);
    heap->workers()->run_task(&task);
  }

  // Compute the new addresses for humongous objects
  {
    ShenandoahGCPhase phase(ShenandoahPhaseTimings::full_gc_calculate_addresses_humong);
    calculate_target_humongous_objects();
  }
}

class ShenandoahAdjustPointersClosure : public MetadataVisitingOopIterateClosure {
private:
  ShenandoahHeap* const _heap;
  ShenandoahMarkingContext* const _ctx;

  template <class T>
  inline void do_oop_work(T* p) {
    T o = RawAccess<>::oop_load(p);
    if (!CompressedOops::is_null(o)) {
      oop obj = CompressedOops::decode_not_null(o);
      assert(_ctx->is_marked(obj), "must be marked");
      if (obj->is_forwarded()) {
        oop forw = obj->forwardee();
        RawAccess<IS_NOT_NULL>::oop_store(p, forw);
      }
    }
  }

public:
  ShenandoahAdjustPointersClosure() :
    _heap(ShenandoahHeap::heap()),
    _ctx(ShenandoahHeap::heap()->complete_marking_context()) {}

  void do_oop(oop* p)       { do_oop_work(p); }
  void do_oop(narrowOop* p) { do_oop_work(p); }
  void do_method(Method* m) {}
  void do_nmethod(nmethod* nm) {}
};

class ShenandoahAdjustPointersObjectClosure : public ObjectClosure {
private:
  ShenandoahHeap* const _heap;
  ShenandoahAdjustPointersClosure _cl;

public:
  ShenandoahAdjustPointersObjectClosure() :
    _heap(ShenandoahHeap::heap()) {
  }
  void do_object(oop p) {
    assert(_heap->complete_marking_context()->is_marked(p), "must be marked");
    p->oop_iterate(&_cl);
  }
};

class ShenandoahAdjustPointersTask : public WorkerTask {
private:
  ShenandoahHeap*          const _heap;
  ShenandoahRegionIterator       _regions;

public:
  ShenandoahAdjustPointersTask() :
    WorkerTask("Shenandoah Adjust Pointers"),
    _heap(ShenandoahHeap::heap()) {
  }

  void work(uint worker_id) {
    ShenandoahParallelWorkerSession worker_session(worker_id);
    ShenandoahAdjustPointersObjectClosure obj_cl;
    ShenandoahHeapRegion* r = _regions.next();
    while (r != nullptr) {
      if (!r->is_humongous_continuation() && r->has_live()) {
        _heap->marked_object_iterate(r, &obj_cl);
      }
      if (r->is_pinned() && r->is_old() && r->is_active() && !r->is_humongous()) {
        // Pinned regions are not compacted so they may still hold unmarked objects with
        // reference to reclaimed memory. Remembered set scanning will crash if it attempts
        // to iterate the oops in these objects.
        r->begin_preemptible_coalesce_and_fill();
        r->oop_fill_and_coalesce_without_cancel();
      }
      r = _regions.next();
    }
  }
};

class ShenandoahAdjustRootPointersTask : public WorkerTask {
private:
  ShenandoahRootAdjuster* _rp;
  PreservedMarksSet* _preserved_marks;
public:
  ShenandoahAdjustRootPointersTask(ShenandoahRootAdjuster* rp, PreservedMarksSet* preserved_marks) :
    WorkerTask("Shenandoah Adjust Root Pointers"),
    _rp(rp),
    _preserved_marks(preserved_marks) {}

  void work(uint worker_id) {
    ShenandoahParallelWorkerSession worker_session(worker_id);
    ShenandoahAdjustPointersClosure cl;
    _rp->roots_do(worker_id, &cl);
    _preserved_marks->get(worker_id)->adjust_during_full_gc();
  }
};

void ShenandoahFullGC::phase3_update_references() {
  GCTraceTime(Info, gc, phases) time("Phase 3: Adjust pointers", _gc_timer);
  ShenandoahGCPhase adjust_pointer_phase(ShenandoahPhaseTimings::full_gc_adjust_pointers);

  ShenandoahHeap* heap = ShenandoahHeap::heap();

  WorkerThreads* workers = heap->workers();
  uint nworkers = workers->active_workers();
  {
#if COMPILER2_OR_JVMCI
    DerivedPointerTable::clear();
#endif
    ShenandoahRootAdjuster rp(nworkers, ShenandoahPhaseTimings::full_gc_adjust_roots);
    ShenandoahAdjustRootPointersTask task(&rp, _preserved_marks);
    workers->run_task(&task);
#if COMPILER2_OR_JVMCI
    DerivedPointerTable::update_pointers();
#endif
  }

  ShenandoahAdjustPointersTask adjust_pointers_task;
  workers->run_task(&adjust_pointers_task);
}

class ShenandoahCompactObjectsClosure : public ObjectClosure {
private:
  ShenandoahHeap* const _heap;
  uint            const _worker_id;

public:
  ShenandoahCompactObjectsClosure(uint worker_id) :
    _heap(ShenandoahHeap::heap()), _worker_id(worker_id) {}

  void do_object(oop p) {
    assert(_heap->complete_marking_context()->is_marked(p), "must be marked");
    size_t size = p->size();
    if (p->is_forwarded()) {
      HeapWord* compact_from = cast_from_oop<HeapWord*>(p);
      HeapWord* compact_to = cast_from_oop<HeapWord*>(p->forwardee());
      Copy::aligned_conjoint_words(compact_from, compact_to, size);
      oop new_obj = cast_to_oop(compact_to);

      ContinuationGCSupport::relativize_stack_chunk(new_obj);
      new_obj->init_mark();
    }
  }
};

class ShenandoahCompactObjectsTask : public WorkerTask {
private:
  ShenandoahHeap* const _heap;
  ShenandoahHeapRegionSet** const _worker_slices;

public:
  ShenandoahCompactObjectsTask(ShenandoahHeapRegionSet** worker_slices) :
    WorkerTask("Shenandoah Compact Objects"),
    _heap(ShenandoahHeap::heap()),
    _worker_slices(worker_slices) {
  }

  void work(uint worker_id) {
    ShenandoahParallelWorkerSession worker_session(worker_id);
    ShenandoahHeapRegionSetIterator slice(_worker_slices[worker_id]);

    ShenandoahCompactObjectsClosure cl(worker_id);
    ShenandoahHeapRegion* r = slice.next();
    while (r != nullptr) {
      assert(!r->is_humongous(), "must not get humongous regions here");
      if (r->has_live()) {
        _heap->marked_object_iterate(r, &cl);
      }
      r->set_top(r->new_top());
      r = slice.next();
    }
  }
};

static void account_for_region(ShenandoahHeapRegion* r, size_t &region_count, size_t &region_usage, size_t &humongous_waste) {
  region_count++;
  region_usage += r->used();
  if (r->is_humongous_start()) {
    // For each humongous object, we take this path once regardless of how many regions it spans.
    HeapWord* obj_addr = r->bottom();
    oop obj = cast_to_oop(obj_addr);
    size_t word_size = obj->size();
    size_t region_size_words = ShenandoahHeapRegion::region_size_words();
    size_t overreach = word_size % region_size_words;
    if (overreach != 0) {
      humongous_waste += (region_size_words - overreach) * HeapWordSize;
    }
    // else, this humongous object aligns exactly on region size, so no waste.
  }
}

class ShenandoahPostCompactClosure : public ShenandoahHeapRegionClosure {
private:
  ShenandoahHeap* const _heap;
  size_t _live;
  bool _is_generational;
  size_t _young_regions, _young_usage, _young_humongous_waste;
  size_t _old_regions, _old_usage, _old_humongous_waste;

public:
  ShenandoahPostCompactClosure() : _heap(ShenandoahHeap::heap()),
                                   _live(0),
                                   _is_generational(_heap->mode()->is_generational()),
                                   _young_regions(0),
                                   _young_usage(0),
                                   _young_humongous_waste(0),
                                   _old_regions(0),
                                   _old_usage(0),
                                   _old_humongous_waste(0)
  {
    _heap->free_set()->clear();
  }

  void heap_region_do(ShenandoahHeapRegion* r) {
    assert (!r->is_cset(), "cset regions should have been demoted already");

    // Need to reset the complete-top-at-mark-start pointer here because
    // the complete marking bitmap is no longer valid. This ensures
    // size-based iteration in marked_object_iterate().
    // NOTE: See blurb at ShenandoahMCResetCompleteBitmapTask on why we need to skip
    // pinned regions.
    if (!r->is_pinned()) {
      _heap->complete_marking_context()->reset_top_at_mark_start(r);
    }

    size_t live = r->used();

    // Make empty regions that have been allocated into regular
    if (r->is_empty() && live > 0) {
      if (!_is_generational) {
        r->make_young_maybe();
      }
      // else, generational mode compaction has already established affiliation.
      r->make_regular_bypass();
    }

    // Reclaim regular regions that became empty
    if (r->is_regular() && live == 0) {
      r->make_trash();
    }

    // Recycle all trash regions
    if (r->is_trash()) {
      live = 0;
      r->recycle();
    } else if (_is_generational) {
      if (r->is_old()) {
        account_for_region(r, _old_regions, _old_usage, _old_humongous_waste);
      } else if (r->is_young()) {
        account_for_region(r, _young_regions, _young_usage, _young_humongous_waste);
      } else {
        // TODO: Assert here?
      }
    }

    r->set_live_data(live);
    r->reset_alloc_metadata();
    _live += live;
  }

  size_t get_live() {
    return _live;
  }

  void update_generation_usage() {
    assert(_is_generational, "Only update generation usage if generational");
    _heap->old_generation()->establish_usage(_old_regions, _old_usage, _old_humongous_waste);
    _heap->young_generation()->establish_usage(_young_regions, _young_usage, _young_humongous_waste);
  }
};

void ShenandoahFullGC::compact_humongous_objects() {
  // Compact humongous regions, based on their fwdptr objects.
  //
  // This code is serial, because doing the in-slice parallel sliding is tricky. In most cases,
  // humongous regions are already compacted, and do not require further moves, which alleviates
  // sliding costs. We may consider doing this in parallel in future.

  ShenandoahHeap* heap = ShenandoahHeap::heap();

  for (size_t c = heap->num_regions(); c > 0; c--) {
    ShenandoahHeapRegion* r = heap->get_region(c - 1);
    if (r->is_humongous_start()) {
      oop old_obj = cast_to_oop(r->bottom());
      if (!old_obj->is_forwarded()) {
        // No need to move the object, it stays at the same slot
        continue;
      }
      size_t words_size = old_obj->size();
      size_t num_regions = ShenandoahHeapRegion::required_regions(words_size * HeapWordSize);

      size_t old_start = r->index();
      size_t old_end   = old_start + num_regions - 1;
      size_t new_start = heap->heap_region_index_containing(old_obj->forwardee());
      size_t new_end   = new_start + num_regions - 1;
      assert(old_start != new_start, "must be real move");
      assert(r->is_stw_move_allowed(), "Region " SIZE_FORMAT " should be movable", r->index());

      ContinuationGCSupport::relativize_stack_chunk(cast_to_oop<HeapWord*>(heap->get_region(old_start)->bottom()));
      log_debug(gc)("Full GC compaction moves humongous object from region " SIZE_FORMAT " to region " SIZE_FORMAT,
                    old_start, new_start);

      Copy::aligned_conjoint_words(heap->get_region(old_start)->bottom(),
                                   heap->get_region(new_start)->bottom(),
                                   words_size);

      oop new_obj = cast_to_oop(heap->get_region(new_start)->bottom());
      new_obj->init_mark();

      {
        ShenandoahAffiliation original_affiliation = r->affiliation();
        for (size_t c = old_start; c <= old_end; c++) {
          ShenandoahHeapRegion* r = heap->get_region(c);
          // Leave humongous region affiliation unchanged.
          r->make_regular_bypass();
          r->set_top(r->bottom());
        }

        for (size_t c = new_start; c <= new_end; c++) {
          ShenandoahHeapRegion* r = heap->get_region(c);
          if (c == new_start) {
            r->make_humongous_start_bypass(original_affiliation);
          } else {
            r->make_humongous_cont_bypass(original_affiliation);
          }

          // Trailing region may be non-full, record the remainder there
          size_t remainder = words_size & ShenandoahHeapRegion::region_size_words_mask();
          if ((c == new_end) && (remainder != 0)) {
            r->set_top(r->bottom() + remainder);
          } else {
            r->set_top(r->end());
          }

          r->reset_alloc_metadata();
        }
      }
    }
  }
}

// This is slightly different to ShHeap::reset_next_mark_bitmap:
// we need to remain able to walk pinned regions.
// Since pinned region do not move and don't get compacted, we will get holes with
// unreachable objects in them (which may have pointers to unloaded Klasses and thus
// cannot be iterated over using oop->size(). The only way to safely iterate over those is using
// a valid marking bitmap and valid TAMS pointer. This class only resets marking
// bitmaps for un-pinned regions, and later we only reset TAMS for unpinned regions.
class ShenandoahMCResetCompleteBitmapTask : public WorkerTask {
private:
  ShenandoahRegionIterator _regions;

public:
  ShenandoahMCResetCompleteBitmapTask() :
    WorkerTask("Shenandoah Reset Bitmap") {
  }

  void work(uint worker_id) {
    ShenandoahParallelWorkerSession worker_session(worker_id);
    ShenandoahHeapRegion* region = _regions.next();
    ShenandoahHeap* heap = ShenandoahHeap::heap();
    ShenandoahMarkingContext* const ctx = heap->complete_marking_context();
    while (region != nullptr) {
      if (heap->is_bitmap_slice_committed(region) && !region->is_pinned() && region->has_live()) {
        ctx->clear_bitmap(region);
      }
      region = _regions.next();
    }
  }
};

void ShenandoahFullGC::phase4_compact_objects(ShenandoahHeapRegionSet** worker_slices) {
  GCTraceTime(Info, gc, phases) time("Phase 4: Move objects", _gc_timer);
  ShenandoahGCPhase compaction_phase(ShenandoahPhaseTimings::full_gc_copy_objects);

  ShenandoahHeap* heap = ShenandoahHeap::heap();

  // Compact regular objects first
  {
    ShenandoahGCPhase phase(ShenandoahPhaseTimings::full_gc_copy_objects_regular);
    ShenandoahCompactObjectsTask compact_task(worker_slices);
    heap->workers()->run_task(&compact_task);
  }

  // Compact humongous objects after regular object moves
  {
    ShenandoahGCPhase phase(ShenandoahPhaseTimings::full_gc_copy_objects_humong);
    compact_humongous_objects();
  }
}

void ShenandoahFullGC::phase5_epilog() {
  GCTraceTime(Info, gc, phases) time("Phase 5: Full GC epilog", _gc_timer);
  ShenandoahHeap* heap = ShenandoahHeap::heap();

  // Reset complete bitmap. We're about to reset the complete-top-at-mark-start pointer
  // and must ensure the bitmap is in sync.
  {
    ShenandoahGCPhase phase(ShenandoahPhaseTimings::full_gc_copy_objects_reset_complete);
    ShenandoahMCResetCompleteBitmapTask task;
    heap->workers()->run_task(&task);
  }

  // Bring regions in proper states after the collection, and set heap properties.
  {
    ShenandoahGCPhase phase(ShenandoahPhaseTimings::full_gc_copy_objects_rebuild);
    ShenandoahPostCompactClosure post_compact;
    heap->heap_region_iterate(&post_compact);
    heap->set_used(post_compact.get_live());
    if (heap->mode()->is_generational()) {
      post_compact.update_generation_usage();
      log_info(gc)("FullGC done: GLOBAL usage: " SIZE_FORMAT "%s, young usage: " SIZE_FORMAT "%s, old usage: " SIZE_FORMAT "%s",
                   byte_size_in_proper_unit(post_compact.get_live()),          proper_unit_for_byte_size(post_compact.get_live()),
                   byte_size_in_proper_unit(heap->young_generation()->used()), proper_unit_for_byte_size(heap->young_generation()->used()),
                   byte_size_in_proper_unit(heap->old_generation()->used()),   proper_unit_for_byte_size(heap->old_generation()->used()));
    }

    heap->collection_set()->clear();
    heap->free_set()->rebuild();
  }

  heap->clear_cancelled_gc(true /* clear oom handler */);
}<|MERGE_RESOLUTION|>--- conflicted
+++ resolved
@@ -880,8 +880,7 @@
     _ctx(ShenandoahHeap::heap()->complete_marking_context()) {}
 
   void heap_region_do(ShenandoahHeapRegion* r) {
-<<<<<<< HEAD
-    if (r->affiliation() == FREE) {
+    if (!r->is_affiliated()) {
       // Ignore free regions
       // TODO: change iterators so they do not process FREE regions.
       return;
@@ -892,45 +891,21 @@
       if (!_ctx->is_marked(humongous_obj)) {
         assert(!r->has_live(),
                "Humongous Start %s Region " SIZE_FORMAT " is not marked, should not have live",
-               affiliation_name(r->affiliation()),  r->index());
+               r->affiliation_name(),  r->index());
         log_debug(gc)("Trashing immediate humongous region " SIZE_FORMAT " because not marked", r->index());
         _heap->trash_humongous_region_at(r);
       } else {
         assert(r->has_live(),
-               "Humongous Start %s Region " SIZE_FORMAT " should have live", affiliation_name(r->affiliation()),  r->index());
+               "Humongous Start %s Region " SIZE_FORMAT " should have live", r->affiliation_name(),  r->index());
       }
     } else if (r->is_humongous_continuation()) {
       // If we hit continuation, the non-live humongous starts should have been trashed already
       assert(r->humongous_start_region()->has_live(),
-             "Humongous Continuation %s Region " SIZE_FORMAT " should have live", affiliation_name(r->affiliation()),  r->index());
+             "Humongous Continuation %s Region " SIZE_FORMAT " should have live", r->affiliation_name(),  r->index());
     } else if (r->is_regular()) {
       if (!r->has_live()) {
         log_debug(gc)("Trashing immediate regular region " SIZE_FORMAT " because has no live", r->index());
         r->make_trash_immediate();
-=======
-    if (r->affiliation() != FREE) {
-      if (r->is_humongous_start()) {
-        oop humongous_obj = cast_to_oop(r->bottom());
-        if (!_ctx->is_marked(humongous_obj)) {
-          assert(!r->has_live(),
-                 "Humongous Start %s Region " SIZE_FORMAT " is not marked, should not have live",
-                 r->affiliation_name(),  r->index());
-          log_debug(gc)("Trashing immediate humongous region " SIZE_FORMAT " because not marked", r->index());
-          _heap->trash_humongous_region_at(r);
-        } else {
-          assert(r->has_live(),
-                 "Humongous Start %s Region " SIZE_FORMAT " should have live", r->affiliation_name(),  r->index());
-        }
-      } else if (r->is_humongous_continuation()) {
-        // If we hit continuation, the non-live humongous starts should have been trashed already
-        assert(r->humongous_start_region()->has_live(),
-               "Humongous Continuation %s Region " SIZE_FORMAT " should have live", r->affiliation_name(),  r->index());
-      } else if (r->is_regular()) {
-        if (!r->has_live()) {
-          log_debug(gc)("Trashing immediate regular region " SIZE_FORMAT " because has no live", r->index());
-          r->make_trash_immediate();
-        }
->>>>>>> 461f0831
       }
     }
   }
