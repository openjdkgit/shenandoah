--- conflicted
+++ resolved
@@ -134,21 +134,7 @@
   ShenandoahHeap* heap = ShenandoahHeap::heap();
 
   if (heap->mode()->is_generational()) {
-<<<<<<< HEAD
-    // No need for old_gen->increase_used() as this was done when plabs were allocated.
-#undef KELVIN_DEBUG
-#ifdef KELVIN_DEBUG
-    log_info(gc)("KELVIN at start of full gc, clearing young_evac_reserve, old_evac_reserve, promoted_reserve");
-#endif
-    heap->set_young_evac_reserve(0);
-    heap->set_old_evac_reserve(0);
-    heap->set_promoted_reserve(0);
-
-    // Full GC supersedes any marking or coalescing in old generation.
-    heap->cancel_old_gc();
-=======
     ShenandoahGenerationalFullGC::prepare();
->>>>>>> bac08f0c
   }
 
   if (ShenandoahVerify) {
