--- conflicted
+++ resolved
@@ -1326,15 +1326,12 @@
     if (r->is_trash()) {
       live = 0;
       r->recycle();
-<<<<<<< HEAD
-=======
     } else if (_is_generational) {
       if (r->is_old()) {
         account_for_region(r, _old_regions, _old_usage, _old_humongous_waste);
       } else if (r->is_young()) {
         account_for_region(r, _young_regions, _young_usage, _young_humongous_waste);
       }
->>>>>>> d6df935b
     }
 
     r->set_live_data(live);
