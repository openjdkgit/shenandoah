/*
 * Copyright (c) 2014, 2021, Red Hat, Inc. All rights reserved.
 * DO NOT ALTER OR REMOVE COPYRIGHT NOTICES OR THIS FILE HEADER.
 *
 * This code is free software; you can redistribute it and/or modify it
 * under the terms of the GNU General Public License version 2 only, as
 * published by the Free Software Foundation.
 *
 * This code is distributed in the hope that it will be useful, but WITHOUT
 * ANY WARRANTY; without even the implied warranty of MERCHANTABILITY or
 * FITNESS FOR A PARTICULAR PURPOSE.  See the GNU General Public License
 * version 2 for more details (a copy is included in the LICENSE file that
 * accompanied this code).
 *
 * You should have received a copy of the GNU General Public License version
 * 2 along with this work; if not, write to the Free Software Foundation,
 * Inc., 51 Franklin St, Fifth Floor, Boston, MA 02110-1301 USA.
 *
 * Please contact Oracle, 500 Oracle Parkway, Redwood Shores, CA 94065 USA
 * or visit www.oracle.com if you need additional information or have any
 * questions.
 *
 */

#include "precompiled.hpp"

#include "compiler/oopMap.hpp"
#include "gc/shared/continuationGCSupport.hpp"
#include "gc/shared/gcTraceTime.inline.hpp"
#include "gc/shared/preservedMarks.inline.hpp"
#include "gc/shared/tlab_globals.hpp"
#include "gc/shared/workerThread.hpp"
#include "gc/shenandoah/heuristics/shenandoahHeuristics.hpp"
#include "gc/shenandoah/shenandoahConcurrentGC.hpp"
#include "gc/shenandoah/shenandoahCollectionSet.hpp"
#include "gc/shenandoah/shenandoahFreeSet.hpp"
#include "gc/shenandoah/shenandoahFullGC.hpp"
#include "gc/shenandoah/shenandoahGeneration.hpp"
#include "gc/shenandoah/shenandoahPhaseTimings.hpp"
#include "gc/shenandoah/shenandoahMark.inline.hpp"
#include "gc/shenandoah/shenandoahMonitoringSupport.hpp"
#include "gc/shenandoah/shenandoahHeapRegionSet.hpp"
#include "gc/shenandoah/shenandoahHeap.inline.hpp"
#include "gc/shenandoah/shenandoahHeapRegion.inline.hpp"
#include "gc/shenandoah/shenandoahMarkingContext.inline.hpp"
#include "gc/shenandoah/shenandoahMetrics.hpp"
#include "gc/shenandoah/shenandoahOldGeneration.hpp"
#include "gc/shenandoah/shenandoahOopClosures.inline.hpp"
#include "gc/shenandoah/shenandoahReferenceProcessor.hpp"
#include "gc/shenandoah/shenandoahRootProcessor.inline.hpp"
#include "gc/shenandoah/shenandoahSTWMark.hpp"
#include "gc/shenandoah/shenandoahUtils.hpp"
#include "gc/shenandoah/shenandoahVerifier.hpp"
#include "gc/shenandoah/shenandoahVMOperations.hpp"
#include "gc/shenandoah/shenandoahWorkerPolicy.hpp"
#include "gc/shenandoah/shenandoahYoungGeneration.hpp"
#include "memory/metaspaceUtils.hpp"
#include "memory/universe.hpp"
#include "oops/compressedOops.inline.hpp"
#include "oops/oop.inline.hpp"
#include "runtime/javaThread.hpp"
#include "runtime/orderAccess.hpp"
#include "runtime/vmThread.hpp"
#include "utilities/copy.hpp"
#include "utilities/events.hpp"
#include "utilities/growableArray.hpp"

// After Full GC is done, reconstruct the remembered set by iterating over OLD regions,
// registering all objects between bottom() and top(), and setting remembered set cards to
// DIRTY if they hold interesting pointers.
class ShenandoahReconstructRememberedSetTask : public WorkerTask {
private:
  ShenandoahRegionIterator _regions;

public:
  ShenandoahReconstructRememberedSetTask() :
    WorkerTask("Shenandoah Reset Bitmap") { }

  void work(uint worker_id) {
    ShenandoahParallelWorkerSession worker_session(worker_id);
    ShenandoahHeapRegion* r = _regions.next();
    ShenandoahHeap* heap = ShenandoahHeap::heap();
    RememberedScanner* scanner = heap->card_scan();
    ShenandoahSetRememberedCardsToDirtyClosure dirty_cards_for_interesting_pointers;

    while (r != NULL) {
      if (r->is_old() && r->is_active()) {
        HeapWord* obj_addr = r->bottom();
        if (r->is_humongous_start()) {
          // First, clear the remembered set
          oop obj = cast_to_oop(obj_addr);
          size_t size = obj->size();
          HeapWord* end_object = r->bottom() + size;

          // First, clear the remembered set for all spanned humongous regions
          size_t num_regions = (size + ShenandoahHeapRegion::region_size_words() - 1) / ShenandoahHeapRegion::region_size_words();
          size_t region_span = num_regions * ShenandoahHeapRegion::region_size_words();
          scanner->reset_remset(r->bottom(), region_span);
          size_t region_index = r->index();
          ShenandoahHeapRegion* humongous_region = heap->get_region(region_index);
          while (num_regions-- != 0) {
            scanner->reset_object_range(humongous_region->bottom(), humongous_region->end());
            region_index++;
            humongous_region = heap->get_region(region_index);
          }

          // Then register the humongous object and DIRTY relevant remembered set cards
          scanner->register_object_wo_lock(obj_addr);
          obj->oop_iterate(&dirty_cards_for_interesting_pointers);
        } else if (!r->is_humongous()) {
          // First, clear the remembered set
          scanner->reset_remset(r->bottom(), ShenandoahHeapRegion::region_size_words());
          scanner->reset_object_range(r->bottom(), r->end());

          // Then iterate over all objects, registering object and DIRTYing relevant remembered set cards
          HeapWord* t = r->top();
          while (obj_addr < t) {
            oop obj = cast_to_oop(obj_addr);
            size_t size = obj->size();
            scanner->register_object_wo_lock(obj_addr);
            obj_addr += obj->oop_iterate_size(&dirty_cards_for_interesting_pointers);
          }
        } // else, ignore humongous continuation region
      }
      // else, this region is FREE or YOUNG or inactive and we can ignore it.
      r = _regions.next();
    }
  }
};

ShenandoahFullGC::ShenandoahFullGC() :
  _gc_timer(ShenandoahHeap::heap()->gc_timer()),
  _preserved_marks(new PreservedMarksSet(true)) {}

ShenandoahFullGC::~ShenandoahFullGC() {
  delete _preserved_marks;
}

bool ShenandoahFullGC::collect(GCCause::Cause cause) {
  vmop_entry_full(cause);
  // Always success
  return true;
}

void ShenandoahFullGC::vmop_entry_full(GCCause::Cause cause) {
  ShenandoahHeap* const heap = ShenandoahHeap::heap();
  TraceCollectorStats tcs(heap->monitoring_support()->full_stw_collection_counters());
  ShenandoahTimingsTracker timing(ShenandoahPhaseTimings::full_gc_gross);

  heap->try_inject_alloc_failure();
  VM_ShenandoahFullGC op(cause, this);
  VMThread::execute(&op);
}

void ShenandoahFullGC::entry_full(GCCause::Cause cause) {
  static const char* msg = "Pause Full";
  ShenandoahPausePhase gc_phase(msg, ShenandoahPhaseTimings::full_gc, true /* log_heap_usage */);
  EventMark em("%s", msg);

  ShenandoahWorkerScope scope(ShenandoahHeap::heap()->workers(),
                              ShenandoahWorkerPolicy::calc_workers_for_fullgc(),
                              "full gc");

  op_full(cause);
}

void ShenandoahFullGC::op_full(GCCause::Cause cause) {
  ShenandoahHeap* const heap = ShenandoahHeap::heap();
  ShenandoahMetricsSnapshot metrics;
  metrics.snap_before();

  // Perform full GC
  do_it(cause);

  metrics.snap_after();
  if (heap->mode()->is_generational()) {
<<<<<<< HEAD
    heap->log_heap_status("At end of Full GC");
=======
    size_t old_available = heap->old_generation()->available();
    size_t young_available = heap->young_generation()->available();
    log_info(gc, ergo)("At end of Full GC, old_available: " SIZE_FORMAT "%s, young_available: " SIZE_FORMAT "%s",
                       byte_size_in_proper_unit(old_available), proper_unit_for_byte_size(old_available),
                       byte_size_in_proper_unit(young_available), proper_unit_for_byte_size(young_available));

    // Since we allow temporary violation of these constraints during Full GC, we want to enforce that the assertions are
    // made valid by the time Full GC completes.
    assert(heap->old_generation()->used_regions_size() <= heap->old_generation()->adjusted_capacity(),
           "Old generation affiliated regions must be less than capacity");
    assert(heap->young_generation()->used_regions_size() <= heap->young_generation()->adjusted_capacity(),
           "Young generation affiliated regions must be less than capacity");

>>>>>>> 51708025
  }
  if (metrics.is_good_progress()) {
    ShenandoahHeap::heap()->notify_gc_progress();
  } else {
    // Nothing to do. Tell the allocation path that we have failed to make
    // progress, and it can finally fail.
    ShenandoahHeap::heap()->notify_gc_no_progress();
  }
}

void ShenandoahFullGC::do_it(GCCause::Cause gc_cause) {
  ShenandoahHeap* heap = ShenandoahHeap::heap();
  // Since we may arrive here from degenerated GC failure of either young or old, establish generation as GLOBAL.
  heap->set_gc_generation(heap->global_generation());

  if (heap->mode()->is_generational()) {
    // Defer unadjust_available() invocations until after Full GC finishes its efforts because Full GC makes use
    // of young-gen memory that may have been loaned from old-gen.

    // No need to old_gen->increase_used().  That was done when plabs were allocated, accounting for both old evacs and promotions.

    heap->set_alloc_supplement_reserve(0);
    heap->set_young_evac_reserve(0);
    heap->set_old_evac_reserve(0);
    heap->reset_old_evac_expended();
    heap->set_promoted_reserve(0);

    // Full GC supersedes any marking or coalescing in old generation.
    heap->cancel_old_gc();
  }

  if (ShenandoahVerify) {
    heap->verifier()->verify_before_fullgc();
  }

  if (VerifyBeforeGC) {
    Universe::verify();
  }

  // Degenerated GC may carry concurrent root flags when upgrading to
  // full GC. We need to reset it before mutators resume.
  heap->set_concurrent_strong_root_in_progress(false);
  heap->set_concurrent_weak_root_in_progress(false);

  heap->set_full_gc_in_progress(true);

  assert(ShenandoahSafepoint::is_at_shenandoah_safepoint(), "must be at a safepoint");
  assert(Thread::current()->is_VM_thread(), "Do full GC only while world is stopped");

  {
    ShenandoahGCPhase phase(ShenandoahPhaseTimings::full_gc_heapdump_pre);
    heap->pre_full_gc_dump(_gc_timer);
  }

  {
    ShenandoahGCPhase prepare_phase(ShenandoahPhaseTimings::full_gc_prepare);
    // Full GC is supposed to recover from any GC state:

    // a0. Remember if we have forwarded objects
    bool has_forwarded_objects = heap->has_forwarded_objects();

    // a1. Cancel evacuation, if in progress
    if (heap->is_evacuation_in_progress()) {
      heap->set_evacuation_in_progress(false);
    }
    assert(!heap->is_evacuation_in_progress(), "sanity");

    // a2. Cancel update-refs, if in progress
    if (heap->is_update_refs_in_progress()) {
      heap->set_update_refs_in_progress(false);
    }
    assert(!heap->is_update_refs_in_progress(), "sanity");

    // b. Cancel all concurrent marks, if in progress
    if (heap->is_concurrent_mark_in_progress()) {
      heap->cancel_concurrent_mark();
    }
    assert(!heap->is_concurrent_mark_in_progress(), "sanity");

    // c. Update roots if this full GC is due to evac-oom, which may carry from-space pointers in roots.
    if (has_forwarded_objects) {
      update_roots(true /*full_gc*/);
    }

    // d. Reset the bitmaps for new marking
    heap->global_generation()->reset_mark_bitmap();
    assert(heap->marking_context()->is_bitmap_clear(), "sanity");
    assert(!heap->global_generation()->is_mark_complete(), "sanity");

    // e. Abandon reference discovery and clear all discovered references.
    ShenandoahReferenceProcessor* rp = heap->global_generation()->ref_processor();
    rp->abandon_partial_discovery();

    // f. Sync pinned region status from the CP marks
    heap->sync_pinned_region_status();

    // The rest of prologue:
    _preserved_marks->init(heap->workers()->active_workers());

    assert(heap->has_forwarded_objects() == has_forwarded_objects, "This should not change");
  }

  if (UseTLAB) {
    // TODO: Do we need to explicitly retire PLABs?
    heap->gclabs_retire(ResizeTLAB);
    heap->tlabs_retire(ResizeTLAB);
  }

  OrderAccess::fence();

  phase1_mark_heap();

  // Once marking is done, which may have fixed up forwarded objects, we can drop it.
  // Coming out of Full GC, we would not have any forwarded objects.
  // This also prevents resolves with fwdptr from kicking in while adjusting pointers in phase3.
  heap->set_has_forwarded_objects(false);

  heap->set_full_gc_move_in_progress(true);

  // Setup workers for the rest
  OrderAccess::fence();

  // Initialize worker slices
  ShenandoahHeapRegionSet** worker_slices = NEW_C_HEAP_ARRAY(ShenandoahHeapRegionSet*, heap->max_workers(), mtGC);
  for (uint i = 0; i < heap->max_workers(); i++) {
    worker_slices[i] = new ShenandoahHeapRegionSet();
  }

  {
    // The rest of code performs region moves, where region status is undefined
    // until all phases run together.
    ShenandoahHeapLocker lock(heap->lock());

    phase2_calculate_target_addresses(worker_slices);

    OrderAccess::fence();

    phase3_update_references();

    phase4_compact_objects(worker_slices);
  }

  {
    // Epilogue
    _preserved_marks->restore(heap->workers());
    _preserved_marks->reclaim();

    if (heap->mode()->is_generational()) {
      ShenandoahGCPhase phase(ShenandoahPhaseTimings::full_gc_reconstruct_remembered_set);
      ShenandoahReconstructRememberedSetTask task;
      heap->workers()->run_task(&task);
    }
  }

  // Resize metaspace
  MetaspaceGC::compute_new_size();

  heap->adjust_generation_sizes();

  // Free worker slices
  for (uint i = 0; i < heap->max_workers(); i++) {
    delete worker_slices[i];
  }
  FREE_C_HEAP_ARRAY(ShenandoahHeapRegionSet*, worker_slices);

  heap->set_full_gc_move_in_progress(false);
  heap->set_full_gc_in_progress(false);

  if (ShenandoahVerify) {
    if (heap->mode()->is_generational()) {
      heap->verifier()->verify_after_generational_fullgc();
    } else {
      heap->verifier()->verify_after_fullgc();
    }
  }

  // Having reclaimed all dead memory, it is now safe to restore capacities to original values.
  heap->young_generation()->unadjust_available();
  heap->old_generation()->unadjust_available();

  if (VerifyAfterGC) {
    Universe::verify();
  }

  {
    ShenandoahGCPhase phase(ShenandoahPhaseTimings::full_gc_heapdump_post);
    heap->post_full_gc_dump(_gc_timer);
  }
}

class ShenandoahPrepareForMarkClosure: public ShenandoahHeapRegionClosure {
private:
  ShenandoahMarkingContext* const _ctx;

public:
  ShenandoahPrepareForMarkClosure() : _ctx(ShenandoahHeap::heap()->marking_context()) {}

  void heap_region_do(ShenandoahHeapRegion *r) {
    if (r->affiliation() != FREE) {
      _ctx->capture_top_at_mark_start(r);
      r->clear_live_data();
    }
  }

  bool is_thread_safe() { return true; }
};

void ShenandoahFullGC::phase1_mark_heap() {
  GCTraceTime(Info, gc, phases) time("Phase 1: Mark live objects", _gc_timer);
  ShenandoahGCPhase mark_phase(ShenandoahPhaseTimings::full_gc_mark);

  ShenandoahHeap* heap = ShenandoahHeap::heap();

  ShenandoahPrepareForMarkClosure cl;
  heap->parallel_heap_region_iterate(&cl);

  heap->set_unload_classes(heap->global_generation()->heuristics()->can_unload_classes());

  ShenandoahReferenceProcessor* rp = heap->global_generation()->ref_processor();
  // enable ("weak") refs discovery
  rp->set_soft_reference_policy(true); // forcefully purge all soft references

  ShenandoahSTWMark mark(heap->global_generation(), true /*full_gc*/);
  mark.mark();
  heap->parallel_cleaning(true /* full_gc */);
}

class ShenandoahPrepareForCompactionTask : public WorkerTask {
private:
  PreservedMarksSet*        const _preserved_marks;
  ShenandoahHeap*           const _heap;
  ShenandoahHeapRegionSet** const _worker_slices;
  size_t                    const _num_workers;

public:
  ShenandoahPrepareForCompactionTask(PreservedMarksSet *preserved_marks, ShenandoahHeapRegionSet **worker_slices,
                                     size_t num_workers);

  static bool is_candidate_region(ShenandoahHeapRegion* r) {
    // Empty region: get it into the slice to defragment the slice itself.
    // We could have skipped this without violating correctness, but we really
    // want to compact all live regions to the start of the heap, which sometimes
    // means moving them into the fully empty regions.
    if (r->is_empty()) return true;

    // Can move the region, and this is not the humongous region. Humongous
    // moves are special cased here, because their moves are handled separately.
    return r->is_stw_move_allowed() && !r->is_humongous();
  }

  void work(uint worker_id);
};

class ShenandoahPrepareForGenerationalCompactionObjectClosure : public ObjectClosure {
private:
  ShenandoahPrepareForCompactionTask* _compactor;
  PreservedMarks*          const _preserved_marks;
  ShenandoahHeap*          const _heap;

  // _empty_regions is a thread-local list of heap regions that have been completely emptied by this worker thread's
  // compaction efforts.  The worker thread that drives these efforts adds compacted regions to this list if the
  // region has not been compacted onto itself.
  GrowableArray<ShenandoahHeapRegion*>& _empty_regions;
  int _empty_regions_pos;
  ShenandoahHeapRegion*          _old_to_region;
  ShenandoahHeapRegion*          _young_to_region;
  ShenandoahHeapRegion*          _from_region;
  ShenandoahRegionAffiliation    _from_affiliation;
  HeapWord*                      _old_compact_point;
  HeapWord*                      _young_compact_point;
  uint                           _worker_id;

public:
  ShenandoahPrepareForGenerationalCompactionObjectClosure(ShenandoahPrepareForCompactionTask* compactor,
                                                          PreservedMarks* preserved_marks,
                                                          GrowableArray<ShenandoahHeapRegion*>& empty_regions,
                                                          ShenandoahHeapRegion* old_to_region,
                                                          ShenandoahHeapRegion* young_to_region, uint worker_id) :
      _compactor(compactor),
      _preserved_marks(preserved_marks),
      _heap(ShenandoahHeap::heap()),
      _empty_regions(empty_regions),
      _empty_regions_pos(0),
      _old_to_region(old_to_region),
      _young_to_region(young_to_region),
      _from_region(NULL),
      _old_compact_point((old_to_region != nullptr)? old_to_region->bottom(): nullptr),
      _young_compact_point((young_to_region != nullptr)? young_to_region->bottom(): nullptr),
      _worker_id(worker_id) {}

  void set_from_region(ShenandoahHeapRegion* from_region) {
    _from_region = from_region;
    _from_affiliation = from_region->affiliation();
    if (_from_region->has_live()) {
      if (_from_affiliation == ShenandoahRegionAffiliation::OLD_GENERATION) {
        if (_old_to_region == nullptr) {
          _old_to_region = from_region;
          _old_compact_point = from_region->bottom();
        }
      } else {
        assert(_from_affiliation == ShenandoahRegionAffiliation::YOUNG_GENERATION, "from_region must be OLD or YOUNG");
        if (_young_to_region == nullptr) {
          _young_to_region = from_region;
          _young_compact_point = from_region->bottom();
        }
      }
    } // else, we won't iterate over this _from_region so we don't need to set up to region to hold copies
  }

  void finish() {
    finish_old_region();
    finish_young_region();
  }

  void finish_old_region() {
    if (_old_to_region != nullptr) {
      log_debug(gc)("Planned compaction into Old Region " SIZE_FORMAT ", used: " SIZE_FORMAT " tabulated by worker %u",
                    _old_to_region->index(), _old_compact_point - _old_to_region->bottom(), _worker_id);
      _old_to_region->set_new_top(_old_compact_point);
      _old_to_region = nullptr;
    }
  }

  void finish_young_region() {
    if (_young_to_region != nullptr) {
      log_debug(gc)("Worker %u planned compaction into Young Region " SIZE_FORMAT ", used: " SIZE_FORMAT,
                    _worker_id, _young_to_region->index(), _young_compact_point - _young_to_region->bottom());
      _young_to_region->set_new_top(_young_compact_point);
      _young_to_region = nullptr;
    }
  }

  bool is_compact_same_region() {
    return (_from_region == _old_to_region) || (_from_region == _young_to_region);
  }

  int empty_regions_pos() {
    return _empty_regions_pos;
  }

  void do_object(oop p) {
    assert(_from_region != NULL, "must set before work");
    assert((_from_region->bottom() <= cast_from_oop<HeapWord*>(p)) && (cast_from_oop<HeapWord*>(p) < _from_region->top()),
           "Object must reside in _from_region");
    assert(_heap->complete_marking_context()->is_marked(p), "must be marked");
    assert(!_heap->complete_marking_context()->allocated_after_mark_start(p), "must be truly marked");

    size_t obj_size = p->size();
    uint from_region_age = _from_region->age();
    uint object_age = p->age();

    bool promote_object = false;
    if ((_from_affiliation == ShenandoahRegionAffiliation::YOUNG_GENERATION) &&
        (from_region_age + object_age >= InitialTenuringThreshold)) {
      if ((_old_to_region != nullptr) && (_old_compact_point + obj_size > _old_to_region->end())) {
        finish_old_region();
        _old_to_region = nullptr;
      }
      if (_old_to_region == nullptr) {
        if (_empty_regions_pos < _empty_regions.length()) {
          ShenandoahHeapRegion* new_to_region = _empty_regions.at(_empty_regions_pos);
          _empty_regions_pos++;
          new_to_region->set_affiliation(OLD_GENERATION);
          _old_to_region = new_to_region;
          _old_compact_point = _old_to_region->bottom();
          promote_object = true;
        }
        // Else this worker thread does not yet have any empty regions into which this aged object can be promoted so
        // we leave promote_object as false, deferring the promotion.
      } else {
        promote_object = true;
      }
    }

    if (promote_object || (_from_affiliation == ShenandoahRegionAffiliation::OLD_GENERATION)) {
      assert(_old_to_region != nullptr, "_old_to_region should not be NULL when evacuating to OLD region");
      if (_old_compact_point + obj_size > _old_to_region->end()) {
        ShenandoahHeapRegion* new_to_region;

        log_debug(gc)("Worker %u finishing old region " SIZE_FORMAT ", compact_point: " PTR_FORMAT ", obj_size: " SIZE_FORMAT
                      ", &compact_point[obj_size]: " PTR_FORMAT ", region end: " PTR_FORMAT,  _worker_id, _old_to_region->index(),
                      p2i(_old_compact_point), obj_size, p2i(_old_compact_point + obj_size), p2i(_old_to_region->end()));

        // Object does not fit.  Get a new _old_to_region.
        finish_old_region();
        if (_empty_regions_pos < _empty_regions.length()) {
          new_to_region = _empty_regions.at(_empty_regions_pos);
          _empty_regions_pos++;
          new_to_region->set_affiliation(OLD_GENERATION);
        } else {
          // If we've exhausted the previously selected _old_to_region, we know that the _old_to_region is distinct
          // from _from_region.  That's because there is always room for _from_region to be compacted into itself.
          // Since we're out of empty regions, let's use _from_region to hold the results of its own compaction.
          new_to_region = _from_region;
        }

        assert(new_to_region != _old_to_region, "must not reuse same OLD to-region");
        assert(new_to_region != NULL, "must not be NULL");
        _old_to_region = new_to_region;
        _old_compact_point = _old_to_region->bottom();
      }

      // Object fits into current region, record new location:
      assert(_old_compact_point + obj_size <= _old_to_region->end(), "must fit");
      shenandoah_assert_not_forwarded(NULL, p);
      _preserved_marks->push_if_necessary(p, p->mark());
      p->forward_to(cast_to_oop(_old_compact_point));
      _old_compact_point += obj_size;
    } else {
      assert(_from_affiliation == ShenandoahRegionAffiliation::YOUNG_GENERATION,
             "_from_region must be OLD_GENERATION or YOUNG_GENERATION");
      assert(_young_to_region != nullptr, "_young_to_region should not be NULL when compacting YOUNG _from_region");

      // After full gc compaction, all regions have age 0.  Embed the region's age into the object's age in order to preserve
      // tenuring progress.
      _heap->increase_object_age(p, from_region_age + 1);

      if (_young_compact_point + obj_size > _young_to_region->end()) {
        ShenandoahHeapRegion* new_to_region;

        log_debug(gc)("Worker %u finishing young region " SIZE_FORMAT ", compact_point: " PTR_FORMAT ", obj_size: " SIZE_FORMAT
                      ", &compact_point[obj_size]: " PTR_FORMAT ", region end: " PTR_FORMAT,  _worker_id, _young_to_region->index(),
                      p2i(_young_compact_point), obj_size, p2i(_young_compact_point + obj_size), p2i(_young_to_region->end()));

        // Object does not fit.  Get a new _young_to_region.
        finish_young_region();
        if (_empty_regions_pos < _empty_regions.length()) {
          new_to_region = _empty_regions.at(_empty_regions_pos);
          _empty_regions_pos++;
          new_to_region->set_affiliation(YOUNG_GENERATION);
        } else {
          // If we've exhausted the previously selected _young_to_region, we know that the _young_to_region is distinct
          // from _from_region.  That's because there is always room for _from_region to be compacted into itself.
          // Since we're out of empty regions, let's use _from_region to hold the results of its own compaction.
          new_to_region = _from_region;
        }

        assert(new_to_region != _young_to_region, "must not reuse same OLD to-region");
        assert(new_to_region != NULL, "must not be NULL");
        _young_to_region = new_to_region;
        _young_compact_point = _young_to_region->bottom();
      }

      // Object fits into current region, record new location:
      assert(_young_compact_point + obj_size <= _young_to_region->end(), "must fit");
      shenandoah_assert_not_forwarded(NULL, p);
      _preserved_marks->push_if_necessary(p, p->mark());
      p->forward_to(cast_to_oop(_young_compact_point));
      _young_compact_point += obj_size;
    }
  }
};


class ShenandoahPrepareForCompactionObjectClosure : public ObjectClosure {
private:
  PreservedMarks*          const _preserved_marks;
  ShenandoahHeap*          const _heap;
  GrowableArray<ShenandoahHeapRegion*>& _empty_regions;
  int _empty_regions_pos;
  ShenandoahHeapRegion*          _to_region;
  ShenandoahHeapRegion*          _from_region;
  HeapWord* _compact_point;

public:
  ShenandoahPrepareForCompactionObjectClosure(PreservedMarks* preserved_marks,
                                              GrowableArray<ShenandoahHeapRegion*>& empty_regions,
                                              ShenandoahHeapRegion* to_region) :
    _preserved_marks(preserved_marks),
    _heap(ShenandoahHeap::heap()),
    _empty_regions(empty_regions),
    _empty_regions_pos(0),
    _to_region(to_region),
    _from_region(NULL),
    _compact_point(to_region->bottom()) {}

  void set_from_region(ShenandoahHeapRegion* from_region) {
    _from_region = from_region;
  }

  void finish_region() {
    assert(_to_region != NULL, "should not happen");
    assert(!_heap->mode()->is_generational(), "Generational GC should use different Closure");
    _to_region->set_new_top(_compact_point);
  }

  bool is_compact_same_region() {
    return _from_region == _to_region;
  }

  int empty_regions_pos() {
    return _empty_regions_pos;
  }

  void do_object(oop p) {
    assert(_from_region != NULL, "must set before work");
    assert(_heap->complete_marking_context()->is_marked(p), "must be marked");
    assert(!_heap->complete_marking_context()->allocated_after_mark_start(p), "must be truly marked");

    size_t obj_size = p->size();
    if (_compact_point + obj_size > _to_region->end()) {
      finish_region();

      // Object doesn't fit. Pick next empty region and start compacting there.
      ShenandoahHeapRegion* new_to_region;
      if (_empty_regions_pos < _empty_regions.length()) {
        new_to_region = _empty_regions.at(_empty_regions_pos);
        _empty_regions_pos++;
      } else {
        // Out of empty region? Compact within the same region.
        new_to_region = _from_region;
      }

      assert(new_to_region != _to_region, "must not reuse same to-region");
      assert(new_to_region != NULL, "must not be NULL");
      _to_region = new_to_region;
      _compact_point = _to_region->bottom();
    }

    // Object fits into current region, record new location:
    assert(_compact_point + obj_size <= _to_region->end(), "must fit");
    shenandoah_assert_not_forwarded(NULL, p);
    _preserved_marks->push_if_necessary(p, p->mark());
    p->forward_to(cast_to_oop(_compact_point));
    _compact_point += obj_size;
  }
};


ShenandoahPrepareForCompactionTask::ShenandoahPrepareForCompactionTask(PreservedMarksSet *preserved_marks,
                                                                       ShenandoahHeapRegionSet **worker_slices,
                                                                       size_t num_workers) :
    WorkerTask("Shenandoah Prepare For Compaction"),
    _preserved_marks(preserved_marks), _heap(ShenandoahHeap::heap()),
    _worker_slices(worker_slices), _num_workers(num_workers) { }


void ShenandoahPrepareForCompactionTask::work(uint worker_id) {
  ShenandoahParallelWorkerSession worker_session(worker_id);
  ShenandoahHeapRegionSet* slice = _worker_slices[worker_id];
  ShenandoahHeapRegionSetIterator it(slice);
  ShenandoahHeapRegion* from_region = it.next();
  // No work?
  if (from_region == NULL) {
    return;
  }

  // Sliding compaction. Walk all regions in the slice, and compact them.
  // Remember empty regions and reuse them as needed.
  ResourceMark rm;

  GrowableArray<ShenandoahHeapRegion*> empty_regions((int)_heap->num_regions());

  if (_heap->mode()->is_generational()) {
    ShenandoahHeapRegion* old_to_region = (from_region->is_old())? from_region: nullptr;
    ShenandoahHeapRegion* young_to_region = (from_region->is_young())? from_region: nullptr;
    ShenandoahPrepareForGenerationalCompactionObjectClosure cl(this, _preserved_marks->get(worker_id), empty_regions,
                                                               old_to_region, young_to_region, worker_id);
    while (from_region != NULL) {
      assert(is_candidate_region(from_region), "Sanity");
      log_debug(gc)("Worker %u compacting %s Region " SIZE_FORMAT " which had used " SIZE_FORMAT " and %s live",
                    worker_id, affiliation_name(from_region->affiliation()),
                    from_region->index(), from_region->used(), from_region->has_live()? "has": "does not have");
      cl.set_from_region(from_region);
      if (from_region->has_live()) {
        _heap->marked_object_iterate(from_region, &cl);
      }
      // Compacted the region to somewhere else? From-region is empty then.
      if (!cl.is_compact_same_region()) {
        empty_regions.append(from_region);
      }
      from_region = it.next();
    }
    cl.finish();

    // Mark all remaining regions as empty
    for (int pos = cl.empty_regions_pos(); pos < empty_regions.length(); ++pos) {
      ShenandoahHeapRegion* r = empty_regions.at(pos);
      r->set_new_top(r->bottom());
    }
  } else {
    ShenandoahPrepareForCompactionObjectClosure cl(_preserved_marks->get(worker_id), empty_regions, from_region);
    while (from_region != NULL) {
      assert(is_candidate_region(from_region), "Sanity");
      cl.set_from_region(from_region);
      if (from_region->has_live()) {
        _heap->marked_object_iterate(from_region, &cl);
      }

      // Compacted the region to somewhere else? From-region is empty then.
      if (!cl.is_compact_same_region()) {
        empty_regions.append(from_region);
      }
      from_region = it.next();
    }
    cl.finish_region();

    // Mark all remaining regions as empty
    for (int pos = cl.empty_regions_pos(); pos < empty_regions.length(); ++pos) {
      ShenandoahHeapRegion* r = empty_regions.at(pos);
      r->set_new_top(r->bottom());
    }
  }
}

void ShenandoahFullGC::calculate_target_humongous_objects() {
  ShenandoahHeap* heap = ShenandoahHeap::heap();

  // Compute the new addresses for humongous objects. We need to do this after addresses
  // for regular objects are calculated, and we know what regions in heap suffix are
  // available for humongous moves.
  //
  // Scan the heap backwards, because we are compacting humongous regions towards the end.
  // Maintain the contiguous compaction window in [to_begin; to_end), so that we can slide
  // humongous start there.
  //
  // The complication is potential non-movable regions during the scan. If such region is
  // detected, then sliding restarts towards that non-movable region.

  size_t to_begin = heap->num_regions();
  size_t to_end = heap->num_regions();

  log_debug(gc)("Full GC calculating target humongous objects from end " SIZE_FORMAT, to_end);
  for (size_t c = heap->num_regions(); c > 0; c--) {
    ShenandoahHeapRegion *r = heap->get_region(c - 1);
    if (r->is_humongous_continuation() || (r->new_top() == r->bottom())) {
      // To-region candidate: record this, and continue scan
      to_begin = r->index();
      continue;
    }

    if (r->is_humongous_start() && r->is_stw_move_allowed()) {
      // From-region candidate: movable humongous region
      oop old_obj = cast_to_oop(r->bottom());
      size_t words_size = old_obj->size();
      size_t num_regions = ShenandoahHeapRegion::required_regions(words_size * HeapWordSize);

      size_t start = to_end - num_regions;

      if (start >= to_begin && start != r->index()) {
        // Fits into current window, and the move is non-trivial. Record the move then, and continue scan.
        _preserved_marks->get(0)->push_if_necessary(old_obj, old_obj->mark());
        old_obj->forward_to(cast_to_oop(heap->get_region(start)->bottom()));
        to_end = start;
        continue;
      }
    }

    // Failed to fit. Scan starting from current region.
    to_begin = r->index();
    to_end = r->index();
  }
}

class ShenandoahEnsureHeapActiveClosure: public ShenandoahHeapRegionClosure {
private:
  ShenandoahHeap* const _heap;

public:
  ShenandoahEnsureHeapActiveClosure() : _heap(ShenandoahHeap::heap()) {}
  void heap_region_do(ShenandoahHeapRegion* r) {
    bool is_generational = _heap->mode()->is_generational();
    if (r->is_trash()) {
      r->recycle();
    }
    if (r->is_cset()) {
      // Leave afffiliation unchanged.
      r->make_regular_bypass();
    }
    if (r->is_empty_uncommitted()) {
      r->make_committed_bypass();
    }
    assert (r->is_committed(), "only committed regions in heap now, see region " SIZE_FORMAT, r->index());

    // Record current region occupancy: this communicates empty regions are free
    // to the rest of Full GC code.
    r->set_new_top(r->top());
  }
};

class ShenandoahTrashImmediateGarbageClosure: public ShenandoahHeapRegionClosure {
private:
  ShenandoahHeap* const _heap;
  ShenandoahMarkingContext* const _ctx;

public:
  ShenandoahTrashImmediateGarbageClosure() :
    _heap(ShenandoahHeap::heap()),
    _ctx(ShenandoahHeap::heap()->complete_marking_context()) {}

  void heap_region_do(ShenandoahHeapRegion* r) {
    if (r->affiliation() != FREE) {
      if (r->is_humongous_start()) {
        oop humongous_obj = cast_to_oop(r->bottom());
        if (!_ctx->is_marked(humongous_obj)) {
          assert(!r->has_live(),
                 "Humongous Start %s Region " SIZE_FORMAT " is not marked, should not have live",
                 affiliation_name(r->affiliation()),  r->index());
          log_debug(gc)("Trashing immediate humongous region " SIZE_FORMAT " because not marked", r->index());
          _heap->trash_humongous_region_at(r);
        } else {
          assert(r->has_live(),
                 "Humongous Start %s Region " SIZE_FORMAT " should have live", affiliation_name(r->affiliation()),  r->index());
        }
      } else if (r->is_humongous_continuation()) {
        // If we hit continuation, the non-live humongous starts should have been trashed already
        assert(r->humongous_start_region()->has_live(),
               "Humongous Continuation %s Region " SIZE_FORMAT " should have live", affiliation_name(r->affiliation()),  r->index());
      } else if (r->is_regular()) {
        if (!r->has_live()) {
          log_debug(gc)("Trashing immediate regular region " SIZE_FORMAT " because has no live", r->index());
          r->make_trash_immediate();
        }
      }
    }
    // else, ignore this FREE region.
    // TODO: change iterators so they do not process FREE regions.
  }
};

void ShenandoahFullGC::distribute_slices(ShenandoahHeapRegionSet** worker_slices) {
  ShenandoahHeap* heap = ShenandoahHeap::heap();

  uint n_workers = heap->workers()->active_workers();
  size_t n_regions = heap->num_regions();

  // What we want to accomplish: have the dense prefix of data, while still balancing
  // out the parallel work.
  //
  // Assuming the amount of work is driven by the live data that needs moving, we can slice
  // the entire heap into equal-live-sized prefix slices, and compact into them. So, each
  // thread takes all regions in its prefix subset, and then it takes some regions from
  // the tail.
  //
  // Tail region selection becomes interesting.
  //
  // First, we want to distribute the regions fairly between the workers, and those regions
  // might have different amount of live data. So, until we sure no workers need live data,
  // we need to only take what the worker needs.
  //
  // Second, since we slide everything to the left in each slice, the most busy regions
  // would be the ones on the left. Which means we want to have all workers have their after-tail
  // regions as close to the left as possible.
  //
  // The easiest way to do this is to distribute after-tail regions in round-robin between
  // workers that still need live data.
  //
  // Consider parallel workers A, B, C, then the target slice layout would be:
  //
  //  AAAAAAAABBBBBBBBCCCCCCCC|ABCABCABCABCABCABCABCABABABABABABABABABABAAAAA
  //
  //  (.....dense-prefix.....) (.....................tail...................)
  //  [all regions fully live] [left-most regions are fuller that right-most]
  //

  // Compute how much live data is there. This would approximate the size of dense prefix
  // we target to create.
  size_t total_live = 0;
  for (size_t idx = 0; idx < n_regions; idx++) {
    ShenandoahHeapRegion *r = heap->get_region(idx);
    if (ShenandoahPrepareForCompactionTask::is_candidate_region(r)) {
      total_live += r->get_live_data_words();
    }
  }

  // Estimate the size for the dense prefix. Note that we specifically count only the
  // "full" regions, so there would be some non-full regions in the slice tail.
  size_t live_per_worker = total_live / n_workers;
  size_t prefix_regions_per_worker = live_per_worker / ShenandoahHeapRegion::region_size_words();
  size_t prefix_regions_total = prefix_regions_per_worker * n_workers;
  prefix_regions_total = MIN2(prefix_regions_total, n_regions);
  assert(prefix_regions_total <= n_regions, "Sanity");

  // There might be non-candidate regions in the prefix. To compute where the tail actually
  // ends up being, we need to account those as well.
  size_t prefix_end = prefix_regions_total;
  for (size_t idx = 0; idx < prefix_regions_total; idx++) {
    ShenandoahHeapRegion *r = heap->get_region(idx);
    if (!ShenandoahPrepareForCompactionTask::is_candidate_region(r)) {
      prefix_end++;
    }
  }
  prefix_end = MIN2(prefix_end, n_regions);
  assert(prefix_end <= n_regions, "Sanity");

  // Distribute prefix regions per worker: each thread definitely gets its own same-sized
  // subset of dense prefix.
  size_t prefix_idx = 0;

  size_t* live = NEW_C_HEAP_ARRAY(size_t, n_workers, mtGC);

  for (size_t wid = 0; wid < n_workers; wid++) {
    ShenandoahHeapRegionSet* slice = worker_slices[wid];

    live[wid] = 0;
    size_t regs = 0;

    // Add all prefix regions for this worker
    while (prefix_idx < prefix_end && regs < prefix_regions_per_worker) {
      ShenandoahHeapRegion *r = heap->get_region(prefix_idx);
      if (ShenandoahPrepareForCompactionTask::is_candidate_region(r)) {
        slice->add_region(r);
        live[wid] += r->get_live_data_words();
        regs++;
      }
      prefix_idx++;
    }
  }

  // Distribute the tail among workers in round-robin fashion.
  size_t wid = n_workers - 1;

  for (size_t tail_idx = prefix_end; tail_idx < n_regions; tail_idx++) {
    ShenandoahHeapRegion *r = heap->get_region(tail_idx);
    if (ShenandoahPrepareForCompactionTask::is_candidate_region(r)) {
      assert(wid < n_workers, "Sanity");

      size_t live_region = r->get_live_data_words();

      // Select next worker that still needs live data.
      size_t old_wid = wid;
      do {
        wid++;
        if (wid == n_workers) wid = 0;
      } while (live[wid] + live_region >= live_per_worker && old_wid != wid);

      if (old_wid == wid) {
        // Circled back to the same worker? This means liveness data was
        // miscalculated. Bump the live_per_worker limit so that
        // everyone gets a piece of the leftover work.
        live_per_worker += ShenandoahHeapRegion::region_size_words();
      }

      worker_slices[wid]->add_region(r);
      live[wid] += live_region;
    }
  }

  FREE_C_HEAP_ARRAY(size_t, live);

#ifdef ASSERT
  ResourceBitMap map(n_regions);
  for (size_t wid = 0; wid < n_workers; wid++) {
    ShenandoahHeapRegionSetIterator it(worker_slices[wid]);
    ShenandoahHeapRegion* r = it.next();
    while (r != NULL) {
      size_t idx = r->index();
      assert(ShenandoahPrepareForCompactionTask::is_candidate_region(r), "Sanity: " SIZE_FORMAT, idx);
      assert(!map.at(idx), "No region distributed twice: " SIZE_FORMAT, idx);
      map.at_put(idx, true);
      r = it.next();
    }
  }

  for (size_t rid = 0; rid < n_regions; rid++) {
    bool is_candidate = ShenandoahPrepareForCompactionTask::is_candidate_region(heap->get_region(rid));
    bool is_distributed = map.at(rid);
    assert(is_distributed || !is_candidate, "All candidates are distributed: " SIZE_FORMAT, rid);
  }
#endif
}

void ShenandoahFullGC::phase2_calculate_target_addresses(ShenandoahHeapRegionSet** worker_slices) {
  GCTraceTime(Info, gc, phases) time("Phase 2: Compute new object addresses", _gc_timer);
  ShenandoahGCPhase calculate_address_phase(ShenandoahPhaseTimings::full_gc_calculate_addresses);

  ShenandoahHeap* heap = ShenandoahHeap::heap();

  // About to figure out which regions can be compacted, make sure pinning status
  // had been updated in GC prologue.
  heap->assert_pinned_region_status();

  {
    // Trash the immediately collectible regions before computing addresses
    ShenandoahTrashImmediateGarbageClosure tigcl;
    heap->heap_region_iterate(&tigcl);

    // Make sure regions are in good state: committed, active, clean.
    // This is needed because we are potentially sliding the data through them.
    ShenandoahEnsureHeapActiveClosure ecl;
    heap->heap_region_iterate(&ecl);
  }

  if (heap->mode()->is_generational()) {
    heap->young_generation()->clear_used();
    heap->old_generation()->clear_used();
  }

  // Compute the new addresses for regular objects
  {
    ShenandoahGCPhase phase(ShenandoahPhaseTimings::full_gc_calculate_addresses_regular);

    distribute_slices(worker_slices);

    size_t num_workers = heap->max_workers();

    ResourceMark rm;
    ShenandoahPrepareForCompactionTask task(_preserved_marks, worker_slices, num_workers);
    heap->workers()->run_task(&task);
  }

  // Compute the new addresses for humongous objects
  {
    ShenandoahGCPhase phase(ShenandoahPhaseTimings::full_gc_calculate_addresses_humong);
    calculate_target_humongous_objects();
  }
}

class ShenandoahAdjustPointersClosure : public MetadataVisitingOopIterateClosure {
private:
  ShenandoahHeap* const _heap;
  ShenandoahMarkingContext* const _ctx;

  template <class T>
  inline void do_oop_work(T* p) {
    T o = RawAccess<>::oop_load(p);
    if (!CompressedOops::is_null(o)) {
      oop obj = CompressedOops::decode_not_null(o);
      assert(_ctx->is_marked(obj), "must be marked");
      if (obj->is_forwarded()) {
        oop forw = obj->forwardee();
        RawAccess<IS_NOT_NULL>::oop_store(p, forw);
      }
    }
  }

public:
  ShenandoahAdjustPointersClosure() :
    _heap(ShenandoahHeap::heap()),
    _ctx(ShenandoahHeap::heap()->complete_marking_context()) {}

  void do_oop(oop* p)       { do_oop_work(p); }
  void do_oop(narrowOop* p) { do_oop_work(p); }
  void do_method(Method* m) {}
  void do_nmethod(nmethod* nm) {}
};

class ShenandoahAdjustPointersObjectClosure : public ObjectClosure {
private:
  ShenandoahHeap* const _heap;
  ShenandoahAdjustPointersClosure _cl;

public:
  ShenandoahAdjustPointersObjectClosure() :
    _heap(ShenandoahHeap::heap()) {
  }
  void do_object(oop p) {
    assert(_heap->complete_marking_context()->is_marked(p), "must be marked");
    p->oop_iterate(&_cl);
  }
};

class ShenandoahAdjustPointersTask : public WorkerTask {
private:
  ShenandoahHeap*          const _heap;
  ShenandoahRegionIterator       _regions;

public:
  ShenandoahAdjustPointersTask() :
    WorkerTask("Shenandoah Adjust Pointers"),
    _heap(ShenandoahHeap::heap()) {
  }

  void work(uint worker_id) {
    ShenandoahParallelWorkerSession worker_session(worker_id);
    ShenandoahAdjustPointersObjectClosure obj_cl;
    ShenandoahHeapRegion* r = _regions.next();
    while (r != NULL) {
      if (!r->is_humongous_continuation() && r->has_live()) {
        _heap->marked_object_iterate(r, &obj_cl);
      }
      if (r->is_pinned() && r->is_old() && r->is_active() && !r->is_humongous()) {
        // Pinned regions are not compacted so they may still hold unmarked objects with
        // reference to reclaimed memory. Remembered set scanning will crash if it attempts
        // to iterate the oops in these objects.
        r->begin_preemptible_coalesce_and_fill();
        r->oop_fill_and_coalesce_wo_cancel();
      }
      r = _regions.next();
    }
  }
};

class ShenandoahAdjustRootPointersTask : public WorkerTask {
private:
  ShenandoahRootAdjuster* _rp;
  PreservedMarksSet* _preserved_marks;
public:
  ShenandoahAdjustRootPointersTask(ShenandoahRootAdjuster* rp, PreservedMarksSet* preserved_marks) :
    WorkerTask("Shenandoah Adjust Root Pointers"),
    _rp(rp),
    _preserved_marks(preserved_marks) {}

  void work(uint worker_id) {
    ShenandoahParallelWorkerSession worker_session(worker_id);
    ShenandoahAdjustPointersClosure cl;
    _rp->roots_do(worker_id, &cl);
    _preserved_marks->get(worker_id)->adjust_during_full_gc();
  }
};

void ShenandoahFullGC::phase3_update_references() {
  GCTraceTime(Info, gc, phases) time("Phase 3: Adjust pointers", _gc_timer);
  ShenandoahGCPhase adjust_pointer_phase(ShenandoahPhaseTimings::full_gc_adjust_pointers);

  ShenandoahHeap* heap = ShenandoahHeap::heap();

  WorkerThreads* workers = heap->workers();
  uint nworkers = workers->active_workers();
  {
#if COMPILER2_OR_JVMCI
    DerivedPointerTable::clear();
#endif
    ShenandoahRootAdjuster rp(nworkers, ShenandoahPhaseTimings::full_gc_adjust_roots);
    ShenandoahAdjustRootPointersTask task(&rp, _preserved_marks);
    workers->run_task(&task);
#if COMPILER2_OR_JVMCI
    DerivedPointerTable::update_pointers();
#endif
  }

  ShenandoahAdjustPointersTask adjust_pointers_task;
  workers->run_task(&adjust_pointers_task);
}

class ShenandoahCompactObjectsClosure : public ObjectClosure {
private:
  ShenandoahHeap* const _heap;
  uint            const _worker_id;

public:
  ShenandoahCompactObjectsClosure(uint worker_id) :
    _heap(ShenandoahHeap::heap()), _worker_id(worker_id) {}

  void do_object(oop p) {
    assert(_heap->complete_marking_context()->is_marked(p), "must be marked");
    size_t size = p->size();
    if (p->is_forwarded()) {
      HeapWord* compact_from = cast_from_oop<HeapWord*>(p);
      HeapWord* compact_to = cast_from_oop<HeapWord*>(p->forwardee());
      Copy::aligned_conjoint_words(compact_from, compact_to, size);
      oop new_obj = cast_to_oop(compact_to);

      ContinuationGCSupport::relativize_stack_chunk(new_obj);
      new_obj->init_mark();
    }
  }
};

class ShenandoahCompactObjectsTask : public WorkerTask {
private:
  ShenandoahHeap* const _heap;
  ShenandoahHeapRegionSet** const _worker_slices;

public:
  ShenandoahCompactObjectsTask(ShenandoahHeapRegionSet** worker_slices) :
    WorkerTask("Shenandoah Compact Objects"),
    _heap(ShenandoahHeap::heap()),
    _worker_slices(worker_slices) {
  }

  void work(uint worker_id) {
    ShenandoahParallelWorkerSession worker_session(worker_id);
    ShenandoahHeapRegionSetIterator slice(_worker_slices[worker_id]);

    ShenandoahCompactObjectsClosure cl(worker_id);
    ShenandoahHeapRegion* r = slice.next();
    while (r != NULL) {
      assert(!r->is_humongous(), "must not get humongous regions here");
      if (r->has_live()) {
        _heap->marked_object_iterate(r, &cl);
      }
      r->set_top(r->new_top());
      r = slice.next();
    }
  }
};

class ShenandoahPostCompactClosure : public ShenandoahHeapRegionClosure {
private:
  ShenandoahHeap* const _heap;
  size_t _live;

public:
  ShenandoahPostCompactClosure() : _heap(ShenandoahHeap::heap()), _live(0) {
    _heap->free_set()->clear();
  }

  void heap_region_do(ShenandoahHeapRegion* r) {
    assert (!r->is_cset(), "cset regions should have been demoted already");
    bool is_generational = _heap->mode()->is_generational();

    // Need to reset the complete-top-at-mark-start pointer here because
    // the complete marking bitmap is no longer valid. This ensures
    // size-based iteration in marked_object_iterate().
    // NOTE: See blurb at ShenandoahMCResetCompleteBitmapTask on why we need to skip
    // pinned regions.
    if (!r->is_pinned()) {
      _heap->complete_marking_context()->reset_top_at_mark_start(r);
    }

    size_t live = r->used();

    // Make empty regions that have been allocated into regular
    if (r->is_empty() && live > 0) {
      if (!is_generational) {
        r->make_young_maybe();
      }
      // else, generational mode compaction has already established affiliation.
      r->make_regular_bypass();
    }

    // Reclaim regular regions that became empty
    if (r->is_regular() && live == 0) {
      r->make_trash();
    }

    // Recycle all trash regions
    if (r->is_trash()) {
      live = 0;
      r->recycle();
    }

    // Update final usage for generations
    if (is_generational && live != 0) {
      if (r->is_young()) {
        _heap->young_generation()->increase_used(live);
      } else if (r->is_old()) {
        _heap->old_generation()->increase_used(live);
      }
    }

    r->set_live_data(live);
    r->reset_alloc_metadata();
    _live += live;
  }

  size_t get_live() {
    return _live;
  }
};

void ShenandoahFullGC::compact_humongous_objects() {
  // Compact humongous regions, based on their fwdptr objects.
  //
  // This code is serial, because doing the in-slice parallel sliding is tricky. In most cases,
  // humongous regions are already compacted, and do not require further moves, which alleviates
  // sliding costs. We may consider doing this in parallel in future.

  ShenandoahHeap* heap = ShenandoahHeap::heap();

  for (size_t c = heap->num_regions(); c > 0; c--) {
    ShenandoahHeapRegion* r = heap->get_region(c - 1);
    if (r->is_humongous_start()) {
      oop old_obj = cast_to_oop(r->bottom());
      if (!old_obj->is_forwarded()) {
        // No need to move the object, it stays at the same slot
        continue;
      }
      size_t words_size = old_obj->size();
      size_t num_regions = ShenandoahHeapRegion::required_regions(words_size * HeapWordSize);

      size_t old_start = r->index();
      size_t old_end   = old_start + num_regions - 1;
      size_t new_start = heap->heap_region_index_containing(old_obj->forwardee());
      size_t new_end   = new_start + num_regions - 1;
      assert(old_start != new_start, "must be real move");
      assert(r->is_stw_move_allowed(), "Region " SIZE_FORMAT " should be movable", r->index());

      ContinuationGCSupport::relativize_stack_chunk(cast_to_oop<HeapWord*>(heap->get_region(old_start)->bottom()));
      log_debug(gc)("Full GC compaction moves humongous object from region " SIZE_FORMAT " to region " SIZE_FORMAT,
                    old_start, new_start);

      Copy::aligned_conjoint_words(heap->get_region(old_start)->bottom(),
                                   heap->get_region(new_start)->bottom(),
                                   words_size);

      oop new_obj = cast_to_oop(heap->get_region(new_start)->bottom());
      new_obj->init_mark();

      {
        ShenandoahRegionAffiliation original_affiliation = r->affiliation();
        for (size_t c = old_start; c <= old_end; c++) {
          ShenandoahHeapRegion* r = heap->get_region(c);
          // Leave humongous region affiliation unchanged.
          r->make_regular_bypass();
          r->set_top(r->bottom());
        }

        for (size_t c = new_start; c <= new_end; c++) {
          ShenandoahHeapRegion* r = heap->get_region(c);
          if (c == new_start) {
            r->make_humongous_start_bypass(original_affiliation);
          } else {
            r->make_humongous_cont_bypass(original_affiliation);
          }

          // Trailing region may be non-full, record the remainder there
          size_t remainder = words_size & ShenandoahHeapRegion::region_size_words_mask();
          if ((c == new_end) && (remainder != 0)) {
            r->set_top(r->bottom() + remainder);
          } else {
            r->set_top(r->end());
          }

          r->reset_alloc_metadata();
        }
      }
    }
  }
}

// This is slightly different to ShHeap::reset_next_mark_bitmap:
// we need to remain able to walk pinned regions.
// Since pinned region do not move and don't get compacted, we will get holes with
// unreachable objects in them (which may have pointers to unloaded Klasses and thus
// cannot be iterated over using oop->size(). The only way to safely iterate over those is using
// a valid marking bitmap and valid TAMS pointer. This class only resets marking
// bitmaps for un-pinned regions, and later we only reset TAMS for unpinned regions.
class ShenandoahMCResetCompleteBitmapTask : public WorkerTask {
private:
  ShenandoahRegionIterator _regions;

public:
  ShenandoahMCResetCompleteBitmapTask() :
    WorkerTask("Shenandoah Reset Bitmap") {
  }

  void work(uint worker_id) {
    ShenandoahParallelWorkerSession worker_session(worker_id);
    ShenandoahHeapRegion* region = _regions.next();
    ShenandoahHeap* heap = ShenandoahHeap::heap();
    ShenandoahMarkingContext* const ctx = heap->complete_marking_context();
    while (region != NULL) {
      if (heap->is_bitmap_slice_committed(region) && !region->is_pinned() && region->has_live()) {
        ctx->clear_bitmap(region);
      }
      region = _regions.next();
    }
  }
};

void ShenandoahFullGC::phase4_compact_objects(ShenandoahHeapRegionSet** worker_slices) {
  GCTraceTime(Info, gc, phases) time("Phase 4: Move objects", _gc_timer);
  ShenandoahGCPhase compaction_phase(ShenandoahPhaseTimings::full_gc_copy_objects);

  ShenandoahHeap* heap = ShenandoahHeap::heap();

  // Compact regular objects first
  {
    ShenandoahGCPhase phase(ShenandoahPhaseTimings::full_gc_copy_objects_regular);
    ShenandoahCompactObjectsTask compact_task(worker_slices);
    heap->workers()->run_task(&compact_task);
  }

  // Compact humongous objects after regular object moves
  {
    ShenandoahGCPhase phase(ShenandoahPhaseTimings::full_gc_copy_objects_humong);
    compact_humongous_objects();
  }

  // Reset complete bitmap. We're about to reset the complete-top-at-mark-start pointer
  // and must ensure the bitmap is in sync.
  {
    ShenandoahGCPhase phase(ShenandoahPhaseTimings::full_gc_copy_objects_reset_complete);
    ShenandoahMCResetCompleteBitmapTask task;
    heap->workers()->run_task(&task);
  }

  // Bring regions in proper states after the collection, and set heap properties.
  {
    ShenandoahGCPhase phase(ShenandoahPhaseTimings::full_gc_copy_objects_rebuild);

    if (heap->mode()->is_generational()) {
      heap->young_generation()->clear_used();
      heap->old_generation()->clear_used();
    }

    ShenandoahPostCompactClosure post_compact;
    heap->heap_region_iterate(&post_compact);
    heap->set_used(post_compact.get_live());
    if (heap->mode()->is_generational()) {
      log_info(gc)("FullGC done: GLOBAL usage: " SIZE_FORMAT ", young usage: " SIZE_FORMAT ", old usage: " SIZE_FORMAT,
                    post_compact.get_live(), heap->young_generation()->used(), heap->old_generation()->used());
    }

    heap->collection_set()->clear();
    heap->free_set()->rebuild();
  }

  heap->clear_cancelled_gc(true /* clear oom handler */);
}<|MERGE_RESOLUTION|>--- conflicted
+++ resolved
@@ -174,14 +174,7 @@
 
   metrics.snap_after();
   if (heap->mode()->is_generational()) {
-<<<<<<< HEAD
     heap->log_heap_status("At end of Full GC");
-=======
-    size_t old_available = heap->old_generation()->available();
-    size_t young_available = heap->young_generation()->available();
-    log_info(gc, ergo)("At end of Full GC, old_available: " SIZE_FORMAT "%s, young_available: " SIZE_FORMAT "%s",
-                       byte_size_in_proper_unit(old_available), proper_unit_for_byte_size(old_available),
-                       byte_size_in_proper_unit(young_available), proper_unit_for_byte_size(young_available));
 
     // Since we allow temporary violation of these constraints during Full GC, we want to enforce that the assertions are
     // made valid by the time Full GC completes.
@@ -189,8 +182,6 @@
            "Old generation affiliated regions must be less than capacity");
     assert(heap->young_generation()->used_regions_size() <= heap->young_generation()->adjusted_capacity(),
            "Young generation affiliated regions must be less than capacity");
-
->>>>>>> 51708025
   }
   if (metrics.is_good_progress()) {
     ShenandoahHeap::heap()->notify_gc_progress();
