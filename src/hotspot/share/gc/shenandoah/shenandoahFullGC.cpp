/*
 * Copyright (c) 2014, 2021, Red Hat, Inc. All rights reserved.
 * Copyright Amazon.com Inc. or its affiliates. All Rights Reserved.
 * DO NOT ALTER OR REMOVE COPYRIGHT NOTICES OR THIS FILE HEADER.
 *
 * This code is free software; you can redistribute it and/or modify it
 * under the terms of the GNU General Public License version 2 only, as
 * published by the Free Software Foundation.
 *
 * This code is distributed in the hope that it will be useful, but WITHOUT
 * ANY WARRANTY; without even the implied warranty of MERCHANTABILITY or
 * FITNESS FOR A PARTICULAR PURPOSE.  See the GNU General Public License
 * version 2 for more details (a copy is included in the LICENSE file that
 * accompanied this code).
 *
 * You should have received a copy of the GNU General Public License version
 * 2 along with this work; if not, write to the Free Software Foundation,
 * Inc., 51 Franklin St, Fifth Floor, Boston, MA 02110-1301 USA.
 *
 * Please contact Oracle, 500 Oracle Parkway, Redwood Shores, CA 94065 USA
 * or visit www.oracle.com if you need additional information or have any
 * questions.
 *
 */

#include "precompiled.hpp"

#include "compiler/oopMap.hpp"
#include "gc/shared/continuationGCSupport.hpp"
#include "gc/shared/gcTraceTime.inline.hpp"
#include "gc/shared/preservedMarks.inline.hpp"
#include "gc/shared/tlab_globals.hpp"
#include "gc/shared/workerThread.hpp"
#include "gc/shenandoah/heuristics/shenandoahHeuristics.hpp"
#include "gc/shenandoah/shenandoahConcurrentGC.hpp"
#include "gc/shenandoah/shenandoahCollectionSet.hpp"
#include "gc/shenandoah/shenandoahFreeSet.hpp"
#include "gc/shenandoah/shenandoahFullGC.hpp"
#include "gc/shenandoah/shenandoahGeneration.hpp"
#include "gc/shenandoah/shenandoahPhaseTimings.hpp"
#include "gc/shenandoah/shenandoahMark.inline.hpp"
#include "gc/shenandoah/shenandoahMonitoringSupport.hpp"
#include "gc/shenandoah/shenandoahHeapRegionSet.hpp"
#include "gc/shenandoah/shenandoahHeap.inline.hpp"
#include "gc/shenandoah/shenandoahHeapRegion.inline.hpp"
#include "gc/shenandoah/shenandoahMarkingContext.inline.hpp"
#include "gc/shenandoah/shenandoahMetrics.hpp"
#include "gc/shenandoah/shenandoahOldGeneration.hpp"
#include "gc/shenandoah/shenandoahOopClosures.inline.hpp"
#include "gc/shenandoah/shenandoahReferenceProcessor.hpp"
#include "gc/shenandoah/shenandoahRootProcessor.inline.hpp"
#include "gc/shenandoah/shenandoahSTWMark.hpp"
#include "gc/shenandoah/shenandoahUtils.hpp"
#include "gc/shenandoah/shenandoahVerifier.hpp"
#include "gc/shenandoah/shenandoahVMOperations.hpp"
#include "gc/shenandoah/shenandoahWorkerPolicy.hpp"
#include "gc/shenandoah/shenandoahYoungGeneration.hpp"
#include "memory/metaspaceUtils.hpp"
#include "memory/universe.hpp"
#include "oops/compressedOops.inline.hpp"
#include "oops/oop.inline.hpp"
#include "runtime/javaThread.hpp"
#include "runtime/orderAccess.hpp"
#include "runtime/vmThread.hpp"
#include "utilities/copy.hpp"
#include "utilities/events.hpp"
#include "utilities/growableArray.hpp"

// After Full GC is done, reconstruct the remembered set by iterating over OLD regions,
// registering all objects between bottom() and top(), and setting remembered set cards to
// DIRTY if they hold interesting pointers.
class ShenandoahReconstructRememberedSetTask : public WorkerTask {
private:
  ShenandoahRegionIterator _regions;

public:
  ShenandoahReconstructRememberedSetTask() :
    WorkerTask("Shenandoah Reset Bitmap") { }

  void work(uint worker_id) {
    ShenandoahParallelWorkerSession worker_session(worker_id);
    ShenandoahHeapRegion* r = _regions.next();
    ShenandoahHeap* heap = ShenandoahHeap::heap();
    RememberedScanner* scanner = heap->card_scan();
    ShenandoahSetRememberedCardsToDirtyClosure dirty_cards_for_interesting_pointers;

    while (r != nullptr) {
      if (r->is_old() && r->is_active()) {
        HeapWord* obj_addr = r->bottom();
        if (r->is_humongous_start()) {
          // First, clear the remembered set
          oop obj = cast_to_oop(obj_addr);
          size_t size = obj->size();
          HeapWord* end_object = r->bottom() + size;

          // First, clear the remembered set for all spanned humongous regions
          size_t num_regions = (size + ShenandoahHeapRegion::region_size_words() - 1) / ShenandoahHeapRegion::region_size_words();
          size_t region_span = num_regions * ShenandoahHeapRegion::region_size_words();
          scanner->reset_remset(r->bottom(), region_span);
          size_t region_index = r->index();
          ShenandoahHeapRegion* humongous_region = heap->get_region(region_index);
          while (num_regions-- != 0) {
            scanner->reset_object_range(humongous_region->bottom(), humongous_region->end());
            region_index++;
            humongous_region = heap->get_region(region_index);
          }

          // Then register the humongous object and DIRTY relevant remembered set cards
          scanner->register_object_wo_lock(obj_addr);
          obj->oop_iterate(&dirty_cards_for_interesting_pointers);
        } else if (!r->is_humongous()) {
          // First, clear the remembered set
          scanner->reset_remset(r->bottom(), ShenandoahHeapRegion::region_size_words());
          scanner->reset_object_range(r->bottom(), r->end());

          // Then iterate over all objects, registering object and DIRTYing relevant remembered set cards
          HeapWord* t = r->top();
          while (obj_addr < t) {
            oop obj = cast_to_oop(obj_addr);
            size_t size = obj->size();
            scanner->register_object_wo_lock(obj_addr);
            obj_addr += obj->oop_iterate_size(&dirty_cards_for_interesting_pointers);
          }
        } // else, ignore humongous continuation region
      }
      // else, this region is FREE or YOUNG or inactive and we can ignore it.
      r = _regions.next();
    }
  }
};

ShenandoahFullGC::ShenandoahFullGC() :
  _gc_timer(ShenandoahHeap::heap()->gc_timer()),
  _preserved_marks(new PreservedMarksSet(true)) {}

ShenandoahFullGC::~ShenandoahFullGC() {
  delete _preserved_marks;
}

bool ShenandoahFullGC::collect(GCCause::Cause cause) {
  vmop_entry_full(cause);
  // Always success
  return true;
}

void ShenandoahFullGC::vmop_entry_full(GCCause::Cause cause) {
  ShenandoahHeap* const heap = ShenandoahHeap::heap();
  TraceCollectorStats tcs(heap->monitoring_support()->full_stw_collection_counters());
  ShenandoahTimingsTracker timing(ShenandoahPhaseTimings::full_gc_gross);

  heap->try_inject_alloc_failure();
  VM_ShenandoahFullGC op(cause, this);
  VMThread::execute(&op);
}

void ShenandoahFullGC::entry_full(GCCause::Cause cause) {
  static const char* msg = "Pause Full";
  ShenandoahPausePhase gc_phase(msg, ShenandoahPhaseTimings::full_gc, true /* log_heap_usage */);
  EventMark em("%s", msg);

  ShenandoahWorkerScope scope(ShenandoahHeap::heap()->workers(),
                              ShenandoahWorkerPolicy::calc_workers_for_fullgc(),
                              "full gc");

  op_full(cause);
}

void ShenandoahFullGC::op_full(GCCause::Cause cause) {
  ShenandoahHeap* const heap = ShenandoahHeap::heap();
  ShenandoahMetricsSnapshot metrics;
  metrics.snap_before();

  // Perform full GC
  do_it(cause);

  metrics.snap_after();
  if (heap->mode()->is_generational()) {
    heap->log_heap_status("At end of Full GC");

    // Since we allow temporary violation of these constraints during Full GC, we want to enforce that the assertions are
    // made valid by the time Full GC completes.
    assert(heap->old_generation()->used_regions_size() <= heap->old_generation()->adjusted_capacity(),
           "Old generation affiliated regions must be less than capacity");
    assert(heap->young_generation()->used_regions_size() <= heap->young_generation()->adjusted_capacity(),
           "Young generation affiliated regions must be less than capacity");
  }
  if (metrics.is_good_progress()) {
    ShenandoahHeap::heap()->notify_gc_progress();
  } else {
    // Nothing to do. Tell the allocation path that we have failed to make
    // progress, and it can finally fail.
    ShenandoahHeap::heap()->notify_gc_no_progress();
  }
}

void ShenandoahFullGC::do_it(GCCause::Cause gc_cause) {
  ShenandoahHeap* heap = ShenandoahHeap::heap();
  // Since we may arrive here from degenerated GC failure of either young or old, establish generation as GLOBAL.
  heap->set_gc_generation(heap->global_generation());

  if (heap->mode()->is_generational()) {
    // Defer unadjust_available() invocations until after Full GC finishes its efforts because Full GC makes use
    // of young-gen memory that may have been loaned from old-gen.

    // No need to old_gen->increase_used().  That was done when plabs were allocated, accounting for both old evacs and promotions.

    heap->set_alloc_supplement_reserve(0);
    heap->set_young_evac_reserve(0);
    heap->set_old_evac_reserve(0);
    heap->reset_old_evac_expended();
    heap->set_promoted_reserve(0);

    // Full GC supersedes any marking or coalescing in old generation.
    heap->cancel_old_gc();
  }

  if (ShenandoahVerify) {
    heap->verifier()->verify_before_fullgc();
  }

  if (VerifyBeforeGC) {
    Universe::verify();
  }

  // Degenerated GC may carry concurrent root flags when upgrading to
  // full GC. We need to reset it before mutators resume.
  heap->set_concurrent_strong_root_in_progress(false);
  heap->set_concurrent_weak_root_in_progress(false);

  heap->set_full_gc_in_progress(true);

  assert(ShenandoahSafepoint::is_at_shenandoah_safepoint(), "must be at a safepoint");
  assert(Thread::current()->is_VM_thread(), "Do full GC only while world is stopped");

  {
    ShenandoahGCPhase phase(ShenandoahPhaseTimings::full_gc_heapdump_pre);
    heap->pre_full_gc_dump(_gc_timer);
  }

  {
    ShenandoahGCPhase prepare_phase(ShenandoahPhaseTimings::full_gc_prepare);
    // Full GC is supposed to recover from any GC state:

    // a0. Remember if we have forwarded objects
    bool has_forwarded_objects = heap->has_forwarded_objects();

    // a1. Cancel evacuation, if in progress
    if (heap->is_evacuation_in_progress()) {
      heap->set_evacuation_in_progress(false);
    }
    assert(!heap->is_evacuation_in_progress(), "sanity");

    // a2. Cancel update-refs, if in progress
    if (heap->is_update_refs_in_progress()) {
      heap->set_update_refs_in_progress(false);
    }
    assert(!heap->is_update_refs_in_progress(), "sanity");

    // b. Cancel all concurrent marks, if in progress
    if (heap->is_concurrent_mark_in_progress()) {
      heap->cancel_concurrent_mark();
    }
    assert(!heap->is_concurrent_mark_in_progress(), "sanity");

    // c. Update roots if this full GC is due to evac-oom, which may carry from-space pointers in roots.
    if (has_forwarded_objects) {
      update_roots(true /*full_gc*/);
    }

    // d. Reset the bitmaps for new marking
    heap->global_generation()->reset_mark_bitmap();
    assert(heap->marking_context()->is_bitmap_clear(), "sanity");
    assert(!heap->global_generation()->is_mark_complete(), "sanity");

    // e. Abandon reference discovery and clear all discovered references.
    ShenandoahReferenceProcessor* rp = heap->global_generation()->ref_processor();
    rp->abandon_partial_discovery();

    // f. Sync pinned region status from the CP marks
    heap->sync_pinned_region_status();

    // The rest of prologue:
    _preserved_marks->init(heap->workers()->active_workers());

    assert(heap->has_forwarded_objects() == has_forwarded_objects, "This should not change");
  }

  if (UseTLAB) {
    // TODO: Do we need to explicitly retire PLABs?
    heap->gclabs_retire(ResizeTLAB);
    heap->tlabs_retire(ResizeTLAB);
  }

  OrderAccess::fence();

  phase1_mark_heap();

  // Once marking is done, which may have fixed up forwarded objects, we can drop it.
  // Coming out of Full GC, we would not have any forwarded objects.
  // This also prevents resolves with fwdptr from kicking in while adjusting pointers in phase3.
  heap->set_has_forwarded_objects(false);

  heap->set_full_gc_move_in_progress(true);

  // Setup workers for the rest
  OrderAccess::fence();

  // Initialize worker slices
  ShenandoahHeapRegionSet** worker_slices = NEW_C_HEAP_ARRAY(ShenandoahHeapRegionSet*, heap->max_workers(), mtGC);
  for (uint i = 0; i < heap->max_workers(); i++) {
    worker_slices[i] = new ShenandoahHeapRegionSet();
  }

  {
    // The rest of code performs region moves, where region status is undefined
    // until all phases run together.
    ShenandoahHeapLocker lock(heap->lock());

    phase2_calculate_target_addresses(worker_slices);

    OrderAccess::fence();

    phase3_update_references();

    phase4_compact_objects(worker_slices);

    phase5_epilog();
  }

  {
    // Epilogue
    _preserved_marks->restore(heap->workers());
    _preserved_marks->reclaim();

    if (heap->mode()->is_generational()) {
      ShenandoahGCPhase phase(ShenandoahPhaseTimings::full_gc_reconstruct_remembered_set);
      ShenandoahReconstructRememberedSetTask task;
      heap->workers()->run_task(&task);
    }
  }

  // Resize metaspace
  MetaspaceGC::compute_new_size();

  heap->adjust_generation_sizes();

  // Free worker slices
  for (uint i = 0; i < heap->max_workers(); i++) {
    delete worker_slices[i];
  }
  FREE_C_HEAP_ARRAY(ShenandoahHeapRegionSet*, worker_slices);

  heap->set_full_gc_move_in_progress(false);
  heap->set_full_gc_in_progress(false);

  if (ShenandoahVerify) {
    if (heap->mode()->is_generational()) {
      heap->verifier()->verify_after_generational_fullgc();
    } else {
      heap->verifier()->verify_after_fullgc();
    }
  }

  // Having reclaimed all dead memory, it is now safe to restore capacities to original values.
  heap->young_generation()->unadjust_available();
  heap->old_generation()->unadjust_available();

  if (VerifyAfterGC) {
    Universe::verify();
  }

  {
    ShenandoahGCPhase phase(ShenandoahPhaseTimings::full_gc_heapdump_post);
    heap->post_full_gc_dump(_gc_timer);
  }
}

class ShenandoahPrepareForMarkClosure: public ShenandoahHeapRegionClosure {
private:
  ShenandoahMarkingContext* const _ctx;

public:
  ShenandoahPrepareForMarkClosure() : _ctx(ShenandoahHeap::heap()->marking_context()) {}

  void heap_region_do(ShenandoahHeapRegion *r) {
    if (r->affiliation() != FREE) {
      _ctx->capture_top_at_mark_start(r);
      r->clear_live_data();
    }
  }

  bool is_thread_safe() { return true; }
};

void ShenandoahFullGC::phase1_mark_heap() {
  GCTraceTime(Info, gc, phases) time("Phase 1: Mark live objects", _gc_timer);
  ShenandoahGCPhase mark_phase(ShenandoahPhaseTimings::full_gc_mark);

  ShenandoahHeap* heap = ShenandoahHeap::heap();

  ShenandoahPrepareForMarkClosure cl;
  heap->parallel_heap_region_iterate(&cl);

  heap->set_unload_classes(heap->global_generation()->heuristics()->can_unload_classes());

  ShenandoahReferenceProcessor* rp = heap->global_generation()->ref_processor();
  // enable ("weak") refs discovery
  rp->set_soft_reference_policy(true); // forcefully purge all soft references

  ShenandoahSTWMark mark(heap->global_generation(), true /*full_gc*/);
  mark.mark();
  heap->parallel_cleaning(true /* full_gc */);
}

class ShenandoahPrepareForCompactionTask : public WorkerTask {
private:
  PreservedMarksSet*        const _preserved_marks;
  ShenandoahHeap*           const _heap;
  ShenandoahHeapRegionSet** const _worker_slices;
  size_t                    const _num_workers;

public:
  ShenandoahPrepareForCompactionTask(PreservedMarksSet *preserved_marks, ShenandoahHeapRegionSet **worker_slices,
                                     size_t num_workers);

  static bool is_candidate_region(ShenandoahHeapRegion* r) {
    // Empty region: get it into the slice to defragment the slice itself.
    // We could have skipped this without violating correctness, but we really
    // want to compact all live regions to the start of the heap, which sometimes
    // means moving them into the fully empty regions.
    if (r->is_empty()) return true;

    // Can move the region, and this is not the humongous region. Humongous
    // moves are special cased here, because their moves are handled separately.
    return r->is_stw_move_allowed() && !r->is_humongous();
  }

  void work(uint worker_id);
};

class ShenandoahPrepareForGenerationalCompactionObjectClosure : public ObjectClosure {
private:
  ShenandoahPrepareForCompactionTask* _compactor;
  PreservedMarks*          const _preserved_marks;
  ShenandoahHeap*          const _heap;

  // _empty_regions is a thread-local list of heap regions that have been completely emptied by this worker thread's
  // compaction efforts.  The worker thread that drives these efforts adds compacted regions to this list if the
  // region has not been compacted onto itself.
  GrowableArray<ShenandoahHeapRegion*>& _empty_regions;
  int _empty_regions_pos;
  ShenandoahHeapRegion*          _old_to_region;
  ShenandoahHeapRegion*          _young_to_region;
  ShenandoahHeapRegion*          _from_region;
  ShenandoahRegionAffiliation    _from_affiliation;
  HeapWord*                      _old_compact_point;
  HeapWord*                      _young_compact_point;
  uint                           _worker_id;

public:
  ShenandoahPrepareForGenerationalCompactionObjectClosure(ShenandoahPrepareForCompactionTask* compactor,
                                                          PreservedMarks* preserved_marks,
                                                          GrowableArray<ShenandoahHeapRegion*>& empty_regions,
                                                          ShenandoahHeapRegion* old_to_region,
                                                          ShenandoahHeapRegion* young_to_region, uint worker_id) :
      _compactor(compactor),
      _preserved_marks(preserved_marks),
      _heap(ShenandoahHeap::heap()),
      _empty_regions(empty_regions),
      _empty_regions_pos(0),
      _old_to_region(old_to_region),
      _young_to_region(young_to_region),
      _from_region(nullptr),
      _old_compact_point((old_to_region != nullptr)? old_to_region->bottom(): nullptr),
      _young_compact_point((young_to_region != nullptr)? young_to_region->bottom(): nullptr),
      _worker_id(worker_id) {}

  void set_from_region(ShenandoahHeapRegion* from_region) {
    _from_region = from_region;
    _from_affiliation = from_region->affiliation();
    if (_from_region->has_live()) {
      if (_from_affiliation == ShenandoahRegionAffiliation::OLD_GENERATION) {
        if (_old_to_region == nullptr) {
          _old_to_region = from_region;
          _old_compact_point = from_region->bottom();
        }
      } else {
        assert(_from_affiliation == ShenandoahRegionAffiliation::YOUNG_GENERATION, "from_region must be OLD or YOUNG");
        if (_young_to_region == nullptr) {
          _young_to_region = from_region;
          _young_compact_point = from_region->bottom();
        }
      }
    } // else, we won't iterate over this _from_region so we don't need to set up to region to hold copies
  }

  void finish() {
    finish_old_region();
    finish_young_region();
  }

  void finish_old_region() {
    if (_old_to_region != nullptr) {
      log_debug(gc)("Planned compaction into Old Region " SIZE_FORMAT ", used: " SIZE_FORMAT " tabulated by worker %u",
                    _old_to_region->index(), _old_compact_point - _old_to_region->bottom(), _worker_id);
      _old_to_region->set_new_top(_old_compact_point);
      _old_to_region = nullptr;
    }
  }

  void finish_young_region() {
    if (_young_to_region != nullptr) {
      log_debug(gc)("Worker %u planned compaction into Young Region " SIZE_FORMAT ", used: " SIZE_FORMAT,
                    _worker_id, _young_to_region->index(), _young_compact_point - _young_to_region->bottom());
      _young_to_region->set_new_top(_young_compact_point);
      _young_to_region = nullptr;
    }
  }

  bool is_compact_same_region() {
    return (_from_region == _old_to_region) || (_from_region == _young_to_region);
  }

  int empty_regions_pos() {
    return _empty_regions_pos;
  }

  void do_object(oop p) {
    assert(_from_region != nullptr, "must set before work");
    assert((_from_region->bottom() <= cast_from_oop<HeapWord*>(p)) && (cast_from_oop<HeapWord*>(p) < _from_region->top()),
           "Object must reside in _from_region");
    assert(_heap->complete_marking_context()->is_marked(p), "must be marked");
    assert(!_heap->complete_marking_context()->allocated_after_mark_start(p), "must be truly marked");

    size_t obj_size = p->size();
    uint from_region_age = _from_region->age();
    uint object_age = p->age();

    bool promote_object = false;
    if ((_from_affiliation == ShenandoahRegionAffiliation::YOUNG_GENERATION) &&
        (from_region_age + object_age >= InitialTenuringThreshold)) {
      if ((_old_to_region != nullptr) && (_old_compact_point + obj_size > _old_to_region->end())) {
        finish_old_region();
        _old_to_region = nullptr;
      }
      if (_old_to_region == nullptr) {
        if (_empty_regions_pos < _empty_regions.length()) {
          ShenandoahHeapRegion* new_to_region = _empty_regions.at(_empty_regions_pos);
          _empty_regions_pos++;
          new_to_region->set_affiliation(OLD_GENERATION);
          _old_to_region = new_to_region;
          _old_compact_point = _old_to_region->bottom();
          promote_object = true;
        }
        // Else this worker thread does not yet have any empty regions into which this aged object can be promoted so
        // we leave promote_object as false, deferring the promotion.
      } else {
        promote_object = true;
      }
    }

    if (promote_object || (_from_affiliation == ShenandoahRegionAffiliation::OLD_GENERATION)) {
      assert(_old_to_region != nullptr, "_old_to_region should not be nullptr when evacuating to OLD region");
      if (_old_compact_point + obj_size > _old_to_region->end()) {
        ShenandoahHeapRegion* new_to_region;

        log_debug(gc)("Worker %u finishing old region " SIZE_FORMAT ", compact_point: " PTR_FORMAT ", obj_size: " SIZE_FORMAT
                      ", &compact_point[obj_size]: " PTR_FORMAT ", region end: " PTR_FORMAT,  _worker_id, _old_to_region->index(),
                      p2i(_old_compact_point), obj_size, p2i(_old_compact_point + obj_size), p2i(_old_to_region->end()));

        // Object does not fit.  Get a new _old_to_region.
        finish_old_region();
        if (_empty_regions_pos < _empty_regions.length()) {
          new_to_region = _empty_regions.at(_empty_regions_pos);
          _empty_regions_pos++;
          new_to_region->set_affiliation(OLD_GENERATION);
        } else {
          // If we've exhausted the previously selected _old_to_region, we know that the _old_to_region is distinct
          // from _from_region.  That's because there is always room for _from_region to be compacted into itself.
          // Since we're out of empty regions, let's use _from_region to hold the results of its own compaction.
          new_to_region = _from_region;
        }

        assert(new_to_region != _old_to_region, "must not reuse same OLD to-region");
        assert(new_to_region != nullptr, "must not be nullptr");
        _old_to_region = new_to_region;
        _old_compact_point = _old_to_region->bottom();
      }

      // Object fits into current region, record new location:
      assert(_old_compact_point + obj_size <= _old_to_region->end(), "must fit");
      shenandoah_assert_not_forwarded(nullptr, p);
      _preserved_marks->push_if_necessary(p, p->mark());
      p->forward_to(cast_to_oop(_old_compact_point));
      _old_compact_point += obj_size;
    } else {
      assert(_from_affiliation == ShenandoahRegionAffiliation::YOUNG_GENERATION,
             "_from_region must be OLD_GENERATION or YOUNG_GENERATION");
      assert(_young_to_region != nullptr, "_young_to_region should not be nullptr when compacting YOUNG _from_region");

      // After full gc compaction, all regions have age 0.  Embed the region's age into the object's age in order to preserve
      // tenuring progress.
      if (_heap->is_aging_cycle()) {
        _heap->increase_object_age(p, from_region_age + 1);
      } else {
        _heap->increase_object_age(p, from_region_age);
      }

      if (_young_compact_point + obj_size > _young_to_region->end()) {
        ShenandoahHeapRegion* new_to_region;

        log_debug(gc)("Worker %u finishing young region " SIZE_FORMAT ", compact_point: " PTR_FORMAT ", obj_size: " SIZE_FORMAT
                      ", &compact_point[obj_size]: " PTR_FORMAT ", region end: " PTR_FORMAT,  _worker_id, _young_to_region->index(),
                      p2i(_young_compact_point), obj_size, p2i(_young_compact_point + obj_size), p2i(_young_to_region->end()));

        // Object does not fit.  Get a new _young_to_region.
        finish_young_region();
        if (_empty_regions_pos < _empty_regions.length()) {
          new_to_region = _empty_regions.at(_empty_regions_pos);
          _empty_regions_pos++;
          new_to_region->set_affiliation(YOUNG_GENERATION);
        } else {
          // If we've exhausted the previously selected _young_to_region, we know that the _young_to_region is distinct
          // from _from_region.  That's because there is always room for _from_region to be compacted into itself.
          // Since we're out of empty regions, let's use _from_region to hold the results of its own compaction.
          new_to_region = _from_region;
        }

        assert(new_to_region != _young_to_region, "must not reuse same OLD to-region");
        assert(new_to_region != nullptr, "must not be nullptr");
        _young_to_region = new_to_region;
        _young_compact_point = _young_to_region->bottom();
      }

      // Object fits into current region, record new location:
      assert(_young_compact_point + obj_size <= _young_to_region->end(), "must fit");
      shenandoah_assert_not_forwarded(nullptr, p);
      _preserved_marks->push_if_necessary(p, p->mark());
      p->forward_to(cast_to_oop(_young_compact_point));
      _young_compact_point += obj_size;
    }
  }
};


class ShenandoahPrepareForCompactionObjectClosure : public ObjectClosure {
private:
  PreservedMarks*          const _preserved_marks;
  ShenandoahHeap*          const _heap;
  GrowableArray<ShenandoahHeapRegion*>& _empty_regions;
  int _empty_regions_pos;
  ShenandoahHeapRegion*          _to_region;
  ShenandoahHeapRegion*          _from_region;
  HeapWord* _compact_point;

public:
  ShenandoahPrepareForCompactionObjectClosure(PreservedMarks* preserved_marks,
                                              GrowableArray<ShenandoahHeapRegion*>& empty_regions,
                                              ShenandoahHeapRegion* to_region) :
    _preserved_marks(preserved_marks),
    _heap(ShenandoahHeap::heap()),
    _empty_regions(empty_regions),
    _empty_regions_pos(0),
    _to_region(to_region),
    _from_region(nullptr),
    _compact_point(to_region->bottom()) {}

  void set_from_region(ShenandoahHeapRegion* from_region) {
    _from_region = from_region;
  }

  void finish_region() {
    assert(_to_region != nullptr, "should not happen");
    assert(!_heap->mode()->is_generational(), "Generational GC should use different Closure");
    _to_region->set_new_top(_compact_point);
  }

  bool is_compact_same_region() {
    return _from_region == _to_region;
  }

  int empty_regions_pos() {
    return _empty_regions_pos;
  }

  void do_object(oop p) {
    assert(_from_region != nullptr, "must set before work");
    assert(_heap->complete_marking_context()->is_marked(p), "must be marked");
    assert(!_heap->complete_marking_context()->allocated_after_mark_start(p), "must be truly marked");

    size_t obj_size = p->size();
    if (_compact_point + obj_size > _to_region->end()) {
      finish_region();

      // Object doesn't fit. Pick next empty region and start compacting there.
      ShenandoahHeapRegion* new_to_region;
      if (_empty_regions_pos < _empty_regions.length()) {
        new_to_region = _empty_regions.at(_empty_regions_pos);
        _empty_regions_pos++;
      } else {
        // Out of empty region? Compact within the same region.
        new_to_region = _from_region;
      }

      assert(new_to_region != _to_region, "must not reuse same to-region");
      assert(new_to_region != nullptr, "must not be null");
      _to_region = new_to_region;
      _compact_point = _to_region->bottom();
    }

    // Object fits into current region, record new location:
    assert(_compact_point + obj_size <= _to_region->end(), "must fit");
    shenandoah_assert_not_forwarded(nullptr, p);
    _preserved_marks->push_if_necessary(p, p->mark());
    p->forward_to(cast_to_oop(_compact_point));
    _compact_point += obj_size;
  }
};


ShenandoahPrepareForCompactionTask::ShenandoahPrepareForCompactionTask(PreservedMarksSet *preserved_marks,
                                                                       ShenandoahHeapRegionSet **worker_slices,
                                                                       size_t num_workers) :
    WorkerTask("Shenandoah Prepare For Compaction"),
    _preserved_marks(preserved_marks), _heap(ShenandoahHeap::heap()),
    _worker_slices(worker_slices), _num_workers(num_workers) { }


void ShenandoahPrepareForCompactionTask::work(uint worker_id) {
  ShenandoahParallelWorkerSession worker_session(worker_id);
  ShenandoahHeapRegionSet* slice = _worker_slices[worker_id];
  ShenandoahHeapRegionSetIterator it(slice);
  ShenandoahHeapRegion* from_region = it.next();
  // No work?
  if (from_region == nullptr) {
    return;
  }

  // Sliding compaction. Walk all regions in the slice, and compact them.
  // Remember empty regions and reuse them as needed.
  ResourceMark rm;

  GrowableArray<ShenandoahHeapRegion*> empty_regions((int)_heap->num_regions());

  if (_heap->mode()->is_generational()) {
    ShenandoahHeapRegion* old_to_region = (from_region->is_old())? from_region: nullptr;
    ShenandoahHeapRegion* young_to_region = (from_region->is_young())? from_region: nullptr;
    ShenandoahPrepareForGenerationalCompactionObjectClosure cl(this, _preserved_marks->get(worker_id), empty_regions,
                                                               old_to_region, young_to_region, worker_id);
    while (from_region != nullptr) {
      assert(is_candidate_region(from_region), "Sanity");
      log_debug(gc)("Worker %u compacting %s Region " SIZE_FORMAT " which had used " SIZE_FORMAT " and %s live",
                    worker_id, affiliation_name(from_region->affiliation()),
                    from_region->index(), from_region->used(), from_region->has_live()? "has": "does not have");
      cl.set_from_region(from_region);
      if (from_region->has_live()) {
        _heap->marked_object_iterate(from_region, &cl);
      }
      // Compacted the region to somewhere else? From-region is empty then.
      if (!cl.is_compact_same_region()) {
        empty_regions.append(from_region);
      }
      from_region = it.next();
    }
    cl.finish();

    // Mark all remaining regions as empty
    for (int pos = cl.empty_regions_pos(); pos < empty_regions.length(); ++pos) {
      ShenandoahHeapRegion* r = empty_regions.at(pos);
      r->set_new_top(r->bottom());
    }
  } else {
    ShenandoahPrepareForCompactionObjectClosure cl(_preserved_marks->get(worker_id), empty_regions, from_region);
    while (from_region != nullptr) {
      assert(is_candidate_region(from_region), "Sanity");
      cl.set_from_region(from_region);
      if (from_region->has_live()) {
        _heap->marked_object_iterate(from_region, &cl);
      }

      // Compacted the region to somewhere else? From-region is empty then.
      if (!cl.is_compact_same_region()) {
        empty_regions.append(from_region);
      }
      from_region = it.next();
    }
    cl.finish_region();

    // Mark all remaining regions as empty
    for (int pos = cl.empty_regions_pos(); pos < empty_regions.length(); ++pos) {
      ShenandoahHeapRegion* r = empty_regions.at(pos);
      r->set_new_top(r->bottom());
    }
  }
}

void ShenandoahFullGC::calculate_target_humongous_objects() {
  ShenandoahHeap* heap = ShenandoahHeap::heap();

  // Compute the new addresses for humongous objects. We need to do this after addresses
  // for regular objects are calculated, and we know what regions in heap suffix are
  // available for humongous moves.
  //
  // Scan the heap backwards, because we are compacting humongous regions towards the end.
  // Maintain the contiguous compaction window in [to_begin; to_end), so that we can slide
  // humongous start there.
  //
  // The complication is potential non-movable regions during the scan. If such region is
  // detected, then sliding restarts towards that non-movable region.

  size_t to_begin = heap->num_regions();
  size_t to_end = heap->num_regions();

  log_debug(gc)("Full GC calculating target humongous objects from end " SIZE_FORMAT, to_end);
  for (size_t c = heap->num_regions(); c > 0; c--) {
    ShenandoahHeapRegion *r = heap->get_region(c - 1);
    if (r->is_humongous_continuation() || (r->new_top() == r->bottom())) {
      // To-region candidate: record this, and continue scan
      to_begin = r->index();
      continue;
    }

    if (r->is_humongous_start() && r->is_stw_move_allowed()) {
      // From-region candidate: movable humongous region
      oop old_obj = cast_to_oop(r->bottom());
      size_t words_size = old_obj->size();
      size_t num_regions = ShenandoahHeapRegion::required_regions(words_size * HeapWordSize);

      size_t start = to_end - num_regions;

      if (start >= to_begin && start != r->index()) {
        // Fits into current window, and the move is non-trivial. Record the move then, and continue scan.
        _preserved_marks->get(0)->push_if_necessary(old_obj, old_obj->mark());
        old_obj->forward_to(cast_to_oop(heap->get_region(start)->bottom()));
        to_end = start;
        continue;
      }
    }

    // Failed to fit. Scan starting from current region.
    to_begin = r->index();
    to_end = r->index();
  }
}

class ShenandoahEnsureHeapActiveClosure: public ShenandoahHeapRegionClosure {
private:
  ShenandoahHeap* const _heap;

public:
  ShenandoahEnsureHeapActiveClosure() : _heap(ShenandoahHeap::heap()) {}
  void heap_region_do(ShenandoahHeapRegion* r) {
    if (r->is_trash()) {
      r->recycle();
    }
    if (r->is_cset()) {
      // Leave afffiliation unchanged.
      r->make_regular_bypass();
    }
    if (r->is_empty_uncommitted()) {
      r->make_committed_bypass();
    }
    assert (r->is_committed(), "only committed regions in heap now, see region " SIZE_FORMAT, r->index());

    // Record current region occupancy: this communicates empty regions are free
    // to the rest of Full GC code.
    r->set_new_top(r->top());
  }
};

class ShenandoahTrashImmediateGarbageClosure: public ShenandoahHeapRegionClosure {
private:
  ShenandoahHeap* const _heap;
  ShenandoahMarkingContext* const _ctx;

public:
  ShenandoahTrashImmediateGarbageClosure() :
    _heap(ShenandoahHeap::heap()),
    _ctx(ShenandoahHeap::heap()->complete_marking_context()) {}

  void heap_region_do(ShenandoahHeapRegion* r) {
    if (r->affiliation() != FREE) {
      if (r->is_humongous_start()) {
        oop humongous_obj = cast_to_oop(r->bottom());
        if (!_ctx->is_marked(humongous_obj)) {
          assert(!r->has_live(),
                 "Humongous Start %s Region " SIZE_FORMAT " is not marked, should not have live",
                 affiliation_name(r->affiliation()),  r->index());
          log_debug(gc)("Trashing immediate humongous region " SIZE_FORMAT " because not marked", r->index());
          _heap->trash_humongous_region_at(r);
        } else {
          assert(r->has_live(),
                 "Humongous Start %s Region " SIZE_FORMAT " should have live", affiliation_name(r->affiliation()),  r->index());
        }
      } else if (r->is_humongous_continuation()) {
        // If we hit continuation, the non-live humongous starts should have been trashed already
        assert(r->humongous_start_region()->has_live(),
               "Humongous Continuation %s Region " SIZE_FORMAT " should have live", affiliation_name(r->affiliation()),  r->index());
      } else if (r->is_regular()) {
        if (!r->has_live()) {
          log_debug(gc)("Trashing immediate regular region " SIZE_FORMAT " because has no live", r->index());
          r->make_trash_immediate();
        }
      }
    }
    // else, ignore this FREE region.
    // TODO: change iterators so they do not process FREE regions.
  }
};

void ShenandoahFullGC::distribute_slices(ShenandoahHeapRegionSet** worker_slices) {
  ShenandoahHeap* heap = ShenandoahHeap::heap();

  uint n_workers = heap->workers()->active_workers();
  size_t n_regions = heap->num_regions();

  // What we want to accomplish: have the dense prefix of data, while still balancing
  // out the parallel work.
  //
  // Assuming the amount of work is driven by the live data that needs moving, we can slice
  // the entire heap into equal-live-sized prefix slices, and compact into them. So, each
  // thread takes all regions in its prefix subset, and then it takes some regions from
  // the tail.
  //
  // Tail region selection becomes interesting.
  //
  // First, we want to distribute the regions fairly between the workers, and those regions
  // might have different amount of live data. So, until we sure no workers need live data,
  // we need to only take what the worker needs.
  //
  // Second, since we slide everything to the left in each slice, the most busy regions
  // would be the ones on the left. Which means we want to have all workers have their after-tail
  // regions as close to the left as possible.
  //
  // The easiest way to do this is to distribute after-tail regions in round-robin between
  // workers that still need live data.
  //
  // Consider parallel workers A, B, C, then the target slice layout would be:
  //
  //  AAAAAAAABBBBBBBBCCCCCCCC|ABCABCABCABCABCABCABCABABABABABABABABABABAAAAA
  //
  //  (.....dense-prefix.....) (.....................tail...................)
  //  [all regions fully live] [left-most regions are fuller that right-most]
  //

  // Compute how much live data is there. This would approximate the size of dense prefix
  // we target to create.
  size_t total_live = 0;
  for (size_t idx = 0; idx < n_regions; idx++) {
    ShenandoahHeapRegion *r = heap->get_region(idx);
    if (ShenandoahPrepareForCompactionTask::is_candidate_region(r)) {
      total_live += r->get_live_data_words();
    }
  }

  // Estimate the size for the dense prefix. Note that we specifically count only the
  // "full" regions, so there would be some non-full regions in the slice tail.
  size_t live_per_worker = total_live / n_workers;
  size_t prefix_regions_per_worker = live_per_worker / ShenandoahHeapRegion::region_size_words();
  size_t prefix_regions_total = prefix_regions_per_worker * n_workers;
  prefix_regions_total = MIN2(prefix_regions_total, n_regions);
  assert(prefix_regions_total <= n_regions, "Sanity");

  // There might be non-candidate regions in the prefix. To compute where the tail actually
  // ends up being, we need to account those as well.
  size_t prefix_end = prefix_regions_total;
  for (size_t idx = 0; idx < prefix_regions_total; idx++) {
    ShenandoahHeapRegion *r = heap->get_region(idx);
    if (!ShenandoahPrepareForCompactionTask::is_candidate_region(r)) {
      prefix_end++;
    }
  }
  prefix_end = MIN2(prefix_end, n_regions);
  assert(prefix_end <= n_regions, "Sanity");

  // Distribute prefix regions per worker: each thread definitely gets its own same-sized
  // subset of dense prefix.
  size_t prefix_idx = 0;

  size_t* live = NEW_C_HEAP_ARRAY(size_t, n_workers, mtGC);

  for (size_t wid = 0; wid < n_workers; wid++) {
    ShenandoahHeapRegionSet* slice = worker_slices[wid];

    live[wid] = 0;
    size_t regs = 0;

    // Add all prefix regions for this worker
    while (prefix_idx < prefix_end && regs < prefix_regions_per_worker) {
      ShenandoahHeapRegion *r = heap->get_region(prefix_idx);
      if (ShenandoahPrepareForCompactionTask::is_candidate_region(r)) {
        slice->add_region(r);
        live[wid] += r->get_live_data_words();
        regs++;
      }
      prefix_idx++;
    }
  }

  // Distribute the tail among workers in round-robin fashion.
  size_t wid = n_workers - 1;

  for (size_t tail_idx = prefix_end; tail_idx < n_regions; tail_idx++) {
    ShenandoahHeapRegion *r = heap->get_region(tail_idx);
    if (ShenandoahPrepareForCompactionTask::is_candidate_region(r)) {
      assert(wid < n_workers, "Sanity");

      size_t live_region = r->get_live_data_words();

      // Select next worker that still needs live data.
      size_t old_wid = wid;
      do {
        wid++;
        if (wid == n_workers) wid = 0;
      } while (live[wid] + live_region >= live_per_worker && old_wid != wid);

      if (old_wid == wid) {
        // Circled back to the same worker? This means liveness data was
        // miscalculated. Bump the live_per_worker limit so that
        // everyone gets a piece of the leftover work.
        live_per_worker += ShenandoahHeapRegion::region_size_words();
      }

      worker_slices[wid]->add_region(r);
      live[wid] += live_region;
    }
  }

  FREE_C_HEAP_ARRAY(size_t, live);

#ifdef ASSERT
  ResourceBitMap map(n_regions);
  for (size_t wid = 0; wid < n_workers; wid++) {
    ShenandoahHeapRegionSetIterator it(worker_slices[wid]);
    ShenandoahHeapRegion* r = it.next();
    while (r != nullptr) {
      size_t idx = r->index();
      assert(ShenandoahPrepareForCompactionTask::is_candidate_region(r), "Sanity: " SIZE_FORMAT, idx);
      assert(!map.at(idx), "No region distributed twice: " SIZE_FORMAT, idx);
      map.at_put(idx, true);
      r = it.next();
    }
  }

  for (size_t rid = 0; rid < n_regions; rid++) {
    bool is_candidate = ShenandoahPrepareForCompactionTask::is_candidate_region(heap->get_region(rid));
    bool is_distributed = map.at(rid);
    assert(is_distributed || !is_candidate, "All candidates are distributed: " SIZE_FORMAT, rid);
  }
#endif
}

// TODO:
//  Consider compacting old-gen objects toward the high end of memory and young-gen objects towards the low-end
//  of memory.  As currently implemented, all regions are compacted toward the low-end of memory.  This creates more
//  fragmentation of the heap, because old-gen regions get scattered among low-address regions such that it becomes
//  more difficult to find contigous regions for humongous objects.
void ShenandoahFullGC::phase2_calculate_target_addresses(ShenandoahHeapRegionSet** worker_slices) {
  GCTraceTime(Info, gc, phases) time("Phase 2: Compute new object addresses", _gc_timer);
  ShenandoahGCPhase calculate_address_phase(ShenandoahPhaseTimings::full_gc_calculate_addresses);

  ShenandoahHeap* heap = ShenandoahHeap::heap();

  // About to figure out which regions can be compacted, make sure pinning status
  // had been updated in GC prologue.
  heap->assert_pinned_region_status();

  {
    // Trash the immediately collectible regions before computing addresses
    ShenandoahTrashImmediateGarbageClosure tigcl;
    heap->heap_region_iterate(&tigcl);

    // Make sure regions are in good state: committed, active, clean.
    // This is needed because we are potentially sliding the data through them.
    ShenandoahEnsureHeapActiveClosure ecl;
    heap->heap_region_iterate(&ecl);
  }

  // Compute the new addresses for regular objects
  {
    ShenandoahGCPhase phase(ShenandoahPhaseTimings::full_gc_calculate_addresses_regular);

    distribute_slices(worker_slices);

    size_t num_workers = heap->max_workers();

    ResourceMark rm;
    ShenandoahPrepareForCompactionTask task(_preserved_marks, worker_slices, num_workers);
    heap->workers()->run_task(&task);
  }

  // Compute the new addresses for humongous objects
  {
    ShenandoahGCPhase phase(ShenandoahPhaseTimings::full_gc_calculate_addresses_humong);
    calculate_target_humongous_objects();
  }
}

class ShenandoahAdjustPointersClosure : public MetadataVisitingOopIterateClosure {
private:
  ShenandoahHeap* const _heap;
  ShenandoahMarkingContext* const _ctx;

  template <class T>
  inline void do_oop_work(T* p) {
    T o = RawAccess<>::oop_load(p);
    if (!CompressedOops::is_null(o)) {
      oop obj = CompressedOops::decode_not_null(o);
      assert(_ctx->is_marked(obj), "must be marked");
      if (obj->is_forwarded()) {
        oop forw = obj->forwardee();
        RawAccess<IS_NOT_NULL>::oop_store(p, forw);
      }
    }
  }

public:
  ShenandoahAdjustPointersClosure() :
    _heap(ShenandoahHeap::heap()),
    _ctx(ShenandoahHeap::heap()->complete_marking_context()) {}

  void do_oop(oop* p)       { do_oop_work(p); }
  void do_oop(narrowOop* p) { do_oop_work(p); }
  void do_method(Method* m) {}
  void do_nmethod(nmethod* nm) {}
};

class ShenandoahAdjustPointersObjectClosure : public ObjectClosure {
private:
  ShenandoahHeap* const _heap;
  ShenandoahAdjustPointersClosure _cl;

public:
  ShenandoahAdjustPointersObjectClosure() :
    _heap(ShenandoahHeap::heap()) {
  }
  void do_object(oop p) {
    assert(_heap->complete_marking_context()->is_marked(p), "must be marked");
    p->oop_iterate(&_cl);
  }
};

class ShenandoahAdjustPointersTask : public WorkerTask {
private:
  ShenandoahHeap*          const _heap;
  ShenandoahRegionIterator       _regions;

public:
  ShenandoahAdjustPointersTask() :
    WorkerTask("Shenandoah Adjust Pointers"),
    _heap(ShenandoahHeap::heap()) {
  }

  void work(uint worker_id) {
    ShenandoahParallelWorkerSession worker_session(worker_id);
    ShenandoahAdjustPointersObjectClosure obj_cl;
    ShenandoahHeapRegion* r = _regions.next();
    while (r != nullptr) {
      if (!r->is_humongous_continuation() && r->has_live()) {
        _heap->marked_object_iterate(r, &obj_cl);
      }
      if (r->is_pinned() && r->is_old() && r->is_active() && !r->is_humongous()) {
        // Pinned regions are not compacted so they may still hold unmarked objects with
        // reference to reclaimed memory. Remembered set scanning will crash if it attempts
        // to iterate the oops in these objects.
        r->begin_preemptible_coalesce_and_fill();
        r->oop_fill_and_coalesce_wo_cancel();
      }
      r = _regions.next();
    }
  }
};

class ShenandoahAdjustRootPointersTask : public WorkerTask {
private:
  ShenandoahRootAdjuster* _rp;
  PreservedMarksSet* _preserved_marks;
public:
  ShenandoahAdjustRootPointersTask(ShenandoahRootAdjuster* rp, PreservedMarksSet* preserved_marks) :
    WorkerTask("Shenandoah Adjust Root Pointers"),
    _rp(rp),
    _preserved_marks(preserved_marks) {}

  void work(uint worker_id) {
    ShenandoahParallelWorkerSession worker_session(worker_id);
    ShenandoahAdjustPointersClosure cl;
    _rp->roots_do(worker_id, &cl);
    _preserved_marks->get(worker_id)->adjust_during_full_gc();
  }
};

void ShenandoahFullGC::phase3_update_references() {
  GCTraceTime(Info, gc, phases) time("Phase 3: Adjust pointers", _gc_timer);
  ShenandoahGCPhase adjust_pointer_phase(ShenandoahPhaseTimings::full_gc_adjust_pointers);

  ShenandoahHeap* heap = ShenandoahHeap::heap();

  WorkerThreads* workers = heap->workers();
  uint nworkers = workers->active_workers();
  {
#if COMPILER2_OR_JVMCI
    DerivedPointerTable::clear();
#endif
    ShenandoahRootAdjuster rp(nworkers, ShenandoahPhaseTimings::full_gc_adjust_roots);
    ShenandoahAdjustRootPointersTask task(&rp, _preserved_marks);
    workers->run_task(&task);
#if COMPILER2_OR_JVMCI
    DerivedPointerTable::update_pointers();
#endif
  }

  ShenandoahAdjustPointersTask adjust_pointers_task;
  workers->run_task(&adjust_pointers_task);
}

class ShenandoahCompactObjectsClosure : public ObjectClosure {
private:
  ShenandoahHeap* const _heap;
  uint            const _worker_id;

public:
  ShenandoahCompactObjectsClosure(uint worker_id) :
    _heap(ShenandoahHeap::heap()), _worker_id(worker_id) {}

  void do_object(oop p) {
    assert(_heap->complete_marking_context()->is_marked(p), "must be marked");
    size_t size = p->size();
    if (p->is_forwarded()) {
      HeapWord* compact_from = cast_from_oop<HeapWord*>(p);
      HeapWord* compact_to = cast_from_oop<HeapWord*>(p->forwardee());
      Copy::aligned_conjoint_words(compact_from, compact_to, size);
      oop new_obj = cast_to_oop(compact_to);

      ContinuationGCSupport::relativize_stack_chunk(new_obj);
      new_obj->init_mark();
    }
  }
};

class ShenandoahCompactObjectsTask : public WorkerTask {
private:
  ShenandoahHeap* const _heap;
  ShenandoahHeapRegionSet** const _worker_slices;

public:
  ShenandoahCompactObjectsTask(ShenandoahHeapRegionSet** worker_slices) :
    WorkerTask("Shenandoah Compact Objects"),
    _heap(ShenandoahHeap::heap()),
    _worker_slices(worker_slices) {
  }

  void work(uint worker_id) {
    ShenandoahParallelWorkerSession worker_session(worker_id);
    ShenandoahHeapRegionSetIterator slice(_worker_slices[worker_id]);

    ShenandoahCompactObjectsClosure cl(worker_id);
    ShenandoahHeapRegion* r = slice.next();
    while (r != nullptr) {
      assert(!r->is_humongous(), "must not get humongous regions here");
      if (r->has_live()) {
        _heap->marked_object_iterate(r, &cl);
      }
      r->set_top(r->new_top());
      r = slice.next();
    }
  }
};

static void account_for_region(ShenandoahHeapRegion* r, size_t &region_count, size_t &region_usage, size_t &humongous_waste) {
  region_count++;
  region_usage += r->used();
  if (r->is_humongous_start()) {
    // For each humongous object, we take this path once regardless of how many regions it spans.
    HeapWord* obj_addr = r->bottom();
    oop obj = cast_to_oop(obj_addr);
    size_t word_size = obj->size();
    size_t region_size_words = ShenandoahHeapRegion::region_size_words();
    size_t overreach = word_size % region_size_words;
    if (overreach != 0) {
      humongous_waste += (region_size_words - overreach) * HeapWordSize;
    }
    // else, this humongous object aligns exactly on region size, so no waste.
  }
}

class ShenandoahPostCompactClosure : public ShenandoahHeapRegionClosure {
private:
  ShenandoahHeap* const _heap;
  size_t _live;
  bool _is_generational;
  size_t _young_regions, _young_usage, _young_humongous_waste;
  size_t _old_regions, _old_usage, _old_humongous_waste;

public:
  ShenandoahPostCompactClosure() : _heap(ShenandoahHeap::heap()), _live(0), _is_generational(_heap->mode()->is_generational()),
                                   _young_regions(0), _young_usage(0), _young_humongous_waste(0),
                                   _old_regions(0), _old_usage(0), _old_humongous_waste(0)
  {
    _heap->free_set()->clear();
  }

  void heap_region_do(ShenandoahHeapRegion* r) {
    assert (!r->is_cset(), "cset regions should have been demoted already");

    // Need to reset the complete-top-at-mark-start pointer here because
    // the complete marking bitmap is no longer valid. This ensures
    // size-based iteration in marked_object_iterate().
    // NOTE: See blurb at ShenandoahMCResetCompleteBitmapTask on why we need to skip
    // pinned regions.
    if (!r->is_pinned()) {
      _heap->complete_marking_context()->reset_top_at_mark_start(r);
    }

    size_t live = r->used();


    // Make empty regions that have been allocated into regular
    if (r->is_empty() && live > 0) {
      if (!_is_generational) {
        r->make_young_maybe();
      }
      // else, generational mode compaction has already established affiliation.
      r->make_regular_bypass();
    }

    // Reclaim regular regions that became empty
    if (r->is_regular() && live == 0) {
      r->make_trash();
    }

    // Recycle all trash regions
    if (r->is_trash()) {
      live = 0;
      r->recycle();
    } else if (_is_generational) {
      if (r->is_old()) {
        account_for_region(r, _old_regions, _old_usage, _old_humongous_waste);
      } else if (r->is_young()) {
        account_for_region(r, _young_regions, _young_usage, _young_humongous_waste);
      }
    }

    r->set_live_data(live);
    r->reset_alloc_metadata();
    _live += live;
  }

  size_t get_live() {
    return _live;
  }

  void update_generation_usage() {
    assert(_is_generational, "Only update generation usage if generational");
    _heap->old_generation()->establish_usage(_old_regions, _old_usage, _old_humongous_waste);
    _heap->young_generation()->establish_usage(_young_regions, _young_usage, _young_humongous_waste);
  }
};

void ShenandoahFullGC::compact_humongous_objects() {
  // Compact humongous regions, based on their fwdptr objects.
  //
  // This code is serial, because doing the in-slice parallel sliding is tricky. In most cases,
  // humongous regions are already compacted, and do not require further moves, which alleviates
  // sliding costs. We may consider doing this in parallel in future.

  ShenandoahHeap* heap = ShenandoahHeap::heap();

  for (size_t c = heap->num_regions(); c > 0; c--) {
    ShenandoahHeapRegion* r = heap->get_region(c - 1);
    if (r->is_humongous_start()) {
      oop old_obj = cast_to_oop(r->bottom());
      if (!old_obj->is_forwarded()) {
        // No need to move the object, it stays at the same slot
        continue;
      }
      size_t words_size = old_obj->size();
      size_t num_regions = ShenandoahHeapRegion::required_regions(words_size * HeapWordSize);

      size_t old_start = r->index();
      size_t old_end   = old_start + num_regions - 1;
      size_t new_start = heap->heap_region_index_containing(old_obj->forwardee());
      size_t new_end   = new_start + num_regions - 1;
      assert(old_start != new_start, "must be real move");
      assert(r->is_stw_move_allowed(), "Region " SIZE_FORMAT " should be movable", r->index());

      ContinuationGCSupport::relativize_stack_chunk(cast_to_oop<HeapWord*>(heap->get_region(old_start)->bottom()));
      log_debug(gc)("Full GC compaction moves humongous object from region " SIZE_FORMAT " to region " SIZE_FORMAT,
                    old_start, new_start);

      Copy::aligned_conjoint_words(heap->get_region(old_start)->bottom(),
                                   heap->get_region(new_start)->bottom(),
                                   words_size);

      oop new_obj = cast_to_oop(heap->get_region(new_start)->bottom());
      new_obj->init_mark();

      {
        ShenandoahRegionAffiliation original_affiliation = r->affiliation();
        for (size_t c = old_start; c <= old_end; c++) {
          ShenandoahHeapRegion* r = heap->get_region(c);
          // Leave humongous region affiliation unchanged.
          r->make_regular_bypass();
          r->set_top(r->bottom());
        }

        for (size_t c = new_start; c <= new_end; c++) {
          ShenandoahHeapRegion* r = heap->get_region(c);
          if (c == new_start) {
            r->make_humongous_start_bypass(original_affiliation);
          } else {
            r->make_humongous_cont_bypass(original_affiliation);
          }

          // Trailing region may be non-full, record the remainder there
          size_t remainder = words_size & ShenandoahHeapRegion::region_size_words_mask();
          if ((c == new_end) && (remainder != 0)) {
            r->set_top(r->bottom() + remainder);
          } else {
            r->set_top(r->end());
          }

          r->reset_alloc_metadata();
        }
      }
    }
  }
}

// This is slightly different to ShHeap::reset_next_mark_bitmap:
// we need to remain able to walk pinned regions.
// Since pinned region do not move and don't get compacted, we will get holes with
// unreachable objects in them (which may have pointers to unloaded Klasses and thus
// cannot be iterated over using oop->size(). The only way to safely iterate over those is using
// a valid marking bitmap and valid TAMS pointer. This class only resets marking
// bitmaps for un-pinned regions, and later we only reset TAMS for unpinned regions.
class ShenandoahMCResetCompleteBitmapTask : public WorkerTask {
private:
  ShenandoahRegionIterator _regions;

public:
  ShenandoahMCResetCompleteBitmapTask() :
    WorkerTask("Shenandoah Reset Bitmap") {
  }

  void work(uint worker_id) {
    ShenandoahParallelWorkerSession worker_session(worker_id);
    ShenandoahHeapRegion* region = _regions.next();
    ShenandoahHeap* heap = ShenandoahHeap::heap();
    ShenandoahMarkingContext* const ctx = heap->complete_marking_context();
    while (region != nullptr) {
      if (heap->is_bitmap_slice_committed(region) && !region->is_pinned() && region->has_live()) {
        ctx->clear_bitmap(region);
      }
      region = _regions.next();
    }
  }
};

void ShenandoahFullGC::phase4_compact_objects(ShenandoahHeapRegionSet** worker_slices) {
  GCTraceTime(Info, gc, phases) time("Phase 4: Move objects", _gc_timer);
  ShenandoahGCPhase compaction_phase(ShenandoahPhaseTimings::full_gc_copy_objects);

  ShenandoahHeap* heap = ShenandoahHeap::heap();

  // Compact regular objects first
  {
    ShenandoahGCPhase phase(ShenandoahPhaseTimings::full_gc_copy_objects_regular);
    ShenandoahCompactObjectsTask compact_task(worker_slices);
    heap->workers()->run_task(&compact_task);
  }

  // Compact humongous objects after regular object moves
  {
    ShenandoahGCPhase phase(ShenandoahPhaseTimings::full_gc_copy_objects_humong);
    compact_humongous_objects();
  }
}

<<<<<<< HEAD
void ShenandoahFullGC::phase5_epilog() {
  GCTraceTime(Info, gc, phases) time("Phase 5: Full GC epilog", _gc_timer);
  ShenandoahHeap* heap = ShenandoahHeap::heap();
=======
static void account_for_region(ShenandoahHeapRegion* r, size_t &region_count, size_t &region_usage, size_t &humongous_waste) {
  region_count++;
  region_usage += r->used();
  if (r->is_humongous_start()) {
    // For each humongous object, we take this path once regardless of how many regions it spans.
    HeapWord* obj_addr = r->bottom();
    oop obj = cast_to_oop(obj_addr);
    size_t word_size = obj->size();
    size_t region_size_words = ShenandoahHeapRegion::region_size_words();
    size_t overreach = word_size % region_size_words;
    if (overreach != 0) {
      humongous_waste += (region_size_words - overreach) * HeapWordSize;
    }
    // else, this humongous object aligns exactly on region size, so no waste.
  }
}

void ShenandoahFullGC::phase5_epilog() {
  GCTraceTime(Info, gc, phases) time("Phase 5: Full GC epilog", _gc_timer);
  ShenandoahHeap* heap = ShenandoahHeap::heap();
  size_t num_regions = heap->num_regions();
  size_t young_usage = 0;
  size_t young_regions = 0;
  size_t young_humongous_waste = 0;
  size_t old_usage = 0;
  size_t old_regions = 0;
  size_t old_humongous_waste = 0;
  ShenandoahHeapRegion* r;

  if (heap->mode()->is_generational()) {
    // TODO: We may be able remove code that recomputes generation usage after we fix the incremental updates to generation
    // usage that are scattered throughout the existing Full GC implementation.  There's an error in there somewhere that
    // has not yet been figured out.  Or maybe it is easier to just not try to do the generation accounting on the fly, keep
    // this code, and remove all of the other attempts to increase/decrease affiliated regions, used, and humongous_waste.
    {
      ShenandoahGCPhase phase(ShenandoahPhaseTimings::full_gc_recompute_generation_usage);
      for (size_t i = 0; i < num_regions; i++) {
        switch (heap->region_affiliation(i)) {
          case ShenandoahRegionAffiliation::FREE:
            break;
          case ShenandoahRegionAffiliation::YOUNG_GENERATION:
            r = heap->get_region(i);
            account_for_region(r, young_regions, young_usage, young_humongous_waste);
            break;
          case ShenandoahRegionAffiliation::OLD_GENERATION:
            r = heap->get_region(i);
            account_for_region(r, old_regions, old_usage, old_humongous_waste);
            break;
          default:
            assert(false, "Should not reach");
        }
      }
      heap->old_generation()->establish_usage(old_regions, old_usage, old_humongous_waste);
      heap->young_generation()->establish_usage(young_regions, young_usage, young_humongous_waste);
    }
  }
>>>>>>> b8f9de56

  // Reset complete bitmap. We're about to reset the complete-top-at-mark-start pointer
  // and must ensure the bitmap is in sync.
  {
    ShenandoahGCPhase phase(ShenandoahPhaseTimings::full_gc_copy_objects_reset_complete);
    ShenandoahMCResetCompleteBitmapTask task;
    heap->workers()->run_task(&task);
  }

  // Bring regions in proper states after the collection, and set heap properties.
  {
    ShenandoahGCPhase phase(ShenandoahPhaseTimings::full_gc_copy_objects_rebuild);
    ShenandoahPostCompactClosure post_compact;
    heap->heap_region_iterate(&post_compact);
    heap->set_used(post_compact.get_live());
    if (heap->mode()->is_generational()) {
      post_compact.update_generation_usage();
      log_info(gc)("FullGC done: GLOBAL usage: " SIZE_FORMAT ", young usage: " SIZE_FORMAT ", old usage: " SIZE_FORMAT,
                    post_compact.get_live(), heap->young_generation()->used(), heap->old_generation()->used());
    }

    heap->collection_set()->clear();
    heap->free_set()->rebuild();
  }

  heap->clear_cancelled_gc(true /* clear oom handler */);
}<|MERGE_RESOLUTION|>--- conflicted
+++ resolved
@@ -1476,68 +1476,9 @@
   }
 }
 
-<<<<<<< HEAD
 void ShenandoahFullGC::phase5_epilog() {
   GCTraceTime(Info, gc, phases) time("Phase 5: Full GC epilog", _gc_timer);
   ShenandoahHeap* heap = ShenandoahHeap::heap();
-=======
-static void account_for_region(ShenandoahHeapRegion* r, size_t &region_count, size_t &region_usage, size_t &humongous_waste) {
-  region_count++;
-  region_usage += r->used();
-  if (r->is_humongous_start()) {
-    // For each humongous object, we take this path once regardless of how many regions it spans.
-    HeapWord* obj_addr = r->bottom();
-    oop obj = cast_to_oop(obj_addr);
-    size_t word_size = obj->size();
-    size_t region_size_words = ShenandoahHeapRegion::region_size_words();
-    size_t overreach = word_size % region_size_words;
-    if (overreach != 0) {
-      humongous_waste += (region_size_words - overreach) * HeapWordSize;
-    }
-    // else, this humongous object aligns exactly on region size, so no waste.
-  }
-}
-
-void ShenandoahFullGC::phase5_epilog() {
-  GCTraceTime(Info, gc, phases) time("Phase 5: Full GC epilog", _gc_timer);
-  ShenandoahHeap* heap = ShenandoahHeap::heap();
-  size_t num_regions = heap->num_regions();
-  size_t young_usage = 0;
-  size_t young_regions = 0;
-  size_t young_humongous_waste = 0;
-  size_t old_usage = 0;
-  size_t old_regions = 0;
-  size_t old_humongous_waste = 0;
-  ShenandoahHeapRegion* r;
-
-  if (heap->mode()->is_generational()) {
-    // TODO: We may be able remove code that recomputes generation usage after we fix the incremental updates to generation
-    // usage that are scattered throughout the existing Full GC implementation.  There's an error in there somewhere that
-    // has not yet been figured out.  Or maybe it is easier to just not try to do the generation accounting on the fly, keep
-    // this code, and remove all of the other attempts to increase/decrease affiliated regions, used, and humongous_waste.
-    {
-      ShenandoahGCPhase phase(ShenandoahPhaseTimings::full_gc_recompute_generation_usage);
-      for (size_t i = 0; i < num_regions; i++) {
-        switch (heap->region_affiliation(i)) {
-          case ShenandoahRegionAffiliation::FREE:
-            break;
-          case ShenandoahRegionAffiliation::YOUNG_GENERATION:
-            r = heap->get_region(i);
-            account_for_region(r, young_regions, young_usage, young_humongous_waste);
-            break;
-          case ShenandoahRegionAffiliation::OLD_GENERATION:
-            r = heap->get_region(i);
-            account_for_region(r, old_regions, old_usage, old_humongous_waste);
-            break;
-          default:
-            assert(false, "Should not reach");
-        }
-      }
-      heap->old_generation()->establish_usage(old_regions, old_usage, old_humongous_waste);
-      heap->young_generation()->establish_usage(young_regions, young_usage, young_humongous_waste);
-    }
-  }
->>>>>>> b8f9de56
 
   // Reset complete bitmap. We're about to reset the complete-top-at-mark-start pointer
   // and must ensure the bitmap is in sync.
