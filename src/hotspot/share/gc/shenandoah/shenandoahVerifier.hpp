--- conflicted
+++ resolved
@@ -168,17 +168,10 @@
     _verify_gcstate_stable_weakroots,
 
     // Nothing is in progress, some objects are forwarded
-<<<<<<< HEAD
     _verify_gcstate_forwarded,
-
-    // Evacuation is in progress, some objects are forwarded
-    _verify_gcstate_evacuation,
 
     // Evacuation is done, some objects are forwarded, updating is in progress
     _verify_gcstate_updating
-=======
-    _verify_gcstate_forwarded
->>>>>>> 5ecbecfb
   } VerifyGCState;
 
   struct VerifyOptions {
