/*
 * Copyright (c) 2015, 2021, Red Hat, Inc. All rights reserved.
 * DO NOT ALTER OR REMOVE COPYRIGHT NOTICES OR THIS FILE HEADER.
 *
 * This code is free software; you can redistribute it and/or modify it
 * under the terms of the GNU General Public License version 2 only, as
 * published by the Free Software Foundation.
 *
 * This code is distributed in the hope that it will be useful, but WITHOUT
 * ANY WARRANTY; without even the implied warranty of MERCHANTABILITY or
 * FITNESS FOR A PARTICULAR PURPOSE.  See the GNU General Public License
 * version 2 for more details (a copy is included in the LICENSE file that
 * accompanied this code).
 *
 * You should have received a copy of the GNU General Public License version
 * 2 along with this work; if not, write to the Free Software Foundation,
 * Inc., 51 Franklin St, Fifth Floor, Boston, MA 02110-1301 USA.
 *
 * Please contact Oracle, 500 Oracle Parkway, Redwood Shores, CA 94065 USA
 * or visit www.oracle.com if you need additional information or have any
 * questions.
 *
 */

#ifndef SHARE_GC_SHENANDOAH_SHENANDOAHBARRIERSET_INLINE_HPP
#define SHARE_GC_SHENANDOAH_SHENANDOAHBARRIERSET_INLINE_HPP

#include "gc/shared/accessBarrierSupport.inline.hpp"
#include "gc/shared/cardTable.hpp"
#include "gc/shenandoah/shenandoahAsserts.hpp"
#include "gc/shenandoah/shenandoahBarrierSet.hpp"
#include "gc/shenandoah/shenandoahCollectionSet.inline.hpp"
#include "gc/shenandoah/shenandoahEvacOOMHandler.inline.hpp"
#include "gc/shenandoah/shenandoahForwarding.inline.hpp"
#include "gc/shenandoah/shenandoahHeap.inline.hpp"
#include "gc/shenandoah/shenandoahHeapRegion.hpp"
#include "gc/shenandoah/shenandoahMarkingContext.inline.hpp"
#include "gc/shenandoah/shenandoahThreadLocalData.hpp"
#include "gc/shenandoah/mode/shenandoahMode.hpp"
#include "memory/iterator.inline.hpp"
#include "oops/oop.inline.hpp"

inline oop ShenandoahBarrierSet::resolve_forwarded_not_null(oop p) {
  return ShenandoahForwarding::get_forwardee(p);
}

inline oop ShenandoahBarrierSet::resolve_forwarded(oop p) {
  if (p != NULL) {
    return resolve_forwarded_not_null(p);
  } else {
    return p;
  }
}

inline oop ShenandoahBarrierSet::resolve_forwarded_not_null_mutator(oop p) {
  return ShenandoahForwarding::get_forwardee_mutator(p);
}

template <class T>
inline oop ShenandoahBarrierSet::load_reference_barrier_mutator(oop obj, T* load_addr) {
  assert(ShenandoahLoadRefBarrier, "should be enabled");
  shenandoah_assert_in_cset(load_addr, obj);

  oop fwd = resolve_forwarded_not_null_mutator(obj);
  if (obj == fwd) {
    assert(_heap->is_evacuation_in_progress(),
           "evac should be in progress");
    Thread* const t = Thread::current();
    ShenandoahEvacOOMScope scope(t);
    fwd = _heap->evacuate_object(obj, t);
  }

  if (load_addr != NULL && fwd != obj) {
    // Since we are here and we know the load address, update the reference.
    ShenandoahHeap::cas_oop(fwd, load_addr, obj);
  }

  return fwd;
}

inline oop ShenandoahBarrierSet::load_reference_barrier(oop obj) {
  if (!ShenandoahLoadRefBarrier) {
    return obj;
  }
  if (_heap->has_forwarded_objects() &&
      _heap->in_collection_set(obj)) { // Subsumes NULL-check
    assert(obj != NULL, "cset check must have subsumed NULL-check");
    oop fwd = resolve_forwarded_not_null(obj);
    // TODO: It should not be necessary to check evac-in-progress here.
    // We do it for mark-compact, which may have forwarded objects,
    // and objects in cset and gets here via runtime barriers.
    // We can probably fix this as soon as mark-compact has its own
    // marking phase.
    if (obj == fwd && _heap->is_evacuation_in_progress()) {
       Thread* t = Thread::current();
      ShenandoahEvacOOMScope oom_evac_scope(t);
      return _heap->evacuate_object(obj, t);
    }
    return fwd;
  }
  return obj;
}

template <DecoratorSet decorators, class T>
inline oop ShenandoahBarrierSet::load_reference_barrier(oop obj, T* load_addr) {
  if (obj == NULL) {
    return NULL;
  }

  // Prevent resurrection of unreachable phantom (i.e. weak-native) references.
  if (HasDecorator<decorators, ON_PHANTOM_OOP_REF>::value &&
      _heap->is_concurrent_weak_root_in_progress() &&
      _heap->is_in_active_generation(obj) &&
      !_heap->marking_context()->is_marked(obj)) {
    return NULL;
  }

  // Prevent resurrection of unreachable weak references.
  if ((HasDecorator<decorators, ON_WEAK_OOP_REF>::value || HasDecorator<decorators, ON_UNKNOWN_OOP_REF>::value) &&
<<<<<<< HEAD
      obj != NULL && _heap->is_concurrent_weak_root_in_progress() &&
      _heap->is_in_active_generation(obj) &&
=======
      _heap->is_concurrent_weak_root_in_progress() &&
>>>>>>> be0a6552
      !_heap->marking_context()->is_marked_strong(obj)) {
    return NULL;
  }

  // Prevent resurrection of unreachable objects that are visited during
  // concurrent class-unloading.
  if (HasDecorator<decorators, AS_NO_KEEPALIVE>::value &&
      _heap->is_evacuation_in_progress() &&
      !_heap->marking_context()->is_marked(obj)) {
    return obj;
  }

  oop fwd = load_reference_barrier(obj);
  if (ShenandoahSelfFixing && load_addr != NULL && fwd != obj) {
    // Since we are here and we know the load address, update the reference.
    ShenandoahHeap::cas_oop(fwd, load_addr, obj);
  }

  return fwd;
}

inline void ShenandoahBarrierSet::enqueue(oop obj) {
  assert(obj != NULL, "checked by caller");
  assert(_satb_mark_queue_set.is_active(), "only get here when SATB active");

  // Filter marked objects before hitting the SATB queues. The same predicate would
  // be used by SATBMQ::filter to eliminate already marked objects downstream, but
  // filtering here helps to avoid wasteful SATB queueing work to begin with.
  if (!_heap->requires_marking(obj)) return;

  SATBMarkQueue& queue = ShenandoahThreadLocalData::satb_mark_queue(Thread::current());
  _satb_mark_queue_set.enqueue_known_active(queue, obj);
}

template <DecoratorSet decorators, typename T>
inline void ShenandoahBarrierSet::satb_barrier(T *field) {
  if (HasDecorator<decorators, IS_DEST_UNINITIALIZED>::value ||
      HasDecorator<decorators, AS_NO_KEEPALIVE>::value) {
    return;
  }
  if (ShenandoahSATBBarrier && _heap->is_concurrent_mark_in_progress()) {
    T heap_oop = RawAccess<>::oop_load(field);
    if (!CompressedOops::is_null(heap_oop)) {
      enqueue(CompressedOops::decode(heap_oop));
    }
  }
}

inline void ShenandoahBarrierSet::satb_enqueue(oop value) {
  if (value != NULL && ShenandoahSATBBarrier && _heap->is_concurrent_mark_in_progress()) {
    enqueue(value);
  }
}

inline void ShenandoahBarrierSet::iu_barrier(oop obj) {
  if (ShenandoahIUBarrier && obj != NULL && _heap->is_concurrent_mark_in_progress()) {
    enqueue(obj);
  }
}

inline void ShenandoahBarrierSet::keep_alive_if_weak(DecoratorSet decorators, oop value) {
  assert((decorators & ON_UNKNOWN_OOP_REF) == 0, "Reference strength must be known");
  const bool on_strong_oop_ref = (decorators & ON_STRONG_OOP_REF) != 0;
  const bool peek              = (decorators & AS_NO_KEEPALIVE) != 0;
  if (!peek && !on_strong_oop_ref) {
    satb_enqueue(value);
  }
}

template <DecoratorSet decorators>
inline void ShenandoahBarrierSet::keep_alive_if_weak(oop value) {
  assert((decorators & ON_UNKNOWN_OOP_REF) == 0, "Reference strength must be known");
  if (!HasDecorator<decorators, ON_STRONG_OOP_REF>::value &&
      !HasDecorator<decorators, AS_NO_KEEPALIVE>::value) {
    satb_enqueue(value);
  }
}

template <DecoratorSet decorators, typename T>
inline void ShenandoahBarrierSet::write_ref_field_post(T* field, oop newVal) {
  if (ShenandoahHeap::heap()->mode()->is_generational()) {
    volatile CardTable::CardValue* byte = card_table()->byte_for(field);
    *byte = CardTable::dirty_card_val();
  }
}

template <DecoratorSet decorators, typename BarrierSetT>
template <typename T>
inline oop ShenandoahBarrierSet::AccessBarrier<decorators, BarrierSetT>::oop_load_not_in_heap(T* addr) {
  oop value = Raw::oop_load_not_in_heap(addr);
  if (value != NULL) {
    ShenandoahBarrierSet *const bs = ShenandoahBarrierSet::barrier_set();
    value = bs->load_reference_barrier<decorators, T>(value, addr);
    bs->keep_alive_if_weak<decorators>(value);
  }
  return value;
}

template <DecoratorSet decorators, typename BarrierSetT>
template <typename T>
inline oop ShenandoahBarrierSet::AccessBarrier<decorators, BarrierSetT>::oop_load_in_heap(T* addr) {
  oop value = Raw::oop_load_in_heap(addr);
  ShenandoahBarrierSet *const bs = ShenandoahBarrierSet::barrier_set();
  value = bs->load_reference_barrier<decorators, T>(value, addr);
  bs->keep_alive_if_weak<decorators>(value);
  return value;
}

template <DecoratorSet decorators, typename BarrierSetT>
inline oop ShenandoahBarrierSet::AccessBarrier<decorators, BarrierSetT>::oop_load_in_heap_at(oop base, ptrdiff_t offset) {
  oop value = Raw::oop_load_in_heap_at(base, offset);
  ShenandoahBarrierSet *const bs = ShenandoahBarrierSet::barrier_set();
  DecoratorSet resolved_decorators = AccessBarrierSupport::resolve_possibly_unknown_oop_ref_strength<decorators>(base, offset);
  value = bs->load_reference_barrier<decorators>(value, AccessInternal::oop_field_addr<decorators>(base, offset));
  bs->keep_alive_if_weak(resolved_decorators, value);
  return value;
}

template <DecoratorSet decorators, typename BarrierSetT>
template <typename T>
inline void ShenandoahBarrierSet::AccessBarrier<decorators, BarrierSetT>::oop_store_not_in_heap(T* addr, oop value) {
  shenandoah_assert_marked_if(NULL, value, !CompressedOops::is_null(value) && ShenandoahHeap::heap()->is_evacuation_in_progress() &&
                              !(ShenandoahHeap::heap()->is_gc_generation_young() && ShenandoahHeap::heap()->heap_region_containing(value)->is_old()));
  shenandoah_assert_not_in_cset_if(addr, value, value != NULL && !ShenandoahHeap::heap()->cancelled_gc());
  ShenandoahBarrierSet* const bs = ShenandoahBarrierSet::barrier_set();
  bs->iu_barrier(value);
  bs->satb_barrier<decorators>(addr);
  Raw::oop_store(addr, value);
}

template <DecoratorSet decorators, typename BarrierSetT>
template <typename T>
inline void ShenandoahBarrierSet::AccessBarrier<decorators, BarrierSetT>::oop_store_in_heap(T* addr, oop value) {
  shenandoah_assert_not_in_cset_loc_except(addr, ShenandoahHeap::heap()->cancelled_gc());
  shenandoah_assert_not_forwarded_except  (addr, value, value == NULL || ShenandoahHeap::heap()->cancelled_gc() || !ShenandoahHeap::heap()->is_concurrent_mark_in_progress());
  shenandoah_assert_not_in_cset_except    (addr, value, value == NULL || ShenandoahHeap::heap()->cancelled_gc() || !ShenandoahHeap::heap()->is_concurrent_mark_in_progress());

  oop_store_not_in_heap(addr, value);
  ShenandoahBarrierSet::barrier_set()->write_ref_field_post<decorators>(addr, value);
}

template <DecoratorSet decorators, typename BarrierSetT>
inline void ShenandoahBarrierSet::AccessBarrier<decorators, BarrierSetT>::oop_store_in_heap_at(oop base, ptrdiff_t offset, oop value) {
  oop_store_in_heap(AccessInternal::oop_field_addr<decorators>(base, offset), value);
}

template <DecoratorSet decorators, typename BarrierSetT>
template <typename T>
inline oop ShenandoahBarrierSet::AccessBarrier<decorators, BarrierSetT>::oop_atomic_cmpxchg_not_in_heap(T* addr, oop compare_value, oop new_value) {
  ShenandoahBarrierSet* bs = ShenandoahBarrierSet::barrier_set();
  bs->iu_barrier(new_value);

  oop res;
  oop expected = compare_value;
  do {
    compare_value = expected;
    res = Raw::oop_atomic_cmpxchg(addr, compare_value, new_value);
    expected = res;
  } while ((compare_value != expected) && (resolve_forwarded(compare_value) == resolve_forwarded(expected)));

  // Note: We don't need a keep-alive-barrier here. We already enqueue any loaded reference for SATB anyway,
  // because it must be the previous value.
  res = ShenandoahBarrierSet::barrier_set()->load_reference_barrier<decorators, T>(res, NULL);
  bs->satb_enqueue(res);
  return res;
}

template <DecoratorSet decorators, typename BarrierSetT>
template <typename T>
inline oop ShenandoahBarrierSet::AccessBarrier<decorators, BarrierSetT>::oop_atomic_cmpxchg_in_heap(T* addr, oop compare_value, oop new_value) {
  oop result = oop_atomic_cmpxchg_not_in_heap(addr, compare_value, new_value);
  ShenandoahBarrierSet::barrier_set()->write_ref_field_post<decorators>(addr, new_value);
  return result;
}

template <DecoratorSet decorators, typename BarrierSetT>
inline oop ShenandoahBarrierSet::AccessBarrier<decorators, BarrierSetT>::oop_atomic_cmpxchg_in_heap_at(oop base, ptrdiff_t offset, oop compare_value, oop new_value) {
  return oop_atomic_cmpxchg_in_heap(AccessInternal::oop_field_addr<decorators>(base, offset), compare_value, new_value);
}

template <DecoratorSet decorators, typename BarrierSetT>
template <typename T>
inline oop ShenandoahBarrierSet::AccessBarrier<decorators, BarrierSetT>::oop_atomic_xchg_not_in_heap(T* addr, oop new_value) {
  ShenandoahBarrierSet* bs = ShenandoahBarrierSet::barrier_set();
  bs->iu_barrier(new_value);

  oop previous = Raw::oop_atomic_xchg(addr, new_value);

  // Note: We don't need a keep-alive-barrier here. We already enqueue any loaded reference for SATB anyway,
  // because it must be the previous value.
  previous = ShenandoahBarrierSet::barrier_set()->load_reference_barrier<decorators, T>(previous, NULL);
  bs->satb_enqueue(previous);
  return previous;
}

template <DecoratorSet decorators, typename BarrierSetT>
template <typename T>
inline oop ShenandoahBarrierSet::AccessBarrier<decorators, BarrierSetT>::oop_atomic_xchg_in_heap(T* addr, oop new_value) {
  oop result = oop_atomic_xchg_not_in_heap(addr, new_value);
  ShenandoahBarrierSet::barrier_set()->write_ref_field_post<decorators>(addr, new_value);
  return result;
}

template <DecoratorSet decorators, typename BarrierSetT>
inline oop ShenandoahBarrierSet::AccessBarrier<decorators, BarrierSetT>::oop_atomic_xchg_in_heap_at(oop base, ptrdiff_t offset, oop new_value) {
  return oop_atomic_xchg_in_heap(AccessInternal::oop_field_addr<decorators>(base, offset), new_value);
}

// Clone barrier support
template <DecoratorSet decorators, typename BarrierSetT>
void ShenandoahBarrierSet::AccessBarrier<decorators, BarrierSetT>::clone_in_heap(oop src, oop dst, size_t size) {
  if (ShenandoahCloneBarrier) {
    ShenandoahBarrierSet::barrier_set()->clone_barrier_runtime(src);
  }
  Raw::clone(src, dst, size);
}

template <DecoratorSet decorators, typename BarrierSetT>
template <typename T>
bool ShenandoahBarrierSet::AccessBarrier<decorators, BarrierSetT>::oop_arraycopy_in_heap(arrayOop src_obj, size_t src_offset_in_bytes, T* src_raw,
                                                                                         arrayOop dst_obj, size_t dst_offset_in_bytes, T* dst_raw,
                                                                                         size_t length) {
  T* src = arrayOopDesc::obj_offset_to_raw(src_obj, src_offset_in_bytes, src_raw);
  T* dst = arrayOopDesc::obj_offset_to_raw(dst_obj, dst_offset_in_bytes, dst_raw);

  ShenandoahBarrierSet* bs = ShenandoahBarrierSet::barrier_set();
  bs->arraycopy_barrier(src, dst, length);
  bool result = Raw::oop_arraycopy_in_heap(src_obj, src_offset_in_bytes, src_raw, dst_obj, dst_offset_in_bytes, dst_raw, length);
  bs->write_ref_array((HeapWord*) dst, length);
  return result;
}

template <class T, bool HAS_FWD, bool EVAC, bool ENQUEUE>
void ShenandoahBarrierSet::arraycopy_work(T* src, size_t count) {
  // We allow forwarding in young generation and marking in old generation
  // to happen simultaneously.
  assert(_heap->mode()->is_generational() || HAS_FWD == _heap->has_forwarded_objects(), "Forwarded object status is sane");

  Thread* thread = Thread::current();
  SATBMarkQueue& queue = ShenandoahThreadLocalData::satb_mark_queue(thread);
  ShenandoahMarkingContext* ctx = _heap->marking_context();
  const ShenandoahCollectionSet* const cset = _heap->collection_set();
  T* end = src + count;
  for (T* elem_ptr = src; elem_ptr < end; elem_ptr++) {
    T o = RawAccess<>::oop_load(elem_ptr);
    if (!CompressedOops::is_null(o)) {
      oop obj = CompressedOops::decode_not_null(o);
      if (HAS_FWD && cset->is_in(obj)) {
        oop fwd = resolve_forwarded_not_null(obj);
        if (EVAC && obj == fwd) {
          fwd = _heap->evacuate_object(obj, thread);
        }
        assert(obj != fwd || _heap->cancelled_gc(), "must be forwarded");
        oop witness = ShenandoahHeap::cas_oop(fwd, elem_ptr, o);
        obj = fwd;
      }
      if (ENQUEUE && !ctx->is_marked_strong_or_old(obj)) {
        _satb_mark_queue_set.enqueue_known_active(queue, obj);
      }
    }
  }
}

template <class T>
void ShenandoahBarrierSet::arraycopy_barrier(T* src, T* dst, size_t count) {
  if (count == 0) {
    return;
  }
  int gc_state = _heap->gc_state();
  if ((gc_state & ShenandoahHeap::YOUNG_MARKING) != 0) {
    arraycopy_marking(src, dst, count);
    return;
  }

  if ((gc_state & ShenandoahHeap::EVACUATION) != 0) {
    arraycopy_evacuation(src, count);
  } else if ((gc_state & ShenandoahHeap::UPDATEREFS) != 0) {
    arraycopy_update(src, count);
  }

  if (_heap->mode()->is_generational()) {
    assert(ShenandoahSATBBarrier, "Generational mode assumes SATB mode");
    // HEY! Could we optimize here by checking that dst is in an old region?
    if ((gc_state & ShenandoahHeap::OLD_MARKING) != 0) {
      // Note that we can't do the arraycopy marking using the 'src' array when
      // SATB mode is enabled (so we can't do this as part of the iteration for
      // evacuation or update references).
      arraycopy_marking(src, dst, count);
    }
  }
}

template <class T>
void ShenandoahBarrierSet::arraycopy_marking(T* src, T* dst, size_t count) {
  assert(_heap->is_concurrent_mark_in_progress(), "only during marking");
  T* array = ShenandoahSATBBarrier ? dst : src;
  if (!_heap->marking_context()->allocated_after_mark_start(reinterpret_cast<HeapWord*>(array))) {
    arraycopy_work<T, false, false, true>(array, count);
  }
}

inline bool ShenandoahBarrierSet::need_bulk_update(HeapWord* ary) {
  return ary < _heap->heap_region_containing(ary)->get_update_watermark();
}

template <class T>
void ShenandoahBarrierSet::arraycopy_evacuation(T* src, size_t count) {
  assert(_heap->is_evacuation_in_progress(), "only during evacuation");
  if (need_bulk_update(reinterpret_cast<HeapWord*>(src))) {
    ShenandoahEvacOOMScope oom_evac;
    arraycopy_work<T, true, true, false>(src, count);
  }
}

template <class T>
void ShenandoahBarrierSet::arraycopy_update(T* src, size_t count) {
  assert(_heap->is_update_refs_in_progress(), "only during update-refs");
  if (need_bulk_update(reinterpret_cast<HeapWord*>(src))) {
    arraycopy_work<T, true, false, false>(src, count);
  }
}

#endif // SHARE_GC_SHENANDOAH_SHENANDOAHBARRIERSET_INLINE_HPP<|MERGE_RESOLUTION|>--- conflicted
+++ resolved
@@ -117,12 +117,8 @@
 
   // Prevent resurrection of unreachable weak references.
   if ((HasDecorator<decorators, ON_WEAK_OOP_REF>::value || HasDecorator<decorators, ON_UNKNOWN_OOP_REF>::value) &&
-<<<<<<< HEAD
-      obj != NULL && _heap->is_concurrent_weak_root_in_progress() &&
+      _heap->is_concurrent_weak_root_in_progress() &&
       _heap->is_in_active_generation(obj) &&
-=======
-      _heap->is_concurrent_weak_root_in_progress() &&
->>>>>>> be0a6552
       !_heap->marking_context()->is_marked_strong(obj)) {
     return NULL;
   }
