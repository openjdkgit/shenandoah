--- conflicted
+++ resolved
@@ -65,11 +65,7 @@
 }
 
 template <ShenandoahGenerationType GENERATION, bool CANCELLABLE, StringDedupMode STRING_DEDUP>
-<<<<<<< HEAD
-void ShenandoahMark::mark_loop_prework(uint w, TaskTerminator *t, ShenandoahReferenceProcessor *rp, StringDedup::Requests* const req) {
-=======
 void ShenandoahMark::mark_loop_prework(uint w, TaskTerminator *t, ShenandoahReferenceProcessor *rp, StringDedup::Requests* const req, bool update_refs) {
->>>>>>> e9a1c699
   ShenandoahObjToScanQueue* q = get_queue(w);
   ShenandoahObjToScanQueue* old_q = get_old_queue(w);
 
@@ -78,15 +74,6 @@
 
   // TODO: We can clean up this if we figure out how to do templated oop closures that
   // play nice with specialized_oop_iterators.
-<<<<<<< HEAD
-  if (heap->has_forwarded_objects()) {
-    using Closure = ShenandoahMarkUpdateRefsClosure<GENERATION>;
-    Closure cl(q, rp);
-    mark_loop_work<Closure, GENERATION, CANCELLABLE, STRING_DEDUP>(&cl, ld, w, t, req);
-  } else {
-    using Closure = ShenandoahMarkRefsClosure<GENERATION>;
-    Closure cl(q, rp);
-=======
   if (update_refs) {
     using Closure = ShenandoahMarkUpdateRefsClosure<GENERATION>;
     Closure cl(q, rp, old_q);
@@ -94,7 +81,6 @@
   } else {
     using Closure = ShenandoahMarkRefsClosure<GENERATION>;
     Closure cl(q, rp, old_q);
->>>>>>> e9a1c699
     mark_loop_work<Closure, GENERATION, CANCELLABLE, STRING_DEDUP>(&cl, ld, w, t, req);
   }
 
@@ -104,14 +90,6 @@
 template<bool CANCELLABLE, StringDedupMode STRING_DEDUP>
 void ShenandoahMark::mark_loop(uint worker_id, TaskTerminator* terminator, ShenandoahReferenceProcessor *rp,
                                ShenandoahGenerationType generation, StringDedup::Requests* const req) {
-<<<<<<< HEAD
-  mark_loop_prework<NON_GEN, CANCELLABLE, STRING_DEDUP>(worker_id, terminator, rp, req);
-}
-
-void ShenandoahMark::mark_loop(uint worker_id, TaskTerminator* terminator, ShenandoahReferenceProcessor *rp,
-                               ShenandoahGenerationType generation, bool cancellable,  StringDedupMode dedup_mode,
-                               StringDedup::Requests* const req) {
-=======
   bool update_refs = ShenandoahHeap::heap()->has_forwarded_objects();
   switch (generation) {
     case YOUNG:
@@ -135,7 +113,6 @@
 
 void ShenandoahMark::mark_loop(uint worker_id, TaskTerminator* terminator, ShenandoahReferenceProcessor *rp,
                                ShenandoahGenerationType generation, bool cancellable, StringDedupMode dedup_mode, StringDedup::Requests* const req) {
->>>>>>> e9a1c699
   if (cancellable) {
     switch(dedup_mode) {
       case NO_DEDUP:
@@ -193,11 +170,7 @@
 
     for (uint i = 0; i < stride; i++) {
       if (q->pop(t)) {
-<<<<<<< HEAD
-        do_task<T, GENERATION, STRING_DEDUP>(q, cl, live_data, req, &t);
-=======
         do_task<T, GENERATION, STRING_DEDUP>(q, cl, live_data, req, &t, worker_id);
->>>>>>> e9a1c699
       } else {
         assert(q->is_empty(), "Must be empty");
         q = queues->claim_next();
@@ -208,11 +181,7 @@
   q = get_queue(worker_id);
   ShenandoahObjToScanQueue* old_q = get_old_queue(worker_id);
 
-<<<<<<< HEAD
-  ShenandoahSATBBufferClosure<GENERATION> drain_satb(q);
-=======
   ShenandoahSATBBufferClosure<GENERATION> drain_satb(q, old_q);
->>>>>>> e9a1c699
   SATBMarkQueueSet& satb_mq_set = ShenandoahBarrierSet::satb_mark_queue_set();
 
   /*
@@ -230,11 +199,7 @@
     for (uint i = 0; i < stride; i++) {
       if (q->pop(t) ||
           queues->steal(worker_id, t)) {
-<<<<<<< HEAD
-        do_task<T, GENERATION, STRING_DEDUP>(q, cl, live_data, req, &t);
-=======
         do_task<T, GENERATION, STRING_DEDUP>(q, cl, live_data, req, &t, worker_id);
->>>>>>> e9a1c699
         work++;
       } else {
         break;
