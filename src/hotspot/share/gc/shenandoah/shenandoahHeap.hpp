/*
 * Copyright (c) 2023, 2024, Oracle and/or its affiliates. All rights reserved.
 * Copyright (c) 2013, 2021, Red Hat, Inc. All rights reserved.
 * Copyright Amazon.com Inc. or its affiliates. All Rights Reserved.
 * DO NOT ALTER OR REMOVE COPYRIGHT NOTICES OR THIS FILE HEADER.
 *
 * This code is free software; you can redistribute it and/or modify it
 * under the terms of the GNU General Public License version 2 only, as
 * published by the Free Software Foundation.
 *
 * This code is distributed in the hope that it will be useful, but WITHOUT
 * ANY WARRANTY; without even the implied warranty of MERCHANTABILITY or
 * FITNESS FOR A PARTICULAR PURPOSE.  See the GNU General Public License
 * version 2 for more details (a copy is included in the LICENSE file that
 * accompanied this code).
 *
 * You should have received a copy of the GNU General Public License version
 * 2 along with this work; if not, write to the Free Software Foundation,
 * Inc., 51 Franklin St, Fifth Floor, Boston, MA 02110-1301 USA.
 *
 * Please contact Oracle, 500 Oracle Parkway, Redwood Shores, CA 94065 USA
 * or visit www.oracle.com if you need additional information or have any
 * questions.
 *
 */

#ifndef SHARE_GC_SHENANDOAH_SHENANDOAHHEAP_HPP
#define SHARE_GC_SHENANDOAH_SHENANDOAHHEAP_HPP

#include "gc/shared/ageTable.hpp"
#include "gc/shared/markBitMap.hpp"
#include "gc/shared/softRefPolicy.hpp"
#include "gc/shared/collectedHeap.hpp"
#include "gc/shenandoah/shenandoahAgeCensus.hpp"
#include "gc/shenandoah/heuristics/shenandoahSpaceInfo.hpp"
#include "gc/shenandoah/shenandoahAsserts.hpp"
#include "gc/shenandoah/shenandoahAllocRequest.hpp"
#include "gc/shenandoah/shenandoahAsserts.hpp"
#include "gc/shenandoah/shenandoahController.hpp"
#include "gc/shenandoah/shenandoahLock.hpp"
#include "gc/shenandoah/shenandoahEvacOOMHandler.hpp"
#include "gc/shenandoah/shenandoahEvacTracker.hpp"
#include "gc/shenandoah/shenandoahGenerationType.hpp"
#include "gc/shenandoah/shenandoahMmuTracker.hpp"
#include "gc/shenandoah/shenandoahPadding.hpp"
#include "gc/shenandoah/shenandoahScanRemembered.hpp"
#include "gc/shenandoah/shenandoahSharedVariables.hpp"
#include "gc/shenandoah/shenandoahUnload.hpp"
#include "memory/metaspace.hpp"
#include "services/memoryManager.hpp"
#include "utilities/globalDefinitions.hpp"
#include "utilities/stack.hpp"

class ConcurrentGCTimer;
class ObjectIterateScanRootClosure;
class PLAB;
class ShenandoahCollectorPolicy;
class ShenandoahRegulatorThread;
class ShenandoahGCSession;
class ShenandoahGCStateResetter;
class ShenandoahGeneration;
class ShenandoahYoungGeneration;
class ShenandoahOldGeneration;
class ShenandoahHeuristics;
class ShenandoahOldHeuristics;
class ShenandoahYoungHeuristics;
class ShenandoahMarkingContext;
class ShenandoahPhaseTimings;
class ShenandoahHeap;
class ShenandoahHeapRegion;
class ShenandoahHeapRegionClosure;
class ShenandoahCollectionSet;
class ShenandoahFreeSet;
class ShenandoahConcurrentMark;
class ShenandoahFullGC;
class ShenandoahMonitoringSupport;
class ShenandoahMode;
class ShenandoahPacer;
class ShenandoahReferenceProcessor;
class ShenandoahVerifier;
class ShenandoahWorkerThreads;
class VMStructs;

// Used for buffering per-region liveness data.
// Needed since ShenandoahHeapRegion uses atomics to update liveness.
// The ShenandoahHeap array has max-workers elements, each of which is an array of
// uint16_t * max_regions. The choice of uint16_t is not accidental:
// there is a tradeoff between static/dynamic footprint that translates
// into cache pressure (which is already high during marking), and
// too many atomic updates. uint32_t is too large, uint8_t is too small.
typedef uint16_t ShenandoahLiveData;
#define SHENANDOAH_LIVEDATA_MAX ((ShenandoahLiveData)-1)

class ShenandoahRegionIterator : public StackObj {
private:
  ShenandoahHeap* _heap;

  shenandoah_padding(0);
  volatile size_t _index;
  shenandoah_padding(1);

  // No implicit copying: iterators should be passed by reference to capture the state
  NONCOPYABLE(ShenandoahRegionIterator);

public:
  ShenandoahRegionIterator();
  ShenandoahRegionIterator(ShenandoahHeap* heap);

  // Reset iterator to default state
  void reset();

  // Returns next region, or null if there are no more regions.
  // This is multi-thread-safe.
  inline ShenandoahHeapRegion* next();

  // This is *not* MT safe. However, in the absence of multithreaded access, it
  // can be used to determine if there is more work to do.
  bool has_next() const;
};

class ShenandoahHeapRegionClosure : public StackObj {
public:
  virtual void heap_region_do(ShenandoahHeapRegion* r) = 0;
  virtual bool is_thread_safe() { return false; }
};

typedef ShenandoahLock    ShenandoahHeapLock;
typedef ShenandoahLocker  ShenandoahHeapLocker;
typedef Stack<oop, mtGC>  ShenandoahScanObjectStack;

// Shenandoah GC is low-pause concurrent GC that uses Brooks forwarding pointers
// to encode forwarding data. See BrooksPointer for details on forwarding data encoding.
// See ShenandoahControlThread for GC cycle structure.
//
class ShenandoahHeap : public CollectedHeap {
  friend class ShenandoahAsserts;
  friend class VMStructs;
  friend class ShenandoahGCSession;
  friend class ShenandoahGCStateResetter;
  friend class ShenandoahParallelObjectIterator;
  friend class ShenandoahSafepoint;

  // Supported GC
  friend class ShenandoahConcurrentGC;
  friend class ShenandoahOldGC;
  friend class ShenandoahDegenGC;
  friend class ShenandoahFullGC;
  friend class ShenandoahUnload;

// ---------- Locks that guard important data structures in Heap
//
private:
  ShenandoahHeapLock _lock;

  // This is set and cleared by the ShenandoahControlThread
  // whenever a new cycle (or part thereof in the case of an
  // old generation sub-cycle) starts or ends, and is done
  // concurrently. It's only set and cleared by the ShenandoahControlThread.
  // ysr: May be it should just move there?
  ShenandoahGeneration* _gc_generation;

  // This is set and cleared by only the VMThread 
  // at each STW pause (safepoint) to the value seen in 
  // _gc_generation. This allows the value to be always consistently
  // by all mutators as well as all GC worker threads.
  // In that sense, it's a stable snapshot of _gc_generation that is
  // updated at each STW pause associated with a ShenandoahVMOp.
  ShenandoahGeneration* _active_generation;

public:
  ShenandoahHeapLock* lock() {
    return &_lock;
  }

  ShenandoahGeneration* active_generation() const {
    // value of _active_generation field
    return _active_generation;
  }

  // Set the _gc_generation field: can only be called by the
  // ShenandoahControlThread or a subclass thereof. If `force` is
  // true, then the change is pushed to active_generation immediately,
  // without waiting for the next safepoint.
  void set_gc_generation(ShenandoahGeneration* generation, bool force = false);

  // Copy the value in the _gc_generation field into
  // the _active_generation field: can only be called at
  // a safepoint by the VMThread, except when "force" is true,
  // in which case the ShenandoahController thread may force
  // the change at a non-safepoint. 
  void set_active_generation(bool force = false);

  ShenandoahHeuristics* heuristics();

// ---------- Initialization, termination, identification, printing routines
//
public:
  static ShenandoahHeap* heap();

  const char* name()          const override { return "Shenandoah"; }
  ShenandoahHeap::Name kind() const override { return CollectedHeap::Shenandoah; }

  ShenandoahHeap(ShenandoahCollectorPolicy* policy);
  jint initialize() override;
  void post_initialize() override;
  void initialize_heuristics_generations();
  virtual void print_init_logger() const;
  void initialize_serviceability() override;

  void print_on(outputStream* st)              const override;
  void print_extended_on(outputStream *st)     const override;
  void print_tracing_info()                    const override;
  void print_heap_regions_on(outputStream* st) const;

  void stop() override;

  void prepare_for_verify() override;
  void verify(VerifyOption vo) override;

  bool verify_generation_usage(bool verify_old, size_t old_regions, size_t old_bytes, size_t old_waste,
                               bool verify_young, size_t young_regions, size_t young_bytes, size_t young_waste);

// WhiteBox testing support.
  bool supports_concurrent_gc_breakpoints() const override {
    return true;
  }

// ---------- Heap counters and metrics
//
private:
  size_t _initial_size;
  size_t _minimum_size;

  volatile size_t _soft_max_size;
  shenandoah_padding(0);
  volatile size_t _committed;
  shenandoah_padding(1);

  void increase_used(const ShenandoahAllocRequest& req);

public:
  void increase_used(ShenandoahGeneration* generation, size_t bytes);
  void decrease_used(ShenandoahGeneration* generation, size_t bytes);
  void increase_humongous_waste(ShenandoahGeneration* generation, size_t bytes);
  void decrease_humongous_waste(ShenandoahGeneration* generation, size_t bytes);

  void increase_committed(size_t bytes);
  void decrease_committed(size_t bytes);

  void reset_bytes_allocated_since_gc_start();

  size_t min_capacity()      const;
  size_t max_capacity()      const override;
  size_t soft_max_capacity() const;
  size_t initial_capacity()  const;
  size_t capacity()          const override;
  size_t used()              const override;
  size_t committed()         const;

  void set_soft_max_capacity(size_t v);

// ---------- Periodic Tasks
//
private:
  void notify_heap_changed();

public:
  void set_forced_counters_update(bool value);
  void handle_force_counters_update();

// ---------- Workers handling
//
private:
  uint _max_workers;
  ShenandoahWorkerThreads* _workers;
  ShenandoahWorkerThreads* _safepoint_workers;

  virtual void initialize_controller();

public:
  uint max_workers();
  void assert_gc_workers(uint nworker) NOT_DEBUG_RETURN;

  WorkerThreads* workers() const;
  WorkerThreads* safepoint_workers() override;

  void gc_threads_do(ThreadClosure* tcl) const override;

// ---------- Heap regions handling machinery
//
private:
  MemRegion _heap_region;
  bool      _heap_region_special;
  size_t    _num_regions;
  ShenandoahHeapRegion** _regions;
  uint8_t* _affiliations;       // Holds array of enum ShenandoahAffiliation, including FREE status in non-generational mode
  ShenandoahRegionIterator _update_refs_iterator;

public:

  inline HeapWord* base() const { return _heap_region.start(); }

  inline size_t num_regions() const { return _num_regions; }
  inline bool is_heap_region_special() { return _heap_region_special; }

  inline ShenandoahHeapRegion* heap_region_containing(const void* addr) const;
  inline size_t heap_region_index_containing(const void* addr) const;

  inline ShenandoahHeapRegion* get_region(size_t region_idx) const;

  void heap_region_iterate(ShenandoahHeapRegionClosure* blk) const;
  void parallel_heap_region_iterate(ShenandoahHeapRegionClosure* blk) const;

  inline ShenandoahMmuTracker* mmu_tracker() { return &_mmu_tracker; };

// ---------- GC state machinery
//
// GC state describes the important parts of collector state, that may be
// used to make barrier selection decisions in the native and generated code.
// Multiple bits can be set at once.
//
// Important invariant: when GC state is zero, the heap is stable, and no barriers
// are required.
//
public:
  enum GCStateBitPos {
    // Heap has forwarded objects: needs LRB barriers.
    HAS_FORWARDED_BITPOS   = 0,

    // Heap is under marking: needs SATB barriers.
    // For generational mode, it means either young or old marking, or both.
    MARKING_BITPOS    = 1,

    // Heap is under evacuation: needs LRB barriers. (Set together with HAS_FORWARDED)
    EVACUATION_BITPOS = 2,

    // Heap is under updating: needs no additional barriers.
    UPDATEREFS_BITPOS = 3,

    // Heap is under weak-reference/roots processing: needs weak-LRB barriers.
    WEAK_ROOTS_BITPOS  = 4,

    // Young regions are under marking, need SATB barriers.
    YOUNG_MARKING_BITPOS = 5,

    // Old regions are under marking, need SATB barriers.
    OLD_MARKING_BITPOS = 6
  };

  enum GCState {
    STABLE        = 0,
    HAS_FORWARDED = 1 << HAS_FORWARDED_BITPOS,
    MARKING       = 1 << MARKING_BITPOS,
    EVACUATION    = 1 << EVACUATION_BITPOS,
    UPDATEREFS    = 1 << UPDATEREFS_BITPOS,
    WEAK_ROOTS    = 1 << WEAK_ROOTS_BITPOS,
    YOUNG_MARKING = 1 << YOUNG_MARKING_BITPOS,
    OLD_MARKING   = 1 << OLD_MARKING_BITPOS
  };

private:
  bool _gc_state_changed;
  ShenandoahSharedBitmap _gc_state;
  ShenandoahSharedFlag   _heap_changed;
  ShenandoahSharedFlag   _degenerated_gc_in_progress;
  ShenandoahSharedFlag   _full_gc_in_progress;
  ShenandoahSharedFlag   _full_gc_move_in_progress;
  ShenandoahSharedFlag   _concurrent_strong_root_in_progress;

  size_t _gc_no_progress_count;

  // This updates the singlular, global gc state. This must happen on a safepoint.
  void set_gc_state(uint mask, bool value);

  ShenandoahAgeCensus* _age_census;    // Age census used for adapting tenuring threshold in generational mode

public:
  char gc_state() const;

  // This copies the global gc state into a thread local variable for java threads.
  // It is primarily intended to support quick access at barriers.
  void propagate_gc_state_to_java_threads();

  // This is public to support assertions that the state hasn't been changed off of
  // a safepoint and that any changes were propagated to java threads after the safepoint.
  bool has_gc_state_changed() const { return _gc_state_changed; }

  // Returns true if allocations have occurred in new regions or if regions have been
  // uncommitted since the previous calls. This call will reset the flag to false.
  bool has_changed() {
    return _heap_changed.try_unset();
  }

  void set_concurrent_young_mark_in_progress(bool in_progress);
  void set_concurrent_old_mark_in_progress(bool in_progress);
  void set_evacuation_in_progress(bool in_progress);
  void set_update_refs_in_progress(bool in_progress);
  void set_degenerated_gc_in_progress(bool in_progress);
  void set_full_gc_in_progress(bool in_progress);
  void set_full_gc_move_in_progress(bool in_progress);
  void set_has_forwarded_objects(bool cond);
  void set_concurrent_strong_root_in_progress(bool cond);
  void set_concurrent_weak_root_in_progress(bool cond);

  void set_aging_cycle(bool cond);

  inline bool is_stable() const;
  inline bool is_idle() const;

  inline bool is_concurrent_mark_in_progress() const;
  inline bool is_concurrent_young_mark_in_progress() const;
  inline bool is_concurrent_old_mark_in_progress() const;
  inline bool is_update_refs_in_progress() const;
  inline bool is_evacuation_in_progress() const;
  inline bool is_degenerated_gc_in_progress() const;
  inline bool is_full_gc_in_progress() const;
  inline bool is_full_gc_move_in_progress() const;
  inline bool has_forwarded_objects() const;

  inline bool is_stw_gc_in_progress() const;
  inline bool is_concurrent_strong_root_in_progress() const;
  inline bool is_concurrent_weak_root_in_progress() const;
  bool is_prepare_for_old_mark_in_progress() const;
  inline bool is_aging_cycle() const;

  // Return the age census object for young gen (in generational mode)
  inline ShenandoahAgeCensus* age_census() const;

private:
  void manage_satb_barrier(bool active);

  enum CancelState {
    // Normal state. GC has not been cancelled and is open for cancellation.
    // Worker threads can suspend for safepoint.
    CANCELLABLE,

    // GC has been cancelled. Worker threads can not suspend for
    // safepoint but must finish their work as soon as possible.
    CANCELLED
  };

  double _cancel_requested_time;
  ShenandoahSharedEnumFlag<CancelState> _cancelled_gc;

  // Returns true if cancel request was successfully communicated.
  // Returns false if some other thread already communicated cancel
  // request.  A true return value does not mean GC has been
  // cancelled, only that the process of cancelling GC has begun.
  bool try_cancel_gc();

public:
  inline bool cancelled_gc() const;
  inline bool check_cancelled_gc_and_yield(bool sts_active = true);

  inline void clear_cancelled_gc(bool clear_oom_handler = true);

  void cancel_concurrent_mark();
  void cancel_gc(GCCause::Cause cause);

public:
  // These will uncommit empty regions if heap::committed > shrink_until
  // and there exists at least one region which was made empty before shrink_before.
  void maybe_uncommit(double shrink_before, size_t shrink_until);
  void op_uncommit(double shrink_before, size_t shrink_until);

  // Returns true if the soft maximum heap has been changed using management APIs.
  bool check_soft_max_changed();

private:
  // GC support
  // Evacuation
  void evacuate_collection_set(bool concurrent);
  // Concurrent root processing
  void prepare_concurrent_roots();
  void finish_concurrent_roots();
  // Concurrent class unloading support
  void do_class_unloading();
  // Reference updating
  void prepare_update_heap_references(bool concurrent);
  void update_heap_references(bool concurrent);
  // Final update region states
  void update_heap_region_states(bool concurrent);

  void rendezvous_threads();
  void recycle_trash();
public:
  void rebuild_free_set(bool concurrent);
  void notify_gc_progress();
  void notify_gc_no_progress();
  size_t get_gc_no_progress_count() const;

//
// Mark support
private:
  ShenandoahYoungGeneration* _young_generation;
  ShenandoahGeneration*      _global_generation;
  ShenandoahOldGeneration*   _old_generation;

protected:
  ShenandoahController*  _control_thread;

private:
  ShenandoahCollectorPolicy* _shenandoah_policy;
  ShenandoahMode*            _gc_mode;
  ShenandoahFreeSet*         _free_set;
  ShenandoahPacer*           _pacer;
  ShenandoahVerifier*        _verifier;

  ShenandoahPhaseTimings*       _phase_timings;
  ShenandoahEvacuationTracker*  _evac_tracker;
  ShenandoahMmuTracker          _mmu_tracker;
  ShenandoahGenerationSizer     _generation_sizer;

public:
  ShenandoahController*   control_thread() { return _control_thread; }

  ShenandoahYoungGeneration* young_generation()  const { return _young_generation;  }
  ShenandoahGeneration*      global_generation() const { return _global_generation; }
  ShenandoahOldGeneration*   old_generation()    const { return _old_generation;    }
  ShenandoahGeneration*      generation_for(ShenandoahAffiliation affiliation) const;
  const ShenandoahGenerationSizer* generation_sizer()  const { return &_generation_sizer;  }

  ShenandoahCollectorPolicy* shenandoah_policy() const { return _shenandoah_policy; }
  ShenandoahMode*            mode()              const { return _gc_mode;           }
  ShenandoahFreeSet*         free_set()          const { return _free_set;          }
  ShenandoahPacer*           pacer()             const { return _pacer;             }

  ShenandoahPhaseTimings*      phase_timings()   const { return _phase_timings;     }
  ShenandoahEvacuationTracker* evac_tracker()    const { return _evac_tracker;      }

<<<<<<< HEAD
  void on_cycle_start(GCCause::Cause cause, ShenandoahGeneration* generation, bool force);
=======
  ShenandoahEvacOOMHandler* oom_evac_handler() { return &_oom_evac_handler; }

  void on_cycle_start(GCCause::Cause cause, ShenandoahGeneration* generation);
>>>>>>> 9ad51580
  void on_cycle_end(ShenandoahGeneration* generation);

  ShenandoahVerifier*        verifier();

// ---------- VM subsystem bindings
//
private:
  ShenandoahMonitoringSupport* _monitoring_support;
  MemoryPool*                  _memory_pool;
  GCMemoryManager              _stw_memory_manager;
  GCMemoryManager              _cycle_memory_manager;
  ConcurrentGCTimer*           _gc_timer;
  // For exporting to SA
  int                          _log_min_obj_alignment_in_bytes;
public:
  ShenandoahMonitoringSupport* monitoring_support() const    { return _monitoring_support;    }
  GCMemoryManager* cycle_memory_manager()                    { return &_cycle_memory_manager; }
  GCMemoryManager* stw_memory_manager()                      { return &_stw_memory_manager;   }

  GrowableArray<GCMemoryManager*> memory_managers() override;
  GrowableArray<MemoryPool*> memory_pools() override;
  MemoryUsage memory_usage() override;
  GCTracer* tracer();
  ConcurrentGCTimer* gc_timer() const;

// ---------- Class Unloading
//
private:
  ShenandoahSharedFlag  _is_aging_cycle;
  ShenandoahSharedFlag _unload_classes;
  ShenandoahUnload     _unloader;

public:
  void set_unload_classes(bool uc);
  bool unload_classes() const;

  // Perform STW class unloading and weak root cleaning
  void parallel_cleaning(bool full_gc);

private:
  void stw_unload_classes(bool full_gc);
  void stw_process_weak_roots(bool full_gc);
  void stw_weak_refs(bool full_gc);

  inline void assert_lock_for_affiliation(ShenandoahAffiliation orig_affiliation,
                                          ShenandoahAffiliation new_affiliation);

  // Heap iteration support
  void scan_roots_for_iteration(ShenandoahScanObjectStack* oop_stack, ObjectIterateScanRootClosure* oops);
  bool prepare_aux_bitmap_for_iteration();
  void reclaim_aux_bitmap_for_iteration();

// ---------- Generic interface hooks
// Minor things that super-interface expects us to implement to play nice with
// the rest of runtime. Some of the things here are not required to be implemented,
// and can be stubbed out.
//
public:
  bool is_maximal_no_gc() const override shenandoah_not_implemented_return(false);

  inline bool is_in(const void* p) const override;

  inline bool is_in_active_generation(oop obj) const;
  inline bool is_in_young(const void* p) const;
  inline bool is_in_old(const void* p) const;
  inline bool is_old(oop pobj) const;

  inline ShenandoahAffiliation region_affiliation(const ShenandoahHeapRegion* r);
  inline void set_affiliation(ShenandoahHeapRegion* r, ShenandoahAffiliation new_affiliation);

  inline ShenandoahAffiliation region_affiliation(size_t index);

  bool requires_barriers(stackChunkOop obj) const override;

  MemRegion reserved_region() const { return _reserved; }
  bool is_in_reserved(const void* addr) const { return _reserved.contains(addr); }

  void collect(GCCause::Cause cause) override;
  void do_full_collection(bool clear_all_soft_refs) override;

  // Used for parsing heap during error printing
  HeapWord* block_start(const void* addr) const;
  bool block_is_obj(const HeapWord* addr) const;
  bool print_location(outputStream* st, void* addr) const override;

  // Used for native heap walkers: heap dumpers, mostly
  void object_iterate(ObjectClosure* cl) override;
  // Parallel heap iteration support
  ParallelObjectIteratorImpl* parallel_object_iterator(uint workers) override;

  // Keep alive an object that was loaded with AS_NO_KEEPALIVE.
  void keep_alive(oop obj) override;

// ---------- Safepoint interface hooks
//
public:
  void safepoint_synchronize_begin() override;
  void safepoint_synchronize_end() override;

// ---------- Code roots handling hooks
//
public:
  void register_nmethod(nmethod* nm) override;
  void unregister_nmethod(nmethod* nm) override;
  void verify_nmethod(nmethod* nm) override {}

// ---------- Pinning hooks
//
public:
  // Shenandoah supports per-object (per-region) pinning
  void pin_object(JavaThread* thread, oop obj) override;
  void unpin_object(JavaThread* thread, oop obj) override;

  void sync_pinned_region_status();
  void assert_pinned_region_status() NOT_DEBUG_RETURN;

// ---------- Allocation support
//
protected:
  inline HeapWord* allocate_from_gclab(Thread* thread, size_t size);

private:
  HeapWord* allocate_memory_under_lock(ShenandoahAllocRequest& request, bool& in_new_region);
  HeapWord* allocate_from_gclab_slow(Thread* thread, size_t size);
  HeapWord* allocate_new_gclab(size_t min_size, size_t word_size, size_t* actual_size);

public:
  HeapWord* allocate_memory(ShenandoahAllocRequest& request);
  HeapWord* mem_allocate(size_t size, bool* what) override;
  MetaWord* satisfy_failed_metadata_allocation(ClassLoaderData* loader_data,
                                               size_t size,
                                               Metaspace::MetadataType mdtype) override;

  void notify_mutator_alloc_words(size_t words, size_t waste);

  HeapWord* allocate_new_tlab(size_t min_size, size_t requested_size, size_t* actual_size) override;
  size_t tlab_capacity(Thread *thr) const override;
  size_t unsafe_max_tlab_alloc(Thread *thread) const override;
  size_t max_tlab_size() const override;
  size_t tlab_used(Thread* ignored) const override;

  void ensure_parsability(bool retire_labs) override;

  void labs_make_parsable();
  void tlabs_retire(bool resize);
  void gclabs_retire(bool resize);

// ---------- Marking support
//
private:
  ShenandoahMarkingContext* _marking_context;
  MemRegion  _bitmap_region;
  MemRegion  _aux_bitmap_region;
  MarkBitMap _verification_bit_map;
  MarkBitMap _aux_bit_map;

  size_t _bitmap_size;
  size_t _bitmap_regions_per_slice;
  size_t _bitmap_bytes_per_slice;

  size_t _pretouch_heap_page_size;
  size_t _pretouch_bitmap_page_size;

  bool _bitmap_region_special;
  bool _aux_bitmap_region_special;

  ShenandoahLiveData** _liveness_cache;

public:
  inline ShenandoahMarkingContext* complete_marking_context() const;
  inline ShenandoahMarkingContext* marking_context() const;

  template<class T>
  inline void marked_object_iterate(ShenandoahHeapRegion* region, T* cl);

  template<class T>
  inline void marked_object_iterate(ShenandoahHeapRegion* region, T* cl, HeapWord* limit);

  template<class T>
  inline void marked_object_oop_iterate(ShenandoahHeapRegion* region, T* cl, HeapWord* limit);

  // SATB barriers hooks
  inline bool requires_marking(const void* entry) const;

  // Support for bitmap uncommits
  bool commit_bitmap_slice(ShenandoahHeapRegion *r);
  bool uncommit_bitmap_slice(ShenandoahHeapRegion *r);
  bool is_bitmap_slice_committed(ShenandoahHeapRegion* r, bool skip_self = false);

  // Liveness caching support
  ShenandoahLiveData* get_liveness_cache(uint worker_id);
  void flush_liveness_cache(uint worker_id);

  size_t pretouch_heap_page_size() { return _pretouch_heap_page_size; }

// ---------- Evacuation support
//
private:
  ShenandoahCollectionSet* _collection_set;
  ShenandoahEvacOOMHandler _oom_evac_handler;

  oop try_evacuate_object(oop src, Thread* thread, ShenandoahHeapRegion* from_region, ShenandoahAffiliation target_gen);
public:

  static address in_cset_fast_test_addr();

  ShenandoahCollectionSet* collection_set() const { return _collection_set; }

  // Checks if object is in the collection set.
  inline bool in_collection_set(oop obj) const;

  // Checks if location is in the collection set. Can be interior pointer, not the oop itself.
  inline bool in_collection_set_loc(void* loc) const;

  // Evacuates or promotes object src. Returns the evacuated object, either evacuated
  // by this thread, or by some other thread.
  virtual oop evacuate_object(oop src, Thread* thread);

  // Call before/after evacuation.
  inline void enter_evacuation(Thread* t);
  inline void leave_evacuation(Thread* t);

// ---------- Generational support
//
private:
  RememberedScanner* _card_scan;

public:
  inline RememberedScanner* card_scan() { return _card_scan; }
  void clear_cards_for(ShenandoahHeapRegion* region);
  void mark_card_as_dirty(void* location);
  void cancel_old_gc();

// ---------- Helper functions
//
public:
  template <class T>
  inline void conc_update_with_forwarded(T* p);

  template <class T>
  inline void update_with_forwarded(T* p);

  static inline void atomic_update_oop(oop update,       oop* addr,       oop compare);
  static inline void atomic_update_oop(oop update, narrowOop* addr,       oop compare);
  static inline void atomic_update_oop(oop update, narrowOop* addr, narrowOop compare);

  static inline bool atomic_update_oop_check(oop update,       oop* addr,       oop compare);
  static inline bool atomic_update_oop_check(oop update, narrowOop* addr,       oop compare);
  static inline bool atomic_update_oop_check(oop update, narrowOop* addr, narrowOop compare);

  static inline void atomic_clear_oop(      oop* addr,       oop compare);
  static inline void atomic_clear_oop(narrowOop* addr,       oop compare);
  static inline void atomic_clear_oop(narrowOop* addr, narrowOop compare);

  size_t trash_humongous_region_at(ShenandoahHeapRegion *r);

  static inline void increase_object_age(oop obj, uint additional_age);

  // Return the object's age, or a sentinel value when the age can't
  // necessarily be determined because of concurrent locking by the
  // mutator
  static inline uint get_object_age(oop obj);

  void transfer_old_pointers_from_satb();

  void log_heap_status(const char *msg) const;

private:
  void trash_cset_regions();

// ---------- Testing helpers functions
//
private:
  ShenandoahSharedFlag _inject_alloc_failure;

  void try_inject_alloc_failure();
  bool should_inject_alloc_failure();
};

#endif // SHARE_GC_SHENANDOAH_SHENANDOAHHEAP_HPP<|MERGE_RESOLUTION|>--- conflicted
+++ resolved
@@ -528,13 +528,9 @@
   ShenandoahPhaseTimings*      phase_timings()   const { return _phase_timings;     }
   ShenandoahEvacuationTracker* evac_tracker()    const { return _evac_tracker;      }
 
-<<<<<<< HEAD
+  ShenandoahEvacOOMHandler* oom_evac_handler() { return &_oom_evac_handler; }
+
   void on_cycle_start(GCCause::Cause cause, ShenandoahGeneration* generation, bool force);
-=======
-  ShenandoahEvacOOMHandler* oom_evac_handler() { return &_oom_evac_handler; }
-
-  void on_cycle_start(GCCause::Cause cause, ShenandoahGeneration* generation);
->>>>>>> 9ad51580
   void on_cycle_end(ShenandoahGeneration* generation);
 
   ShenandoahVerifier*        verifier();
