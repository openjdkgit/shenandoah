--- conflicted
+++ resolved
@@ -223,10 +223,6 @@
   volatile size_t _committed;
   shenandoah_padding(1);
 
-<<<<<<< HEAD
-  static size_t young_generation_capacity(size_t total_capacity);
-=======
->>>>>>> d793fd16
   void help_verify_region_rem_set(ShenandoahHeapRegion* r, ShenandoahMarkingContext* ctx,
                                   HeapWord* from, HeapWord* top, HeapWord* update_watermark, const char* message);
 
@@ -540,31 +536,20 @@
   ShenandoahPhaseTimings*       _phase_timings;
   ShenandoahEvacuationTracker*  _evac_tracker;
   ShenandoahMmuTracker          _mmu_tracker;
-<<<<<<< HEAD
-
+  ShenandoahGenerationSizer     _generation_sizer;
+
+  ShenandoahRegulatorThread* regulator_thread()        { return _regulator_thread;  }
+
+public:
   ShenandoahControlThread*   control_thread()          { return _control_thread;    }
-  ShenandoahRegulatorThread* regulator_thread()        { return _regulator_thread;  }
-
-public:
-=======
-  ShenandoahGenerationSizer     _generation_sizer;
-
-  ShenandoahRegulatorThread* regulator_thread()        { return _regulator_thread;  }
-
-public:
-  ShenandoahControlThread*   control_thread()          { return _control_thread;    }
->>>>>>> d793fd16
   ShenandoahYoungGeneration* young_generation()  const { return _young_generation;  }
   ShenandoahGeneration*      global_generation() const { return _global_generation; }
   ShenandoahOldGeneration*   old_generation()    const { return _old_generation;    }
   ShenandoahGeneration*      generation_for(ShenandoahRegionAffiliation affiliation) const;
-<<<<<<< HEAD
-=======
   const ShenandoahGenerationSizer* generation_sizer()  const { return &_generation_sizer;  }
 
   size_t max_size_for(ShenandoahGeneration* generation) const;
   size_t min_size_for(ShenandoahGeneration* generation) const;
->>>>>>> d793fd16
 
   ShenandoahCollectorPolicy* shenandoah_policy() const { return _shenandoah_policy; }
   ShenandoahMode*            mode()              const { return _gc_mode;           }
