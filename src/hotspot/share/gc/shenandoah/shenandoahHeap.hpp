/*
 * Copyright (c) 2023, Oracle and/or its affiliates. All rights reserved.
 * Copyright (c) 2013, 2021, Red Hat, Inc. All rights reserved.
 * Copyright Amazon.com Inc. or its affiliates. All Rights Reserved.
 * DO NOT ALTER OR REMOVE COPYRIGHT NOTICES OR THIS FILE HEADER.
 *
 * This code is free software; you can redistribute it and/or modify it
 * under the terms of the GNU General Public License version 2 only, as
 * published by the Free Software Foundation.
 *
 * This code is distributed in the hope that it will be useful, but WITHOUT
 * ANY WARRANTY; without even the implied warranty of MERCHANTABILITY or
 * FITNESS FOR A PARTICULAR PURPOSE.  See the GNU General Public License
 * version 2 for more details (a copy is included in the LICENSE file that
 * accompanied this code).
 *
 * You should have received a copy of the GNU General Public License version
 * 2 along with this work; if not, write to the Free Software Foundation,
 * Inc., 51 Franklin St, Fifth Floor, Boston, MA 02110-1301 USA.
 *
 * Please contact Oracle, 500 Oracle Parkway, Redwood Shores, CA 94065 USA
 * or visit www.oracle.com if you need additional information or have any
 * questions.
 *
 */

#ifndef SHARE_GC_SHENANDOAH_SHENANDOAHHEAP_HPP
#define SHARE_GC_SHENANDOAH_SHENANDOAHHEAP_HPP

#include "gc/shared/ageTable.hpp"
#include "gc/shared/markBitMap.hpp"
#include "gc/shared/softRefPolicy.hpp"
#include "gc/shared/collectedHeap.hpp"
#include "gc/shenandoah/shenandoahAgeCensus.hpp"
#include "gc/shenandoah/shenandoahAllocRequest.hpp"
#include "gc/shenandoah/shenandoahAsserts.hpp"
#include "gc/shenandoah/shenandoahLock.hpp"
#include "gc/shenandoah/shenandoahEvacOOMHandler.hpp"
#include "gc/shenandoah/shenandoahEvacTracker.hpp"
#include "gc/shenandoah/shenandoahGenerationType.hpp"
#include "gc/shenandoah/shenandoahMmuTracker.hpp"
#include "gc/shenandoah/shenandoahPadding.hpp"
#include "gc/shenandoah/shenandoahScanRemembered.hpp"
#include "gc/shenandoah/shenandoahSharedVariables.hpp"
#include "gc/shenandoah/shenandoahUnload.hpp"
#include "memory/metaspace.hpp"
#include "services/memoryManager.hpp"
#include "utilities/globalDefinitions.hpp"
#include "utilities/stack.hpp"

class ConcurrentGCTimer;
class ObjectIterateScanRootClosure;
class PLAB;
class ShenandoahCollectorPolicy;
class ShenandoahControlThread;
class ShenandoahRegulatorThread;
class ShenandoahGCSession;
class ShenandoahGCStateResetter;
class ShenandoahGeneration;
class ShenandoahYoungGeneration;
class ShenandoahOldGeneration;
class ShenandoahHeuristics;
class ShenandoahOldHeuristics;
class ShenandoahMarkingContext;
class ShenandoahPhaseTimings;
class ShenandoahHeap;
class ShenandoahHeapRegion;
class ShenandoahHeapRegionClosure;
class ShenandoahCollectionSet;
class ShenandoahFreeSet;
class ShenandoahConcurrentMark;
class ShenandoahFullGC;
class ShenandoahMonitoringSupport;
class ShenandoahMode;
class ShenandoahPacer;
class ShenandoahReferenceProcessor;
class ShenandoahVerifier;
class ShenandoahWorkerThreads;
class VMStructs;

// Used for buffering per-region liveness data.
// Needed since ShenandoahHeapRegion uses atomics to update liveness.
// The ShenandoahHeap array has max-workers elements, each of which is an array of
// uint16_t * max_regions. The choice of uint16_t is not accidental:
// there is a tradeoff between static/dynamic footprint that translates
// into cache pressure (which is already high during marking), and
// too many atomic updates. uint32_t is too large, uint8_t is too small.
typedef uint16_t ShenandoahLiveData;
#define SHENANDOAH_LIVEDATA_MAX ((ShenandoahLiveData)-1)

class ShenandoahRegionIterator : public StackObj {
private:
  ShenandoahHeap* _heap;

  shenandoah_padding(0);
  volatile size_t _index;
  shenandoah_padding(1);

  // No implicit copying: iterators should be passed by reference to capture the state
  NONCOPYABLE(ShenandoahRegionIterator);

public:
  ShenandoahRegionIterator();
  ShenandoahRegionIterator(ShenandoahHeap* heap);

  // Reset iterator to default state
  void reset();

  // Returns next region, or null if there are no more regions.
  // This is multi-thread-safe.
  inline ShenandoahHeapRegion* next();

  // This is *not* MT safe. However, in the absence of multithreaded access, it
  // can be used to determine if there is more work to do.
  bool has_next() const;
};

class ShenandoahHeapRegionClosure : public StackObj {
public:
  virtual void heap_region_do(ShenandoahHeapRegion* r) = 0;
  virtual bool is_thread_safe() { return false; }
};

template<ShenandoahGenerationType GENERATION>
class ShenandoahGenerationRegionClosure : public ShenandoahHeapRegionClosure {
 public:
  explicit ShenandoahGenerationRegionClosure(ShenandoahHeapRegionClosure* cl) : _cl(cl) {}
  void heap_region_do(ShenandoahHeapRegion* r);
  virtual bool is_thread_safe() { return _cl->is_thread_safe(); }
 private:
  ShenandoahHeapRegionClosure* _cl;
};

typedef ShenandoahLock    ShenandoahHeapLock;
typedef ShenandoahLocker  ShenandoahHeapLocker;
typedef Stack<oop, mtGC>  ShenandoahScanObjectStack;

// Shenandoah GC is low-pause concurrent GC that uses Brooks forwarding pointers
// to encode forwarding data. See BrooksPointer for details on forwarding data encoding.
// See ShenandoahControlThread for GC cycle structure.
//
class ShenandoahHeap : public CollectedHeap {
  friend class ShenandoahAsserts;
  friend class VMStructs;
  friend class ShenandoahGCSession;
  friend class ShenandoahGCStateResetter;
  friend class ShenandoahParallelObjectIterator;
  friend class ShenandoahSafepoint;
  // Supported GC
  friend class ShenandoahConcurrentGC;
  friend class ShenandoahOldGC;
  friend class ShenandoahDegenGC;
  friend class ShenandoahFullGC;
  friend class ShenandoahUnload;

// ---------- Locks that guard important data structures in Heap
//
private:
  ShenandoahHeapLock _lock;
  ShenandoahGeneration* _gc_generation;

  // true iff we are concurrently coalescing and filling old-gen HeapRegions
  bool _prepare_for_old_mark;

public:
  ShenandoahHeapLock* lock() {
    return &_lock;
  }

  ShenandoahGeneration* active_generation() const {
    // last or latest generation might be a better name here.
    return _gc_generation;
  }

  void set_gc_generation(ShenandoahGeneration* generation) {
    _gc_generation = generation;
  }

  ShenandoahOldHeuristics* old_heuristics();

  bool doing_mixed_evacuations();
  bool is_old_bitmap_stable() const;
  bool is_gc_generation_young() const;

// ---------- Initialization, termination, identification, printing routines
//
public:
  static ShenandoahHeap* heap();

  const char* name()          const override { return "Shenandoah"; }
  ShenandoahHeap::Name kind() const override { return CollectedHeap::Shenandoah; }

  ShenandoahHeap(ShenandoahCollectorPolicy* policy);
  jint initialize() override;
  void post_initialize() override;
  void initialize_heuristics_generations();

  void initialize_serviceability() override;

  void print_on(outputStream* st)              const override;
  void print_extended_on(outputStream *st)     const override;
  void print_tracing_info()                    const override;
  void print_heap_regions_on(outputStream* st) const;

  void stop() override;

  void prepare_for_verify() override;
  void verify(VerifyOption vo) override;

  bool verify_generation_usage(bool verify_old, size_t old_regions, size_t old_bytes, size_t old_waste,
                               bool verify_young, size_t young_regions, size_t young_bytes, size_t young_waste);

// WhiteBox testing support.
  bool supports_concurrent_gc_breakpoints() const override {
    return true;
  }

// ---------- Heap counters and metrics
//
private:
           size_t _initial_size;
           size_t _minimum_size;
           size_t _promotion_potential;
           size_t _promotion_in_place_potential;
           size_t _pad_for_promote_in_place;    // bytes of filler
           size_t _promotable_humongous_regions;
           size_t _promotable_humongous_usage;
           size_t _regular_regions_promoted_in_place;
           size_t _regular_usage_promoted_in_place;

  volatile size_t _soft_max_size;
  shenandoah_padding(0);
  volatile size_t _committed;
  shenandoah_padding(1);

  void increase_used(const ShenandoahAllocRequest& req);

public:
  void increase_used(ShenandoahGeneration* generation, size_t bytes);
  void decrease_used(ShenandoahGeneration* generation, size_t bytes);
  void increase_humongous_waste(ShenandoahGeneration* generation, size_t bytes);
  void decrease_humongous_waste(ShenandoahGeneration* generation, size_t bytes);

  void increase_committed(size_t bytes);
  void decrease_committed(size_t bytes);

  void reset_bytes_allocated_since_gc_start();

  size_t min_capacity()      const;
  size_t max_capacity()      const override;
  size_t soft_max_capacity() const;
  size_t initial_capacity()  const;
  size_t capacity()          const override;
  size_t used()              const override;
  size_t committed()         const;

  void set_soft_max_capacity(size_t v);

// ---------- Workers handling
//
private:
  uint _max_workers;
  ShenandoahWorkerThreads* _workers;
  ShenandoahWorkerThreads* _safepoint_workers;

public:
  uint max_workers();
  void assert_gc_workers(uint nworker) NOT_DEBUG_RETURN;

  WorkerThreads* workers() const;
  WorkerThreads* safepoint_workers() override;

  void gc_threads_do(ThreadClosure* tcl) const override;

// ---------- Heap regions handling machinery
//
private:
  MemRegion _heap_region;
  bool      _heap_region_special;
  size_t    _num_regions;
  ShenandoahHeapRegion** _regions;
  uint8_t* _affiliations;       // Holds array of enum ShenandoahAffiliation, including FREE status in non-generational mode
  ShenandoahRegionIterator _update_refs_iterator;

public:

  inline HeapWord* base() const { return _heap_region.start(); }

  inline size_t num_regions() const { return _num_regions; }
  inline bool is_heap_region_special() { return _heap_region_special; }

  inline ShenandoahHeapRegion* const heap_region_containing(const void* addr) const;
  inline size_t heap_region_index_containing(const void* addr) const;

  inline ShenandoahHeapRegion* const get_region(size_t region_idx) const;

  void heap_region_iterate(ShenandoahHeapRegionClosure* blk) const;
  void parallel_heap_region_iterate(ShenandoahHeapRegionClosure* blk) const;

  inline ShenandoahMmuTracker* const mmu_tracker() { return &_mmu_tracker; };

// ---------- GC state machinery
//
// GC state describes the important parts of collector state, that may be
// used to make barrier selection decisions in the native and generated code.
// Multiple bits can be set at once.
//
// Important invariant: when GC state is zero, the heap is stable, and no barriers
// are required.
//
public:
  enum GCStateBitPos {
    // Heap has forwarded objects: needs LRB barriers.
    HAS_FORWARDED_BITPOS   = 0,

    // Young regions are under marking: needs SATB barriers.
    YOUNG_MARKING_BITPOS    = 1,

    // Heap is under evacuation: needs LRB barriers. (Set together with HAS_FORWARDED)
    EVACUATION_BITPOS = 2,

    // Heap is under updating: needs no additional barriers.
    UPDATEREFS_BITPOS = 3,

    // Heap is under weak-reference/roots processing: needs weak-LRB barriers.
    WEAK_ROOTS_BITPOS  = 4,

    // Old regions are under marking, still need SATB barriers.
    OLD_MARKING_BITPOS = 5
  };

  enum GCState {
    STABLE        = 0,
    HAS_FORWARDED = 1 << HAS_FORWARDED_BITPOS,
    YOUNG_MARKING = 1 << YOUNG_MARKING_BITPOS,
    EVACUATION    = 1 << EVACUATION_BITPOS,
    UPDATEREFS    = 1 << UPDATEREFS_BITPOS,
    WEAK_ROOTS    = 1 << WEAK_ROOTS_BITPOS,
    OLD_MARKING   = 1 << OLD_MARKING_BITPOS
  };

private:
  ShenandoahSharedBitmap _gc_state;
  ShenandoahSharedFlag   _degenerated_gc_in_progress;
  ShenandoahSharedFlag   _full_gc_in_progress;
  ShenandoahSharedFlag   _full_gc_move_in_progress;
  ShenandoahSharedFlag   _progress_last_gc;
  ShenandoahSharedFlag   _concurrent_strong_root_in_progress;

  // TODO: Revisit the following comment.  It may not accurately represent the true behavior when evacuations fail due to
  // difficulty finding memory to hold evacuated objects.
  //
  // Note that the typical total expenditure on evacuation is less than the associated evacuation reserve because we generally
  // reserve ShenandoahEvacWaste (> 1.0) times the anticipated evacuation need.  In the case that there is an excessive amount
  // of waste, it may be that one thread fails to grab a new GCLAB, this does not necessarily doom the associated evacuation
  // effort.  If this happens, the requesting thread blocks until some other thread manages to evacuate the offending object.
  // Only after "all" threads fail to evacuate an object do we consider the evacuation effort to have failed.

  // How many full-gc cycles have been completed?
  volatile size_t _completed_fullgc_cycles;

  size_t _promoted_reserve;            // Bytes reserved within old-gen to hold the results of promotion
  volatile size_t _promoted_expended;  // Bytes of old-gen memory expended on promotions

  // Allocation of old GCLABs (aka PLABs) assures that _old_evac_expended + request-size < _old_evac_reserved.  If the allocation
  //  is authorized, increment _old_evac_expended by request size.  This allocation ignores old_gen->available().

  size_t _old_evac_reserve;            // Bytes reserved within old-gen to hold evacuated objects from old-gen collection set
  volatile size_t _old_evac_expended;  // Bytes of old-gen memory expended on old-gen evacuations

  size_t _young_evac_reserve;          // Bytes reserved within young-gen to hold evacuated objects from young-gen collection set

  size_t _captured_old_usage;          // What was old usage (bytes) when last captured?

  size_t _previous_promotion;          // Bytes promoted during previous evacuation

  bool _upgraded_to_full;

  ShenandoahAgeCensus* _age_census;    // Age census used for adapting tenuring threshold in generational mode

  // At the end of final mark, but before we begin evacuating, heuristics calculate how much memory is required to
  // hold the results of evacuating to young-gen and to old-gen.  These quantitites, stored in _promoted_reserve,
  // _old_evac_reserve, and _young_evac_reserve, are consulted prior to rebuilding the free set (ShenandoahFreeSet)
  // in preparation for evacuation.  When the free set is rebuilt, we make sure to reserve sufficient memory in the
  // collector and old_collector sets to hold if _has_evacuation_reserve_quantities is true.  The other time we
  // rebuild the freeset is at the end of GC, as we prepare to idle GC until the next trigger.  In this case,
  // _has_evacuation_reserve_quantities is false because we don't yet know how much memory will need to be evacuated
  // in the next GC cycle.  When _has_evacuation_reserve_quantities is false, the free set rebuild operation reserves
  // for the collector and old_collector sets based on alternative mechanisms, such as ShenandoahEvacReserve,
  // ShenandoahOldEvacReserve, and ShenandoahOldCompactionReserve.  In a future planned enhancement, the reserve
  // for old_collector set when not _has_evacuation_reserve_quantities is based in part on anticipated promotion as
  // determined by analysis of live data found during the previous GC pass which is one less than the current tenure age.
  bool _has_evacuation_reserve_quantities;

  void set_gc_state_all_threads(char state);
  void set_gc_state_mask(uint mask, bool value);

public:
  char gc_state() const;
  static address gc_state_addr();

  void set_evacuation_reserve_quantities(bool is_valid);
  void set_concurrent_young_mark_in_progress(bool in_progress);
  void set_concurrent_old_mark_in_progress(bool in_progress);
  void set_evacuation_in_progress(bool in_progress);
  void set_update_refs_in_progress(bool in_progress);
  void set_degenerated_gc_in_progress(bool in_progress);
  void set_full_gc_in_progress(bool in_progress);
  void set_full_gc_move_in_progress(bool in_progress);
  void set_has_forwarded_objects(bool cond);
  void set_concurrent_strong_root_in_progress(bool cond);
  void set_concurrent_weak_root_in_progress(bool cond);
  void set_prepare_for_old_mark_in_progress(bool cond);
  void set_aging_cycle(bool cond);


  inline bool is_stable() const;
  inline bool is_idle() const;
  inline bool has_evacuation_reserve_quantities() const;
  inline bool is_concurrent_mark_in_progress() const;
  inline bool is_concurrent_young_mark_in_progress() const;
  inline bool is_concurrent_old_mark_in_progress() const;
  inline bool is_update_refs_in_progress() const;
  inline bool is_evacuation_in_progress() const;
  inline bool is_degenerated_gc_in_progress() const;
  inline bool is_full_gc_in_progress() const;
  inline bool is_full_gc_move_in_progress() const;
  inline bool has_forwarded_objects() const;
  inline bool is_gc_in_progress_mask(uint mask) const;
  inline bool is_stw_gc_in_progress() const;
  inline bool is_concurrent_strong_root_in_progress() const;
  inline bool is_concurrent_weak_root_in_progress() const;
  inline bool is_prepare_for_old_mark_in_progress() const;
  inline bool is_aging_cycle() const;
  inline bool upgraded_to_full() { return _upgraded_to_full; }
  inline void start_conc_gc() { _upgraded_to_full = false; }
  inline void record_upgrade_to_full() { _upgraded_to_full = true; }

  inline size_t capture_old_usage(size_t usage);
  inline void set_previous_promotion(size_t promoted_bytes);
  inline size_t get_previous_promotion() const;

  inline void clear_promotion_potential() { _promotion_potential = 0; };
  inline void set_promotion_potential(size_t val) { _promotion_potential = val; };
  inline size_t get_promotion_potential() { return _promotion_potential; };

  inline void clear_promotion_in_place_potential() { _promotion_in_place_potential = 0; };
  inline void set_promotion_in_place_potential(size_t val) { _promotion_in_place_potential = val; };
  inline size_t get_promotion_in_place_potential() { return _promotion_in_place_potential; };

  inline void set_pad_for_promote_in_place(size_t pad) { _pad_for_promote_in_place = pad; }
  inline size_t get_pad_for_promote_in_place() { return _pad_for_promote_in_place; }

  inline void reserve_promotable_humongous_regions(size_t region_count) { _promotable_humongous_regions = region_count; }
  inline void reserve_promotable_humongous_usage(size_t bytes) { _promotable_humongous_usage = bytes; }
  inline void reserve_promotable_regular_regions(size_t region_count) { _regular_regions_promoted_in_place = region_count; }
  inline void reserve_promotable_regular_usage(size_t used_bytes) { _regular_usage_promoted_in_place = used_bytes; }

  inline size_t get_promotable_humongous_regions() { return _promotable_humongous_regions; }
  inline size_t get_promotable_humongous_usage() { return _promotable_humongous_usage; }
  inline size_t get_regular_regions_promoted_in_place() { return _regular_regions_promoted_in_place; }
  inline size_t get_regular_usage_promoted_in_place() { return _regular_usage_promoted_in_place; }

  // Returns previous value
  inline size_t set_promoted_reserve(size_t new_val);
  inline size_t get_promoted_reserve() const;
  inline void augment_promo_reserve(size_t increment);

  inline void reset_promoted_expended();
  inline size_t expend_promoted(size_t increment);
  inline size_t unexpend_promoted(size_t decrement);
  inline size_t get_promoted_expended();

  // Returns previous value
  inline size_t set_old_evac_reserve(size_t new_val);
  inline size_t get_old_evac_reserve() const;
  inline void augment_old_evac_reserve(size_t increment);

  inline void reset_old_evac_expended();
  inline size_t expend_old_evac(size_t increment);
  inline size_t get_old_evac_expended();

  // Returns previous value
  inline size_t set_young_evac_reserve(size_t new_val);
  inline size_t get_young_evac_reserve() const;

<<<<<<< HEAD
  // Returns previous value.  This is a signed value because it is the amount borrowed minus the amount reserved for
  // young-gen evacuation.  In case we cannot borrow much, this value might be negative.
  inline intptr_t set_alloc_supplement_reserve(intptr_t new_val);
  inline intptr_t get_alloc_supplement_reserve() const;

  // Methods related to age tables in generational mode for Young Gen
  ShenandoahAgeCensus* age_census();
  AgeTable* get_local_age_table(uint worker_id);
  AgeTable* get_age_table();
  void update_epoch();
  void reset_epoch();

=======
>>>>>>> 57fdc186
private:
  void manage_satb_barrier(bool active);

  enum CancelState {
    // Normal state. GC has not been cancelled and is open for cancellation.
    // Worker threads can suspend for safepoint.
    CANCELLABLE,

    // GC has been cancelled. Worker threads can not suspend for
    // safepoint but must finish their work as soon as possible.
    CANCELLED
  };

  double _cancel_requested_time;
  ShenandoahSharedEnumFlag<CancelState> _cancelled_gc;

  // Returns true if cancel request was successfully communicated.
  // Returns false if some other thread already communicated cancel
  // request.  A true return value does not mean GC has been
  // cancelled, only that the process of cancelling GC has begun.
  bool try_cancel_gc();

public:
  inline bool cancelled_gc() const;
  inline bool check_cancelled_gc_and_yield(bool sts_active = true);

  inline void clear_cancelled_gc(bool clear_oom_handler = true);

  void cancel_concurrent_mark();
  void cancel_gc(GCCause::Cause cause);

public:
  // Elastic heap support
  void entry_uncommit(double shrink_before, size_t shrink_until);
  void op_uncommit(double shrink_before, size_t shrink_until);

private:
  // GC support
  // Evacuation
  void evacuate_collection_set(bool concurrent);
  // Concurrent root processing
  void prepare_concurrent_roots();
  void finish_concurrent_roots();
  // Concurrent class unloading support
  void do_class_unloading();
  // Reference updating
  void prepare_update_heap_references(bool concurrent);
  void update_heap_references(bool concurrent);
  // Final update region states
  void update_heap_region_states(bool concurrent);

  void rendezvous_threads();
  void recycle_trash();
public:
  void rebuild_free_set(bool concurrent);
  void notify_gc_progress()    { _progress_last_gc.set();   }
  void notify_gc_no_progress() { _progress_last_gc.unset(); }

//
// Mark support
private:
  ShenandoahYoungGeneration* _young_generation;
  ShenandoahGeneration*      _global_generation;
  ShenandoahOldGeneration*   _old_generation;

  ShenandoahControlThread*   _control_thread;
  ShenandoahRegulatorThread* _regulator_thread;
  ShenandoahCollectorPolicy* _shenandoah_policy;
  ShenandoahMode*            _gc_mode;
  ShenandoahFreeSet*         _free_set;
  ShenandoahPacer*           _pacer;
  ShenandoahVerifier*        _verifier;

  ShenandoahPhaseTimings*       _phase_timings;
  ShenandoahEvacuationTracker*  _evac_tracker;
  ShenandoahMmuTracker          _mmu_tracker;
  ShenandoahGenerationSizer     _generation_sizer;

  ShenandoahRegulatorThread* regulator_thread()        { return _regulator_thread;  }

public:
  ShenandoahControlThread*   control_thread()          { return _control_thread;    }
  ShenandoahYoungGeneration* young_generation()  const { return _young_generation;  }
  ShenandoahGeneration*      global_generation() const { return _global_generation; }
  ShenandoahOldGeneration*   old_generation()    const { return _old_generation;    }
  ShenandoahGeneration*      generation_for(ShenandoahAffiliation affiliation) const;
  const ShenandoahGenerationSizer* generation_sizer()  const { return &_generation_sizer;  }

  size_t max_size_for(ShenandoahGeneration* generation) const;
  size_t min_size_for(ShenandoahGeneration* generation) const;

  ShenandoahCollectorPolicy* shenandoah_policy() const { return _shenandoah_policy; }
  ShenandoahMode*            mode()              const { return _gc_mode;           }
  ShenandoahFreeSet*         free_set()          const { return _free_set;          }
  ShenandoahPacer*           pacer()             const { return _pacer;             }

  ShenandoahPhaseTimings*      phase_timings()   const { return _phase_timings;     }
  ShenandoahEvacuationTracker* evac_tracker()    const { return  _evac_tracker;     }

  void on_cycle_start(GCCause::Cause cause, ShenandoahGeneration* generation);
  void on_cycle_end(ShenandoahGeneration* generation);

  ShenandoahVerifier*        verifier();

// ---------- VM subsystem bindings
//
private:
  ShenandoahMonitoringSupport* _monitoring_support;
  MemoryPool*                  _memory_pool;
  MemoryPool*                  _young_gen_memory_pool;
  MemoryPool*                  _old_gen_memory_pool;

  GCMemoryManager              _stw_memory_manager;
  GCMemoryManager              _cycle_memory_manager;
  ConcurrentGCTimer*           _gc_timer;
  SoftRefPolicy                _soft_ref_policy;

  // For exporting to SA
  int                          _log_min_obj_alignment_in_bytes;
public:
  ShenandoahMonitoringSupport* monitoring_support() const    { return _monitoring_support;    }
  GCMemoryManager* cycle_memory_manager()                    { return &_cycle_memory_manager; }
  GCMemoryManager* stw_memory_manager()                      { return &_stw_memory_manager;   }
  SoftRefPolicy* soft_ref_policy()                  override { return &_soft_ref_policy;      }

  GrowableArray<GCMemoryManager*> memory_managers() override;
  GrowableArray<MemoryPool*> memory_pools() override;
  MemoryUsage memory_usage() override;
  GCTracer* tracer();
  ConcurrentGCTimer* gc_timer() const;

// ---------- Class Unloading
//
private:
  ShenandoahSharedFlag  _is_aging_cycle;
  ShenandoahSharedFlag _unload_classes;
  ShenandoahUnload     _unloader;

public:
  void set_unload_classes(bool uc);
  bool unload_classes() const;

  // Perform STW class unloading and weak root cleaning
  void parallel_cleaning(bool full_gc);

private:
  void stw_unload_classes(bool full_gc);
  void stw_process_weak_roots(bool full_gc);
  void stw_weak_refs(bool full_gc);

  inline void assert_lock_for_affiliation(ShenandoahAffiliation orig_affiliation,
                                          ShenandoahAffiliation new_affiliation);

  // Heap iteration support
  void scan_roots_for_iteration(ShenandoahScanObjectStack* oop_stack, ObjectIterateScanRootClosure* oops);
  bool prepare_aux_bitmap_for_iteration();
  void reclaim_aux_bitmap_for_iteration();

// ---------- Generic interface hooks
// Minor things that super-interface expects us to implement to play nice with
// the rest of runtime. Some of the things here are not required to be implemented,
// and can be stubbed out.
//
public:
  bool is_maximal_no_gc() const override shenandoah_not_implemented_return(false);

  inline bool is_in(const void* p) const override;

  inline bool is_in_active_generation(oop obj) const;
  inline bool is_in_young(const void* p) const;
  inline bool is_in_old(const void* p) const;
  inline bool is_old(oop pobj) const;

  inline ShenandoahAffiliation region_affiliation(const ShenandoahHeapRegion* r);
  inline void set_affiliation(ShenandoahHeapRegion* r, ShenandoahAffiliation new_affiliation);

  inline ShenandoahAffiliation region_affiliation(size_t index);
  inline void set_affiliation(size_t index, ShenandoahAffiliation new_affiliation);

  bool requires_barriers(stackChunkOop obj) const override;

  MemRegion reserved_region() const { return _reserved; }
  bool is_in_reserved(const void* addr) const { return _reserved.contains(addr); }

  void collect(GCCause::Cause cause) override;
  void do_full_collection(bool clear_all_soft_refs) override;

  // Used for parsing heap during error printing
  HeapWord* block_start(const void* addr) const;
  bool block_is_obj(const HeapWord* addr) const;
  bool print_location(outputStream* st, void* addr) const override;

  // Used for native heap walkers: heap dumpers, mostly
  void object_iterate(ObjectClosure* cl) override;
  // Parallel heap iteration support
  ParallelObjectIteratorImpl* parallel_object_iterator(uint workers) override;

  // Keep alive an object that was loaded with AS_NO_KEEPALIVE.
  void keep_alive(oop obj) override;

// ---------- Safepoint interface hooks
//
public:
  void safepoint_synchronize_begin() override;
  void safepoint_synchronize_end() override;

// ---------- Code roots handling hooks
//
public:
  void register_nmethod(nmethod* nm) override;
  void unregister_nmethod(nmethod* nm) override;
  void verify_nmethod(nmethod* nm) override {}

// ---------- Pinning hooks
//
public:
  // Shenandoah supports per-object (per-region) pinning
  void pin_object(JavaThread* thread, oop obj) override;
  void unpin_object(JavaThread* thread, oop obj) override;

  void sync_pinned_region_status();
  void assert_pinned_region_status() NOT_DEBUG_RETURN;

// ---------- Concurrent Stack Processing support
//
public:
  bool uses_stack_watermark_barrier() const override { return true; }

// ---------- Allocation support
//
private:
  // How many bytes to transfer between old and young after we have finished recycling collection set regions?
  size_t _old_regions_surplus;
  size_t _old_regions_deficit;

  HeapWord* allocate_memory_under_lock(ShenandoahAllocRequest& request, bool& in_new_region, bool is_promotion);

  inline HeapWord* allocate_from_gclab(Thread* thread, size_t size);
  HeapWord* allocate_from_gclab_slow(Thread* thread, size_t size);
  HeapWord* allocate_new_gclab(size_t min_size, size_t word_size, size_t* actual_size);

  inline HeapWord* allocate_from_plab(Thread* thread, size_t size, bool is_promotion);
  HeapWord* allocate_from_plab_slow(Thread* thread, size_t size, bool is_promotion);
  HeapWord* allocate_new_plab(size_t min_size, size_t word_size, size_t* actual_size);

public:
  HeapWord* allocate_memory(ShenandoahAllocRequest& request, bool is_promotion);
  HeapWord* mem_allocate(size_t size, bool* what) override;
  MetaWord* satisfy_failed_metadata_allocation(ClassLoaderData* loader_data,
                                               size_t size,
                                               Metaspace::MetadataType mdtype) override;

  void notify_mutator_alloc_words(size_t words, size_t waste);

  HeapWord* allocate_new_tlab(size_t min_size, size_t requested_size, size_t* actual_size) override;
  size_t tlab_capacity(Thread *thr) const override;
  size_t unsafe_max_tlab_alloc(Thread *thread) const override;
  size_t max_tlab_size() const override;
  size_t tlab_used(Thread* ignored) const override;

  void ensure_parsability(bool retire_labs) override;

  void labs_make_parsable();
  void tlabs_retire(bool resize);
  void gclabs_retire(bool resize);

  void set_young_lab_region_flags();

  inline void set_old_region_surplus(size_t surplus) { _old_regions_surplus = surplus; };
  inline void set_old_region_deficit(size_t deficit) { _old_regions_deficit = deficit; };

  inline size_t get_old_region_surplus() { return _old_regions_surplus; };
  inline size_t get_old_region_deficit() { return _old_regions_deficit; };

// ---------- Marking support
//
private:
  ShenandoahMarkingContext* _marking_context;
  MemRegion  _bitmap_region;
  MemRegion  _aux_bitmap_region;
  MarkBitMap _verification_bit_map;
  MarkBitMap _aux_bit_map;

  size_t _bitmap_size;
  size_t _bitmap_regions_per_slice;
  size_t _bitmap_bytes_per_slice;

  size_t _pretouch_heap_page_size;
  size_t _pretouch_bitmap_page_size;

  bool _bitmap_region_special;
  bool _aux_bitmap_region_special;

  ShenandoahLiveData** _liveness_cache;

public:
  inline ShenandoahMarkingContext* complete_marking_context() const;
  inline ShenandoahMarkingContext* marking_context() const;

  template<class T>
  inline void marked_object_iterate(ShenandoahHeapRegion* region, T* cl);

  template<class T>
  inline void marked_object_iterate(ShenandoahHeapRegion* region, T* cl, HeapWord* limit);

  template<class T>
  inline void marked_object_oop_iterate(ShenandoahHeapRegion* region, T* cl, HeapWord* limit);

  // SATB barriers hooks
  inline bool requires_marking(const void* entry) const;

  // Support for bitmap uncommits
  bool commit_bitmap_slice(ShenandoahHeapRegion *r);
  bool uncommit_bitmap_slice(ShenandoahHeapRegion *r);
  bool is_bitmap_slice_committed(ShenandoahHeapRegion* r, bool skip_self = false);

  // Liveness caching support
  ShenandoahLiveData* get_liveness_cache(uint worker_id);
  void flush_liveness_cache(uint worker_id);

  size_t pretouch_heap_page_size() { return _pretouch_heap_page_size; }

// ---------- Evacuation support
//
private:
  ShenandoahCollectionSet* _collection_set;
  ShenandoahEvacOOMHandler _oom_evac_handler;
  ShenandoahSharedFlag _old_gen_oom_evac;

  inline oop try_evacuate_object(oop src, Thread* thread, ShenandoahHeapRegion* from_region, ShenandoahAffiliation target_gen);
  void handle_old_evacuation(HeapWord* obj, size_t words, bool promotion);
  void handle_old_evacuation_failure();

public:
  void handle_promotion_failure();
  void report_promotion_failure(Thread* thread, size_t size);

  static address in_cset_fast_test_addr();

  ShenandoahCollectionSet* collection_set() const { return _collection_set; }

  // Checks if object is in the collection set.
  inline bool in_collection_set(oop obj) const;

  // Checks if location is in the collection set. Can be interior pointer, not the oop itself.
  inline bool in_collection_set_loc(void* loc) const;

  // Evacuates or promotes object src. Returns the evacuated object, either evacuated
  // by this thread, or by some other thread.
  inline oop evacuate_object(oop src, Thread* thread);

  // Call before/after evacuation.
  inline void enter_evacuation(Thread* t);
  inline void leave_evacuation(Thread* t);

  inline bool clear_old_evacuation_failure();

// ---------- Generational support
//
private:
  RememberedScanner* _card_scan;

public:
  inline RememberedScanner* card_scan() { return _card_scan; }
  void clear_cards_for(ShenandoahHeapRegion* region);
  void dirty_cards(HeapWord* start, HeapWord* end);
  void clear_cards(HeapWord* start, HeapWord* end);
  void mark_card_as_dirty(void* location);
  void retire_plab(PLAB* plab);
  void retire_plab(PLAB* plab, Thread* thread);
  void cancel_old_gc();
  bool is_old_gc_active();
  void coalesce_and_fill_old_regions();
  void adjust_generation_sizes_for_next_cycle(size_t old_xfer_limit, size_t young_cset_regions, size_t old_cset_regions);

// ---------- Helper functions
//
public:
  template <class T>
  inline void conc_update_with_forwarded(T* p);

  template <class T>
  inline void update_with_forwarded(T* p);

  static inline void atomic_update_oop(oop update,       oop* addr,       oop compare);
  static inline void atomic_update_oop(oop update, narrowOop* addr,       oop compare);
  static inline void atomic_update_oop(oop update, narrowOop* addr, narrowOop compare);

  static inline bool atomic_update_oop_check(oop update,       oop* addr,       oop compare);
  static inline bool atomic_update_oop_check(oop update, narrowOop* addr,       oop compare);
  static inline bool atomic_update_oop_check(oop update, narrowOop* addr, narrowOop compare);

  static inline void atomic_clear_oop(      oop* addr,       oop compare);
  static inline void atomic_clear_oop(narrowOop* addr,       oop compare);
  static inline void atomic_clear_oop(narrowOop* addr, narrowOop compare);

  size_t trash_humongous_region_at(ShenandoahHeapRegion *r);

  static inline void increase_object_age(oop obj, uint additional_age);
  static inline uint get_object_age(oop obj);
  static inline uint get_object_age_concurrent(oop obj);

  void transfer_old_pointers_from_satb();

  void log_heap_status(const char *msg) const;

private:
  void trash_cset_regions();

// ---------- Testing helpers functions
//
private:
  ShenandoahSharedFlag _inject_alloc_failure;

  void try_inject_alloc_failure();
  bool should_inject_alloc_failure();
};

#endif // SHARE_GC_SHENANDOAH_SHENANDOAHHEAP_HPP<|MERGE_RESOLUTION|>--- conflicted
+++ resolved
@@ -484,12 +484,6 @@
   inline size_t set_young_evac_reserve(size_t new_val);
   inline size_t get_young_evac_reserve() const;
 
-<<<<<<< HEAD
-  // Returns previous value.  This is a signed value because it is the amount borrowed minus the amount reserved for
-  // young-gen evacuation.  In case we cannot borrow much, this value might be negative.
-  inline intptr_t set_alloc_supplement_reserve(intptr_t new_val);
-  inline intptr_t get_alloc_supplement_reserve() const;
-
   // Methods related to age tables in generational mode for Young Gen
   ShenandoahAgeCensus* age_census();
   AgeTable* get_local_age_table(uint worker_id);
@@ -497,8 +491,6 @@
   void update_epoch();
   void reset_epoch();
 
-=======
->>>>>>> 57fdc186
 private:
   void manage_satb_barrier(bool active);
 
