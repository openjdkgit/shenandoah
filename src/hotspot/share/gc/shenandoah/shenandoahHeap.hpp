/*
 * Copyright (c) 2023, Oracle and/or its affiliates. All rights reserved.
 * Copyright (c) 2013, 2021, Red Hat, Inc. All rights reserved.
 * Copyright Amazon.com Inc. or its affiliates. All Rights Reserved.
 * DO NOT ALTER OR REMOVE COPYRIGHT NOTICES OR THIS FILE HEADER.
 *
 * This code is free software; you can redistribute it and/or modify it
 * under the terms of the GNU General Public License version 2 only, as
 * published by the Free Software Foundation.
 *
 * This code is distributed in the hope that it will be useful, but WITHOUT
 * ANY WARRANTY; without even the implied warranty of MERCHANTABILITY or
 * FITNESS FOR A PARTICULAR PURPOSE.  See the GNU General Public License
 * version 2 for more details (a copy is included in the LICENSE file that
 * accompanied this code).
 *
 * You should have received a copy of the GNU General Public License version
 * 2 along with this work; if not, write to the Free Software Foundation,
 * Inc., 51 Franklin St, Fifth Floor, Boston, MA 02110-1301 USA.
 *
 * Please contact Oracle, 500 Oracle Parkway, Redwood Shores, CA 94065 USA
 * or visit www.oracle.com if you need additional information or have any
 * questions.
 *
 */

#ifndef SHARE_GC_SHENANDOAH_SHENANDOAHHEAP_HPP
#define SHARE_GC_SHENANDOAH_SHENANDOAHHEAP_HPP

#include "gc/shared/ageTable.hpp"
#include "gc/shared/markBitMap.hpp"
#include "gc/shared/softRefPolicy.hpp"
#include "gc/shared/collectedHeap.hpp"
#include "gc/shenandoah/shenandoahAsserts.hpp"
#include "gc/shenandoah/shenandoahAllocRequest.hpp"
#include "gc/shenandoah/shenandoahLock.hpp"
#include "gc/shenandoah/shenandoahEvacOOMHandler.hpp"
#include "gc/shenandoah/shenandoahEvacTracker.hpp"
#include "gc/shenandoah/shenandoahGenerationType.hpp"
#include "gc/shenandoah/shenandoahMmuTracker.hpp"
#include "gc/shenandoah/shenandoahPadding.hpp"
#include "gc/shenandoah/shenandoahSharedVariables.hpp"
#include "gc/shenandoah/shenandoahUnload.hpp"
#include "gc/shenandoah/shenandoahScanRemembered.hpp"
#include "memory/metaspace.hpp"
#include "services/memoryManager.hpp"
#include "utilities/globalDefinitions.hpp"
#include "utilities/stack.hpp"

class ConcurrentGCTimer;
class ObjectIterateScanRootClosure;
class PLAB;
class ShenandoahCollectorPolicy;
class ShenandoahControlThread;
class ShenandoahRegulatorThread;
class ShenandoahGCSession;
class ShenandoahGCStateResetter;
class ShenandoahGeneration;
class ShenandoahYoungGeneration;
class ShenandoahOldGeneration;
class ShenandoahHeuristics;
class ShenandoahOldHeuristics;
class ShenandoahMarkingContext;
class ShenandoahPhaseTimings;
class ShenandoahHeap;
class ShenandoahHeapRegion;
class ShenandoahHeapRegionClosure;
class ShenandoahCollectionSet;
class ShenandoahFreeSet;
class ShenandoahConcurrentMark;
class ShenandoahFullGC;
class ShenandoahMonitoringSupport;
class ShenandoahMode;
class ShenandoahPacer;
class ShenandoahReferenceProcessor;
class ShenandoahVerifier;
class ShenandoahWorkerThreads;
class VMStructs;

// Used for buffering per-region liveness data.
// Needed since ShenandoahHeapRegion uses atomics to update liveness.
// The ShenandoahHeap array has max-workers elements, each of which is an array of
// uint16_t * max_regions. The choice of uint16_t is not accidental:
// there is a tradeoff between static/dynamic footprint that translates
// into cache pressure (which is already high during marking), and
// too many atomic updates. uint32_t is too large, uint8_t is too small.
typedef uint16_t ShenandoahLiveData;
#define SHENANDOAH_LIVEDATA_MAX ((ShenandoahLiveData)-1)

class ShenandoahRegionIterator : public StackObj {
private:
  ShenandoahHeap* _heap;

  shenandoah_padding(0);
  volatile size_t _index;
  shenandoah_padding(1);

  // No implicit copying: iterators should be passed by reference to capture the state
  NONCOPYABLE(ShenandoahRegionIterator);

public:
  ShenandoahRegionIterator();
  ShenandoahRegionIterator(ShenandoahHeap* heap);

  // Reset iterator to default state
  void reset();

  // Returns next region, or null if there are no more regions.
  // This is multi-thread-safe.
  inline ShenandoahHeapRegion* next();

  // This is *not* MT safe. However, in the absence of multithreaded access, it
  // can be used to determine if there is more work to do.
  bool has_next() const;
};

class ShenandoahHeapRegionClosure : public StackObj {
public:
  virtual void heap_region_do(ShenandoahHeapRegion* r) = 0;
  virtual bool is_thread_safe() { return false; }
};

template<ShenandoahGenerationType GENERATION>
class ShenandoahGenerationRegionClosure : public ShenandoahHeapRegionClosure {
 public:
  explicit ShenandoahGenerationRegionClosure(ShenandoahHeapRegionClosure* cl) : _cl(cl) {}
  void heap_region_do(ShenandoahHeapRegion* r);
  virtual bool is_thread_safe() { return _cl->is_thread_safe(); }
 private:
  ShenandoahHeapRegionClosure* _cl;
};

typedef ShenandoahLock    ShenandoahHeapLock;
typedef ShenandoahLocker  ShenandoahHeapLocker;
typedef Stack<oop, mtGC>  ShenandoahScanObjectStack;

// Shenandoah GC is low-pause concurrent GC that uses Brooks forwarding pointers
// to encode forwarding data. See BrooksPointer for details on forwarding data encoding.
// See ShenandoahControlThread for GC cycle structure.
//
class ShenandoahHeap : public CollectedHeap {
  friend class ShenandoahAsserts;
  friend class VMStructs;
  friend class ShenandoahGCSession;
  friend class ShenandoahGCStateResetter;
  friend class ShenandoahParallelObjectIterator;
  friend class ShenandoahSafepoint;
  // Supported GC
  friend class ShenandoahConcurrentGC;
  friend class ShenandoahOldGC;
  friend class ShenandoahDegenGC;
  friend class ShenandoahFullGC;
  friend class ShenandoahUnload;

// ---------- Locks that guard important data structures in Heap
//
private:
  ShenandoahHeapLock _lock;
  ShenandoahGeneration* _gc_generation;

  // true iff we are concurrently coalescing and filling old-gen HeapRegions
  bool _prepare_for_old_mark;

public:
  ShenandoahHeapLock* lock() {
    return &_lock;
  }

  ShenandoahGeneration* active_generation() const {
    // last or latest generation might be a better name here.
    return _gc_generation;
  }

  void set_gc_generation(ShenandoahGeneration* generation) {
    _gc_generation = generation;
  }

  ShenandoahOldHeuristics* old_heuristics();

  bool doing_mixed_evacuations();
  bool is_old_bitmap_stable() const;
  bool is_gc_generation_young() const;

// ---------- Initialization, termination, identification, printing routines
//
public:
  static ShenandoahHeap* heap();

  const char* name()          const override { return "Shenandoah"; }
  ShenandoahHeap::Name kind() const override { return CollectedHeap::Shenandoah; }

  ShenandoahHeap(ShenandoahCollectorPolicy* policy);
  jint initialize() override;
  void post_initialize() override;
  void initialize_heuristics_generations();

  void initialize_serviceability() override;

  void print_on(outputStream* st)              const override;
  void print_extended_on(outputStream *st)     const override;
  void print_tracing_info()                    const override;
  void print_heap_regions_on(outputStream* st) const;

  void stop() override;

  void prepare_for_verify() override;
  void verify(VerifyOption vo) override;

// WhiteBox testing support.
  bool supports_concurrent_gc_breakpoints() const override {
    return true;
  }

// ---------- Heap counters and metrics
//
private:
           size_t _initial_size;
           size_t _minimum_size;
  volatile size_t _soft_max_size;
  shenandoah_padding(0);
  volatile size_t _committed;
  shenandoah_padding(1);

  void increase_used(const ShenandoahAllocRequest& req);

public:
  void increase_used(ShenandoahGeneration* generation, size_t bytes);
  void decrease_used(ShenandoahGeneration* generation, size_t bytes);
  void increase_humongous_waste(ShenandoahGeneration* generation, size_t bytes);
  void decrease_humongous_waste(ShenandoahGeneration* generation, size_t bytes);

  void increase_committed(size_t bytes);
  void decrease_committed(size_t bytes);

  void reset_bytes_allocated_since_gc_start();

  size_t min_capacity()      const;
  size_t max_capacity()      const override;
  size_t soft_max_capacity() const;
  size_t initial_capacity()  const;
  size_t capacity()          const override;
  size_t used()              const override;
  size_t committed()         const;

  void set_soft_max_capacity(size_t v);

// ---------- Workers handling
//
private:
  uint _max_workers;
  ShenandoahWorkerThreads* _workers;
  ShenandoahWorkerThreads* _safepoint_workers;

public:
  uint max_workers();
  void assert_gc_workers(uint nworker) NOT_DEBUG_RETURN;

  WorkerThreads* workers() const;
  WorkerThreads* safepoint_workers() override;

  void gc_threads_do(ThreadClosure* tcl) const override;

// ---------- Heap regions handling machinery
//
private:
  MemRegion _heap_region;
  bool      _heap_region_special;
  size_t    _num_regions;
  ShenandoahHeapRegion** _regions;
  uint8_t* _affiliations;       // Holds array of enum ShenandoahAffiliation, including FREE status in non-generational mode
  ShenandoahRegionIterator _update_refs_iterator;

public:

  inline HeapWord* base() const { return _heap_region.start(); }

  inline size_t num_regions() const { return _num_regions; }
  inline bool is_heap_region_special() { return _heap_region_special; }

  inline ShenandoahHeapRegion* const heap_region_containing(const void* addr) const;
  inline size_t heap_region_index_containing(const void* addr) const;

  inline ShenandoahHeapRegion* const get_region(size_t region_idx) const;

  void heap_region_iterate(ShenandoahHeapRegionClosure* blk) const;
  void parallel_heap_region_iterate(ShenandoahHeapRegionClosure* blk) const;

// ---------- GC state machinery
//
// GC state describes the important parts of collector state, that may be
// used to make barrier selection decisions in the native and generated code.
// Multiple bits can be set at once.
//
// Important invariant: when GC state is zero, the heap is stable, and no barriers
// are required.
//
public:
  enum GCStateBitPos {
    // Heap has forwarded objects: needs LRB barriers.
    HAS_FORWARDED_BITPOS   = 0,

    // Young regions are under marking: needs SATB barriers.
    YOUNG_MARKING_BITPOS    = 1,

    // Heap is under evacuation: needs LRB barriers. (Set together with HAS_FORWARDED)
    EVACUATION_BITPOS = 2,

    // Heap is under updating: needs no additional barriers.
    UPDATEREFS_BITPOS = 3,

    // Heap is under weak-reference/roots processing: needs weak-LRB barriers.
    WEAK_ROOTS_BITPOS  = 4,

    // Old regions are under marking, still need SATB barriers.
    OLD_MARKING_BITPOS = 5
  };

  enum GCState {
    STABLE        = 0,
    HAS_FORWARDED = 1 << HAS_FORWARDED_BITPOS,
    YOUNG_MARKING = 1 << YOUNG_MARKING_BITPOS,
    EVACUATION    = 1 << EVACUATION_BITPOS,
    UPDATEREFS    = 1 << UPDATEREFS_BITPOS,
    WEAK_ROOTS    = 1 << WEAK_ROOTS_BITPOS,
    OLD_MARKING   = 1 << OLD_MARKING_BITPOS
  };

private:
  ShenandoahSharedBitmap _gc_state;
  ShenandoahSharedFlag   _degenerated_gc_in_progress;
  ShenandoahSharedFlag   _full_gc_in_progress;
  ShenandoahSharedFlag   _full_gc_move_in_progress;
  ShenandoahSharedFlag   _progress_last_gc;
  ShenandoahSharedFlag   _concurrent_strong_root_in_progress;

  // _alloc_supplement_reserve is a supplemental budget for new_memory allocations.  During evacuation and update-references,
  // mutator allocation requests are "authorized" iff young_gen->available() plus _alloc_supplement_reserve minus
  // _young_evac_reserve is greater than request size.  The values of _alloc_supplement_reserve and _young_evac_reserve
  // are zero except during evacuation and update-reference phases of GC.  Both of these values are established at
  // the start of evacuation, and they remain constant throughout the duration of these two phases of GC.  Since these
  // two values are constant throughout each GC phases, we introduce a new service into ShenandoahGeneration.  This service
  // provides adjusted_available() based on an adjusted capacity.  At the start of evacuation, we adjust young capacity by
  // adding the amount to be borrowed from old-gen and subtracting the _young_evac_reserve, we adjust old capacity by
  // subtracting the amount to be loaned to young-gen.
  //
  // We always use adjusted capacities to determine permission to allocate within young and to promote into old.  Note
  // that adjusted capacities equal traditional capacities except during evacuation and update refs.
  //
  // During evacuation, we assure that _old_evac_expended does not exceed _old_evac_reserve.
  //
  // At the end of update references, we perform the following bookkeeping activities:
  //
  // 1. Unadjust the capacity within young-gen and old-gen to undo the effects of borrowing memory from old-gen.  Note that
  //    the entirety of the collection set is now available, so allocation capacity naturally increase at this time.
  // 2. Clear (reset to zero) _alloc_supplement_reserve, _young_evac_reserve, _old_evac_reserve, and _promoted_reserve
  //
  // _young_evac_reserve and _old_evac_reserve are only non-zero during evacuation and update-references.
  //
  // Allocation of old GCLABs assures that _old_evac_expended + request-size < _old_evac_reserved.  If the allocation
  //  is authorized, increment _old_evac_expended by request size.  This allocation ignores old_gen->available().
  //
  // Note that the typical total expenditure on evacuation is less than the associated evacuation reserve because we generally
  // reserve ShenandoahEvacWaste (> 1.0) times the anticipated evacuation need.  In the case that there is an excessive amount
  // of waste, it may be that one thread fails to grab a new GCLAB, this does not necessarily doom the associated evacuation
  // effort.  If this happens, the requesting thread blocks until some other thread manages to evacuate the offending object.
  // Only after "all" threads fail to evacuate an object do we consider the evacuation effort to have failed.

  intptr_t _alloc_supplement_reserve;  // Bytes reserved for young allocations during evac and update refs
  size_t _promoted_reserve;            // Bytes reserved within old-gen to hold the results of promotion
  volatile size_t _promoted_expended;  // Bytes of old-gen memory expended on promotions

  size_t _old_evac_reserve;            // Bytes reserved within old-gen to hold evacuated objects from old-gen collection set
  volatile size_t _old_evac_expended;  // Bytes of old-gen memory expended on old-gen evacuations

  size_t _young_evac_reserve;          // Bytes reserved within young-gen to hold evacuated objects from young-gen collection set

  size_t _captured_old_usage;          // What was old usage (bytes) when last captured?

  size_t _previous_promotion;          // Bytes promoted during previous evacuation

  bool _upgraded_to_full;

<<<<<<< HEAD
  // TODO: ysr: this is a rather large structure. An age table consists of slots for
  // each age from 0 through max tenuring threshold (i.e. 15). We maintain a global
  // table for each of the last 15 collections (we may rethink this). In addition,
  // we maintain per worker age tables into which census for the current minor GC is
  // tracked during marking. The scratch tables are cleared after each marking cycle,
  // once the per-worker  data is consolidated into the appropriate table at each minor
  // collection. So we have 16 x n entries, one for each age per worker, then we have
  // 16 x 16 entries one for each of the last 16 minor gc's.
  AgeTable** _global_age_table;      // Global age table used for adapting tenuring threshold
  AgeTable** _local_age_table;       // Local scratch age tables to track object ages
  uint _epoch;                       // Current epoch (modulo max age)
=======
  // At the end of final mark, but before we begin evacuating, heuristics calculate how much memory is required to
  // hold the results of evacuating to young-gen and to old-gen.  These quantitites, stored in _promoted_reserve,
  // _old_evac_reserve, and _young_evac_reserve, are consulted prior to rebuilding the free set (ShenandoahFreeSet)
  // in preparation for evacuation.  When the free set is rebuilt, we make sure to reserve sufficient memory in the
  // collector and old_collector sets to hold if _has_evacuation_reserve_quantities is true.  The other time we
  // rebuild the freeset is at the end of GC, as we prepare to idle GC until the next trigger.  In this case,
  // _has_evacuation_reserve_quantities is false because we don't yet know how much memory will need to be evacuated
  // in the next GC cycle.  When _has_evacuation_reserve_quantities is false, the free set rebuild operation reserves
  // for the collector and old_collector sets based on alternative mechanisms, such as ShenandoahEvacReserve,
  // ShenandoahOldEvacReserve, and ShenandoahOldCompactionReserve.  In a future planned enhancement, the reserve
  // for old_collector set when not _has_evacuation_reserve_quantities is based in part on anticipated promotion as
  // determined by analysis of live data found during the previous GC pass which is one less than the current tenure age.
  bool _has_evacuation_reserve_quantities;
>>>>>>> 238fb7a7

  void set_gc_state_all_threads(char state);
  void set_gc_state_mask(uint mask, bool value);

public:

  char gc_state() const;
  static address gc_state_addr();

  void set_evacuation_reserve_quantities(bool is_valid);
  void set_concurrent_young_mark_in_progress(bool in_progress);
  void set_concurrent_old_mark_in_progress(bool in_progress);
  void set_evacuation_in_progress(bool in_progress);
  void set_update_refs_in_progress(bool in_progress);
  void set_degenerated_gc_in_progress(bool in_progress);
  void set_full_gc_in_progress(bool in_progress);
  void set_full_gc_move_in_progress(bool in_progress);
  void set_has_forwarded_objects(bool cond);
  void set_concurrent_strong_root_in_progress(bool cond);
  void set_concurrent_weak_root_in_progress(bool cond);
  void set_prepare_for_old_mark_in_progress(bool cond);
  void set_aging_cycle(bool cond);

  inline bool is_stable() const;
  inline bool is_idle() const;
  inline bool has_evacuation_reserve_quantities() const;
  inline bool is_concurrent_mark_in_progress() const;
  inline bool is_concurrent_young_mark_in_progress() const;
  inline bool is_concurrent_old_mark_in_progress() const;
  inline bool is_update_refs_in_progress() const;
  inline bool is_evacuation_in_progress() const;
  inline bool is_degenerated_gc_in_progress() const;
  inline bool is_full_gc_in_progress() const;
  inline bool is_full_gc_move_in_progress() const;
  inline bool has_forwarded_objects() const;
  inline bool is_gc_in_progress_mask(uint mask) const;
  inline bool is_stw_gc_in_progress() const;
  inline bool is_concurrent_strong_root_in_progress() const;
  inline bool is_concurrent_weak_root_in_progress() const;
  inline bool is_prepare_for_old_mark_in_progress() const;
  inline bool is_aging_cycle() const;
  inline bool upgraded_to_full() { return _upgraded_to_full; }
  inline void start_conc_gc() { _upgraded_to_full = false; }
  inline void record_upgrade_to_full() { _upgraded_to_full = true; }

  inline size_t capture_old_usage(size_t usage);
  inline void set_previous_promotion(size_t promoted_bytes);
  inline size_t get_previous_promotion() const;

  // Returns previous value
  inline size_t set_promoted_reserve(size_t new_val);
  inline size_t get_promoted_reserve() const;

  inline void reset_promoted_expended();
  inline size_t expend_promoted(size_t increment);
  inline size_t unexpend_promoted(size_t decrement);
  inline size_t get_promoted_expended();

  // Returns previous value
  inline size_t set_old_evac_reserve(size_t new_val);
  inline size_t get_old_evac_reserve() const;

  inline void reset_old_evac_expended();
  inline size_t expend_old_evac(size_t increment);
  inline size_t get_old_evac_expended();

  // Returns previous value
  inline size_t set_young_evac_reserve(size_t new_val);
  inline size_t get_young_evac_reserve() const;

  // Returns previous value.  This is a signed value because it is the amount borrowed minus the amount reserved for
  // young-gen evacuation.  In case we cannot borrow much, this value might be negative.
  inline intptr_t set_alloc_supplement_reserve(intptr_t new_val);
  inline intptr_t get_alloc_supplement_reserve() const;

  // Methods related to age tables in generational mode for Young Gen
  AgeTable* get_local_age_table(uint worker_id) const { return (AgeTable*) _local_age_table[worker_id]; }
  AgeTable* get_age_table()                     const { return (AgeTable*) _global_age_table[_epoch];   }
  void update_epoch();
  void reset_epoch();

private:
  void manage_satb_barrier(bool active);

  enum CancelState {
    // Normal state. GC has not been cancelled and is open for cancellation.
    // Worker threads can suspend for safepoint.
    CANCELLABLE,

    // GC has been cancelled. Worker threads can not suspend for
    // safepoint but must finish their work as soon as possible.
    CANCELLED
  };

  double _cancel_requested_time;
  ShenandoahSharedEnumFlag<CancelState> _cancelled_gc;

  // Returns true if cancel request was successfully communicated.
  // Returns false if some other thread already communicated cancel
  // request.  A true return value does not mean GC has been
  // cancelled, only that the process of cancelling GC has begun.
  bool try_cancel_gc();

public:
  inline bool cancelled_gc() const;
  inline bool check_cancelled_gc_and_yield(bool sts_active = true);

  inline void clear_cancelled_gc(bool clear_oom_handler = true);

  void cancel_concurrent_mark();
  void cancel_gc(GCCause::Cause cause);

public:
  // Elastic heap support
  void entry_uncommit(double shrink_before, size_t shrink_until);
  void op_uncommit(double shrink_before, size_t shrink_until);

private:
  // GC support
  // Evacuation
  void evacuate_collection_set(bool concurrent);
  // Concurrent root processing
  void prepare_concurrent_roots();
  void finish_concurrent_roots();
  // Concurrent class unloading support
  void do_class_unloading();
  // Reference updating
  void prepare_update_heap_references(bool concurrent);
  void update_heap_references(bool concurrent);
  // Final update region states
  void update_heap_region_states(bool concurrent);
  void rebuild_free_set(bool concurrent);

  void rendezvous_threads();
  void recycle_trash();
public:
  void notify_gc_progress()    { _progress_last_gc.set();   }
  void notify_gc_no_progress() { _progress_last_gc.unset(); }

//
// Mark support
private:
  ShenandoahYoungGeneration* _young_generation;
  ShenandoahGeneration*      _global_generation;
  ShenandoahOldGeneration*   _old_generation;

  ShenandoahControlThread*   _control_thread;
  ShenandoahRegulatorThread* _regulator_thread;
  ShenandoahCollectorPolicy* _shenandoah_policy;
  ShenandoahMode*            _gc_mode;
  ShenandoahFreeSet*         _free_set;
  ShenandoahPacer*           _pacer;
  ShenandoahVerifier*        _verifier;

  ShenandoahPhaseTimings*       _phase_timings;
  ShenandoahEvacuationTracker*  _evac_tracker;
  ShenandoahMmuTracker          _mmu_tracker;
  ShenandoahGenerationSizer     _generation_sizer;

  ShenandoahRegulatorThread* regulator_thread()        { return _regulator_thread;  }

public:
  ShenandoahControlThread*   control_thread()          { return _control_thread;    }
  ShenandoahYoungGeneration* young_generation()  const { return _young_generation;  }
  ShenandoahGeneration*      global_generation() const { return _global_generation; }
  ShenandoahOldGeneration*   old_generation()    const { return _old_generation;    }
  ShenandoahGeneration*      generation_for(ShenandoahAffiliation affiliation) const;
  const ShenandoahGenerationSizer* generation_sizer()  const { return &_generation_sizer;  }

  size_t max_size_for(ShenandoahGeneration* generation) const;
  size_t min_size_for(ShenandoahGeneration* generation) const;

  ShenandoahCollectorPolicy* shenandoah_policy() const { return _shenandoah_policy; }
  ShenandoahMode*            mode()              const { return _gc_mode;           }
  ShenandoahFreeSet*         free_set()          const { return _free_set;          }
  ShenandoahPacer*           pacer()             const { return _pacer;             }

  ShenandoahPhaseTimings*      phase_timings()   const { return _phase_timings;     }
  ShenandoahEvacuationTracker* evac_tracker()    const { return  _evac_tracker;     }

  void on_cycle_start(GCCause::Cause cause, ShenandoahGeneration* generation);
  void on_cycle_end(ShenandoahGeneration* generation);

  ShenandoahVerifier*        verifier();

// ---------- VM subsystem bindings
//
private:
  ShenandoahMonitoringSupport* _monitoring_support;
  MemoryPool*                  _memory_pool;
  MemoryPool*                  _young_gen_memory_pool;
  MemoryPool*                  _old_gen_memory_pool;

  GCMemoryManager              _stw_memory_manager;
  GCMemoryManager              _cycle_memory_manager;
  ConcurrentGCTimer*           _gc_timer;
  SoftRefPolicy                _soft_ref_policy;

  // For exporting to SA
  int                          _log_min_obj_alignment_in_bytes;
public:
  ShenandoahMonitoringSupport* monitoring_support() const    { return _monitoring_support;    }
  GCMemoryManager* cycle_memory_manager()                    { return &_cycle_memory_manager; }
  GCMemoryManager* stw_memory_manager()                      { return &_stw_memory_manager;   }
  SoftRefPolicy* soft_ref_policy()                  override { return &_soft_ref_policy;      }

  GrowableArray<GCMemoryManager*> memory_managers() override;
  GrowableArray<MemoryPool*> memory_pools() override;
  MemoryUsage memory_usage() override;
  GCTracer* tracer();
  ConcurrentGCTimer* gc_timer() const;

// ---------- Class Unloading
//
private:
  ShenandoahSharedFlag  _is_aging_cycle;
  ShenandoahSharedFlag _unload_classes;
  ShenandoahUnload     _unloader;

public:
  void set_unload_classes(bool uc);
  bool unload_classes() const;

  // Perform STW class unloading and weak root cleaning
  void parallel_cleaning(bool full_gc);

private:
  void stw_unload_classes(bool full_gc);
  void stw_process_weak_roots(bool full_gc);
  void stw_weak_refs(bool full_gc);

  inline void assert_lock_for_affiliation(ShenandoahAffiliation orig_affiliation,
                                          ShenandoahAffiliation new_affiliation);

  // Heap iteration support
  void scan_roots_for_iteration(ShenandoahScanObjectStack* oop_stack, ObjectIterateScanRootClosure* oops);
  bool prepare_aux_bitmap_for_iteration();
  void reclaim_aux_bitmap_for_iteration();

// ---------- Generic interface hooks
// Minor things that super-interface expects us to implement to play nice with
// the rest of runtime. Some of the things here are not required to be implemented,
// and can be stubbed out.
//
public:
  bool is_maximal_no_gc() const override shenandoah_not_implemented_return(false);

  inline bool is_in(const void* p) const override;

  inline bool is_in_active_generation(oop obj) const;
  inline bool is_in_young(const void* p) const;
  inline bool is_in_old(const void* p) const;
  inline bool is_old(oop pobj) const;

  inline ShenandoahAffiliation region_affiliation(const ShenandoahHeapRegion* r);
  inline void set_affiliation(ShenandoahHeapRegion* r, ShenandoahAffiliation new_affiliation);

  inline ShenandoahAffiliation region_affiliation(size_t index);
  inline void set_affiliation(size_t index, ShenandoahAffiliation new_affiliation);

  bool requires_barriers(stackChunkOop obj) const override;

  MemRegion reserved_region() const { return _reserved; }
  bool is_in_reserved(const void* addr) const { return _reserved.contains(addr); }

  void collect(GCCause::Cause cause) override;
  void do_full_collection(bool clear_all_soft_refs) override;

  // Used for parsing heap during error printing
  HeapWord* block_start(const void* addr) const;
  bool block_is_obj(const HeapWord* addr) const;
  bool print_location(outputStream* st, void* addr) const override;

  // Used for native heap walkers: heap dumpers, mostly
  void object_iterate(ObjectClosure* cl) override;
  // Parallel heap iteration support
  ParallelObjectIteratorImpl* parallel_object_iterator(uint workers) override;

  // Keep alive an object that was loaded with AS_NO_KEEPALIVE.
  void keep_alive(oop obj) override;

// ---------- Safepoint interface hooks
//
public:
  void safepoint_synchronize_begin() override;
  void safepoint_synchronize_end() override;

// ---------- Code roots handling hooks
//
public:
  void register_nmethod(nmethod* nm) override;
  void unregister_nmethod(nmethod* nm) override;
  void verify_nmethod(nmethod* nm) override {}

// ---------- Pinning hooks
//
public:
  // Shenandoah supports per-object (per-region) pinning
  void pin_object(JavaThread* thread, oop obj) override;
  void unpin_object(JavaThread* thread, oop obj) override;

  void sync_pinned_region_status();
  void assert_pinned_region_status() NOT_DEBUG_RETURN;

// ---------- Concurrent Stack Processing support
//
public:
  bool uses_stack_watermark_barrier() const override { return true; }

// ---------- Allocation support
//
private:
  HeapWord* allocate_memory_under_lock(ShenandoahAllocRequest& request, bool& in_new_region, bool is_promotion);

  inline HeapWord* allocate_from_gclab(Thread* thread, size_t size);
  HeapWord* allocate_from_gclab_slow(Thread* thread, size_t size);
  HeapWord* allocate_new_gclab(size_t min_size, size_t word_size, size_t* actual_size);

  inline HeapWord* allocate_from_plab(Thread* thread, size_t size, bool is_promotion);
  HeapWord* allocate_from_plab_slow(Thread* thread, size_t size, bool is_promotion);
  HeapWord* allocate_new_plab(size_t min_size, size_t word_size, size_t* actual_size);

public:
  HeapWord* allocate_memory(ShenandoahAllocRequest& request, bool is_promotion);
  HeapWord* mem_allocate(size_t size, bool* what) override;
  MetaWord* satisfy_failed_metadata_allocation(ClassLoaderData* loader_data,
                                               size_t size,
                                               Metaspace::MetadataType mdtype) override;

  void notify_mutator_alloc_words(size_t words, size_t waste);

  HeapWord* allocate_new_tlab(size_t min_size, size_t requested_size, size_t* actual_size) override;
  size_t tlab_capacity(Thread *thr) const override;
  size_t unsafe_max_tlab_alloc(Thread *thread) const override;
  size_t max_tlab_size() const override;
  size_t tlab_used(Thread* ignored) const override;

  void ensure_parsability(bool retire_labs) override;

  void labs_make_parsable();
  void tlabs_retire(bool resize);
  void gclabs_retire(bool resize);

  void set_young_lab_region_flags();

// ---------- Marking support
//
private:
  ShenandoahMarkingContext* _marking_context;
  MemRegion  _bitmap_region;
  MemRegion  _aux_bitmap_region;
  MarkBitMap _verification_bit_map;
  MarkBitMap _aux_bit_map;

  size_t _bitmap_size;
  size_t _bitmap_regions_per_slice;
  size_t _bitmap_bytes_per_slice;

  size_t _pretouch_heap_page_size;
  size_t _pretouch_bitmap_page_size;

  bool _bitmap_region_special;
  bool _aux_bitmap_region_special;

  ShenandoahLiveData** _liveness_cache;

public:
  inline ShenandoahMarkingContext* complete_marking_context() const;
  inline ShenandoahMarkingContext* marking_context() const;

  template<class T>
  inline void marked_object_iterate(ShenandoahHeapRegion* region, T* cl);

  template<class T>
  inline void marked_object_iterate(ShenandoahHeapRegion* region, T* cl, HeapWord* limit);

  template<class T>
  inline void marked_object_oop_iterate(ShenandoahHeapRegion* region, T* cl, HeapWord* limit);

  // SATB barriers hooks
  inline bool requires_marking(const void* entry) const;

  // Support for bitmap uncommits
  bool commit_bitmap_slice(ShenandoahHeapRegion *r);
  bool uncommit_bitmap_slice(ShenandoahHeapRegion *r);
  bool is_bitmap_slice_committed(ShenandoahHeapRegion* r, bool skip_self = false);

  // Liveness caching support
  ShenandoahLiveData* get_liveness_cache(uint worker_id);
  void flush_liveness_cache(uint worker_id);

  size_t pretouch_heap_page_size() { return _pretouch_heap_page_size; }

// ---------- Evacuation support
//
private:
  ShenandoahCollectionSet* _collection_set;
  ShenandoahEvacOOMHandler _oom_evac_handler;
  ShenandoahSharedFlag _old_gen_oom_evac;

  inline oop try_evacuate_object(oop src, Thread* thread, ShenandoahHeapRegion* from_region, ShenandoahAffiliation target_gen);
  void handle_old_evacuation(HeapWord* obj, size_t words, bool promotion);
  void handle_old_evacuation_failure();

public:
  void handle_promotion_failure();
  void report_promotion_failure(Thread* thread, size_t size);

  static address in_cset_fast_test_addr();

  ShenandoahCollectionSet* collection_set() const { return _collection_set; }

  // Checks if object is in the collection set.
  inline bool in_collection_set(oop obj) const;

  // Checks if location is in the collection set. Can be interior pointer, not the oop itself.
  inline bool in_collection_set_loc(void* loc) const;

  // Evacuates or promotes object src. Returns the evacuated object, either evacuated
  // by this thread, or by some other thread.
  inline oop evacuate_object(oop src, Thread* thread);

  // Call before/after evacuation.
  inline void enter_evacuation(Thread* t);
  inline void leave_evacuation(Thread* t);

  inline bool clear_old_evacuation_failure();

// ---------- Generational support
//
private:
  RememberedScanner* _card_scan;

public:
  inline RememberedScanner* card_scan() { return _card_scan; }
  void clear_cards_for(ShenandoahHeapRegion* region);
  void dirty_cards(HeapWord* start, HeapWord* end);
  void clear_cards(HeapWord* start, HeapWord* end);
  void mark_card_as_dirty(void* location);
  void retire_plab(PLAB* plab);
  void retire_plab(PLAB* plab, Thread* thread);
  void cancel_old_gc();
  bool is_old_gc_active();
  void coalesce_and_fill_old_regions();
  bool adjust_generation_sizes();

// ---------- Helper functions
//
public:
  template <class T>
  inline void conc_update_with_forwarded(T* p);

  template <class T>
  inline void update_with_forwarded(T* p);

  static inline void atomic_update_oop(oop update,       oop* addr,       oop compare);
  static inline void atomic_update_oop(oop update, narrowOop* addr,       oop compare);
  static inline void atomic_update_oop(oop update, narrowOop* addr, narrowOop compare);

  static inline bool atomic_update_oop_check(oop update,       oop* addr,       oop compare);
  static inline bool atomic_update_oop_check(oop update, narrowOop* addr,       oop compare);
  static inline bool atomic_update_oop_check(oop update, narrowOop* addr, narrowOop compare);

  static inline void atomic_clear_oop(      oop* addr,       oop compare);
  static inline void atomic_clear_oop(narrowOop* addr,       oop compare);
  static inline void atomic_clear_oop(narrowOop* addr, narrowOop compare);

  size_t trash_humongous_region_at(ShenandoahHeapRegion *r);

  static inline void increase_object_age(oop obj, uint additional_age);
  static inline uint get_object_age(oop obj);
  static inline uint get_object_age_concurrent(oop obj);

  void transfer_old_pointers_from_satb();

  void log_heap_status(const char *msg) const;

private:
  void trash_cset_regions();

// ---------- Testing helpers functions
//
private:
  ShenandoahSharedFlag _inject_alloc_failure;

  void try_inject_alloc_failure();
  bool should_inject_alloc_failure();
};

#endif // SHARE_GC_SHENANDOAH_SHENANDOAHHEAP_HPP<|MERGE_RESOLUTION|>--- conflicted
+++ resolved
@@ -380,7 +380,6 @@
 
   bool _upgraded_to_full;
 
-<<<<<<< HEAD
   // TODO: ysr: this is a rather large structure. An age table consists of slots for
   // each age from 0 through max tenuring threshold (i.e. 15). We maintain a global
   // table for each of the last 15 collections (we may rethink this). In addition,
@@ -392,7 +391,7 @@
   AgeTable** _global_age_table;      // Global age table used for adapting tenuring threshold
   AgeTable** _local_age_table;       // Local scratch age tables to track object ages
   uint _epoch;                       // Current epoch (modulo max age)
-=======
+
   // At the end of final mark, but before we begin evacuating, heuristics calculate how much memory is required to
   // hold the results of evacuating to young-gen and to old-gen.  These quantitites, stored in _promoted_reserve,
   // _old_evac_reserve, and _young_evac_reserve, are consulted prior to rebuilding the free set (ShenandoahFreeSet)
@@ -406,7 +405,6 @@
   // for old_collector set when not _has_evacuation_reserve_quantities is based in part on anticipated promotion as
   // determined by analysis of live data found during the previous GC pass which is one less than the current tenure age.
   bool _has_evacuation_reserve_quantities;
->>>>>>> 238fb7a7
 
   void set_gc_state_all_threads(char state);
   void set_gc_state_mask(uint mask, bool value);
