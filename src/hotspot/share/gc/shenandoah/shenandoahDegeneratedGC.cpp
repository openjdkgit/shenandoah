--- conflicted
+++ resolved
@@ -105,20 +105,9 @@
     if (_generation->is_global()) {
       // If we are in a global cycle, the old generation should not be marking. It is, however,
       // allowed to be holding regions for evacuation or coalescing.
-<<<<<<< HEAD
-
-      // TODO: revisit this comment and assert: Before we start GLOBAL
-      // cycle, we abandon OLD GC.
-
-      ShenandoahOldGeneration::State state = old_generation->state();
-      assert(state == ShenandoahOldGeneration::WAITING_FOR_BOOTSTRAP
-             || state == ShenandoahOldGeneration::EVACUATING
-             || state == ShenandoahOldGeneration::FILLING,
-=======
       assert(old_generation->is_idle()
              || old_generation->is_doing_mixed_evacuations()
              || old_generation->is_preparing_for_mark(),
->>>>>>> bac08f0c
              "Old generation cannot be in state: %s", old_generation->state_name());
     }
   }
