--- conflicted
+++ resolved
@@ -46,10 +46,7 @@
 ShenandoahHeuristics::ShenandoahHeuristics(ShenandoahSpaceInfo* space_info) :
   _space_info(space_info),
   _region_data(nullptr),
-<<<<<<< HEAD
-=======
   _guaranteed_gc_interval(0),
->>>>>>> 15096a26
   _cycle_start(os::elapsedTime()),
   _last_cycle_end(0),
   _gc_times_learned(0),
@@ -223,12 +220,7 @@
          "In range after adjustment: " INTX_FORMAT, _gc_time_penalties);
 }
 
-<<<<<<< HEAD
-void ShenandoahHeuristics::record_success_concurrent() {
-  _gc_time_history->add(time_since_last_gc());
-=======
 void ShenandoahHeuristics::record_success_concurrent(bool abbreviated) {
->>>>>>> 15096a26
   _gc_times_learned++;
 
   adjust_penalty(Concurrent_Adjust);
