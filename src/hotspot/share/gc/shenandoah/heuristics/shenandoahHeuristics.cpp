--- conflicted
+++ resolved
@@ -43,31 +43,18 @@
   else return 0;
 }
 
-<<<<<<< HEAD
-ShenandoahHeuristics::ShenandoahHeuristics() :
-        _region_data(nullptr),
-        _degenerated_cycles_in_a_row(0),
-        _successful_cycles_in_a_row(0),
-        _guaranteed_gc_interval(0),
-        _cycle_start(os::elapsedTime()),
-        _last_cycle_end(0),
-        _gc_times_learned(0),
-        _gc_time_penalties(0),
-        _gc_cycle_time_history(new TruncatedSeq(Moving_Average_Samples, ShenandoahAdaptiveDecayFactor)),
-        _metaspace_oom()
-=======
 ShenandoahHeuristics::ShenandoahHeuristics(ShenandoahSpaceInfo* space_info) :
   _space_info(space_info),
   _region_data(nullptr),
   _degenerated_cycles_in_a_row(0),
   _successful_cycles_in_a_row(0),
+  _guaranteed_gc_interval(0),
   _cycle_start(os::elapsedTime()),
   _last_cycle_end(0),
   _gc_times_learned(0),
   _gc_time_penalties(0),
-  _gc_time_history(new TruncatedSeq(10, ShenandoahAdaptiveDecayFactor)),
+  _gc_cycle_time_history(new TruncatedSeq(Moving_Average_Samples, ShenandoahAdaptiveDecayFactor)),
   _metaspace_oom()
->>>>>>> bfa76dff
 {
   // No unloading during concurrent mark? Communicate that to heuristics
   if (!ClassUnloadingWithConcurrentMark) {
@@ -214,8 +201,8 @@
   if (_guaranteed_gc_interval > 0) {
     double last_time_ms = (os::elapsedTime() - _last_cycle_end) * 1000;
     if (last_time_ms > _guaranteed_gc_interval) {
-      log_info(gc)("Trigger: Time since last GC (%.0f ms) is larger than guaranteed interval (" UINTX_FORMAT " ms)",
-                   last_time_ms, _guaranteed_gc_interval);
+      log_info(gc)("Trigger (%s): Time since last GC (%.0f ms) is larger than guaranteed interval (" UINTX_FORMAT " ms)",
+                   _space_info->name(), last_time_ms, _guaranteed_gc_interval);
       return true;
     }
   }
