/*
 * Copyright (c) 2018, 2019, Red Hat, Inc. All rights reserved.
 * Copyright Amazon.com Inc. or its affiliates. All Rights Reserved.
 * DO NOT ALTER OR REMOVE COPYRIGHT NOTICES OR THIS FILE HEADER.
 *
 * This code is free software; you can redistribute it and/or modify it
 * under the terms of the GNU General Public License version 2 only, as
 * published by the Free Software Foundation.
 *
 * This code is distributed in the hope that it will be useful, but WITHOUT
 * ANY WARRANTY; without even the implied warranty of MERCHANTABILITY or
 * FITNESS FOR A PARTICULAR PURPOSE.  See the GNU General Public License
 * version 2 for more details (a copy is included in the LICENSE file that
 * accompanied this code).
 *
 * You should have received a copy of the GNU General Public License version
 * 2 along with this work; if not, write to the Free Software Foundation,
 * Inc., 51 Franklin St, Fifth Floor, Boston, MA 02110-1301 USA.
 *
 * Please contact Oracle, 500 Oracle Parkway, Redwood Shores, CA 94065 USA
 * or visit www.oracle.com if you need additional information or have any
 * questions.
 *
 */
#include "precompiled.hpp"


#include "gc/shared/gcCause.hpp"
#include "gc/shenandoah/heuristics/shenandoahHeuristics.hpp"
#include "gc/shenandoah/heuristics/shenandoahHeapStats.hpp"
#include "gc/shenandoah/heuristics/shenandoahAdaptiveHeuristics.hpp"
#include "gc/shenandoah/shenandoahCollectionSet.hpp"
#include "gc/shenandoah/shenandoahCollectorPolicy.hpp"
#include "gc/shenandoah/shenandoahFreeSet.hpp"
#include "gc/shenandoah/shenandoahHeap.inline.hpp"
#include "gc/shenandoah/shenandoahHeapRegion.inline.hpp"
#include "logging/log.hpp"
#include "logging/logTag.hpp"
#include "runtime/globals_extension.hpp"
#include "utilities/quickSort.hpp"

// These constants are used to adjust the margin of error for the moving
// average of the allocation rate and cycle time. The units are standard
// deviations.
const double ShenandoahAdaptiveHeuristics::FULL_PENALTY_SD = 0.2;
const double ShenandoahAdaptiveHeuristics::DEGENERATE_PENALTY_SD = 0.1;

// These are used to decide if we want to make any adjustments at all
// at the end of a successful concurrent cycle.
const double ShenandoahAdaptiveHeuristics::LOWEST_EXPECTED_AVAILABLE_AT_END = -0.5;
const double ShenandoahAdaptiveHeuristics::HIGHEST_EXPECTED_AVAILABLE_AT_END = 0.5;

// These values are the confidence interval expressed as standard deviations.
// At the minimum confidence level, there is a 25% chance that the true value of
// the estimate (average cycle time or allocation rate) is not more than
// MINIMUM_CONFIDENCE standard deviations away from our estimate. Similarly, the
// MAXIMUM_CONFIDENCE interval here means there is a one in a thousand chance
// that the true value of our estimate is outside the interval. These are used
// as bounds on the adjustments applied at the outcome of a GC cycle.
const double ShenandoahAdaptiveHeuristics::MINIMUM_CONFIDENCE = 0.319; // 25%
const double ShenandoahAdaptiveHeuristics::MAXIMUM_CONFIDENCE = 3.291; // 99.9%

ShenandoahAdaptiveHeuristics::ShenandoahAdaptiveHeuristics(ShenandoahHeapStats* heap_stats) :
  ShenandoahHeuristics(),
  _heap_stats(heap_stats),
  _margin_of_error_sd(ShenandoahAdaptiveInitialConfidence),
  _spike_threshold_sd(ShenandoahAdaptiveInitialSpikeThreshold),
  _last_trigger(OTHER),
  _available(Moving_Average_Samples, ShenandoahAdaptiveDecayFactor) { }

ShenandoahAdaptiveHeuristics::~ShenandoahAdaptiveHeuristics() {}

void ShenandoahAdaptiveHeuristics::choose_collection_set_from_regiondata(ShenandoahCollectionSet* cset,
                                                                         RegionData* data, size_t size,
                                                                         size_t actual_free) {
  size_t garbage_threshold = ShenandoahHeapRegion::region_size_bytes() * ShenandoahGarbageThreshold / 100;

  // The logic for cset selection in adaptive is as follows:
  //
  //   1. We cannot get cset larger than available free space. Otherwise we guarantee OOME
  //      during evacuation, and thus guarantee full GC. In practice, we also want to let
  //      application to allocate something. This is why we limit CSet to some fraction of
  //      available space. In non-overloaded heap, max_cset would contain all plausible candidates
  //      over garbage threshold.
  //
  //   2. We should not get cset too low so that free threshold would not be met right
  //      after the cycle. Otherwise we get back-to-back cycles for no reason if heap is
  //      too fragmented. In non-overloaded non-fragmented heap min_garbage would be around zero.
  //
  // Therefore, we start by sorting the regions by garbage. Then we unconditionally add the best candidates
  // before we meet min_garbage. Then we add all candidates that fit with a garbage threshold before
  // we hit max_cset. When max_cset is hit, we terminate the cset selection. Note that in this scheme,
  // ShenandoahGarbageThreshold is the soft threshold which would be ignored until min_garbage is hit.

  size_t capacity    = ShenandoahHeap::heap()->soft_max_capacity();
  size_t max_cset    = (size_t)((1.0 * capacity / 100 * ShenandoahEvacReserve) / ShenandoahEvacWaste);
  size_t free_target = (capacity * ShenandoahMinFreeThreshold) / 100 + max_cset;
  size_t min_garbage = (free_target > actual_free) ? (free_target - actual_free) : 0;

<<<<<<< HEAD
  // Better select garbage-first regions
  QuickSort::sort<RegionData>(data, (int)size, compare_by_garbage, false);

  if (is_generational) {
    uint tenuring_threshold = heap->age_census()->tenuring_threshold();
    for (size_t idx = 0; idx < size; idx++) {
      ShenandoahHeapRegion* r = data[idx]._region;
      if (cset->is_preselected(r->index())) {
        assert(r->age() >= tenuring_threshold, "Preselected regions must have tenure age");
        // Entire region will be promoted, This region does not impact young-gen or old-gen evacuation reserve.
        // This region has been pre-selected and its impact on promotion reserve is already accounted for.

        // r->used() is r->garbage() + r->get_live_data_bytes()
        // Since all live data in this region is being evacuated from young-gen, it is as if this memory
        // is garbage insofar as young-gen is concerned.  Counting this as garbage reduces the need to
        // reclaim highly utilized young-gen regions just for the sake of finding min_garbage to reclaim
        // within young-gen memory.

        cur_young_garbage += r->garbage();
        cset->add_region(r);
      }
    }
    if (is_global) {
      size_t max_young_cset    = (size_t) (heap->get_young_evac_reserve() / ShenandoahEvacWaste);
      size_t young_cur_cset = 0;
      size_t max_old_cset    = (size_t) (heap->get_old_evac_reserve() / ShenandoahOldEvacWaste);
      size_t old_cur_cset = 0;
      size_t free_target = (capacity * ShenandoahMinFreeThreshold) / 100 + max_young_cset;
      size_t min_garbage = (free_target > actual_free) ? (free_target - actual_free) : 0;

      log_info(gc, ergo)("Adaptive CSet Selection for GLOBAL. Max Young Evacuation: " SIZE_FORMAT
                         "%s, Max Old Evacuation: " SIZE_FORMAT "%s, Actual Free: " SIZE_FORMAT "%s.",
                         byte_size_in_proper_unit(max_young_cset),    proper_unit_for_byte_size(max_young_cset),
                         byte_size_in_proper_unit(max_old_cset),    proper_unit_for_byte_size(max_old_cset),
                         byte_size_in_proper_unit(actual_free), proper_unit_for_byte_size(actual_free));

      for (size_t idx = 0; idx < size; idx++) {
        ShenandoahHeapRegion* r = data[idx]._region;
        if (cset->is_preselected(r->index())) {
          continue;
        }
        bool add_region = false;
        if (r->is_old()) {
          size_t new_cset = old_cur_cset + r->get_live_data_bytes();
          if ((new_cset <= max_old_cset) && (r->garbage() > garbage_threshold)) {
            add_region = true;
            old_cur_cset = new_cset;
          }
        } else if (r->age() < tenuring_threshold) {
          size_t new_cset = young_cur_cset + r->get_live_data_bytes();
          size_t region_garbage = r->garbage();
          size_t new_garbage = cur_young_garbage + region_garbage;
          bool add_regardless = (region_garbage > ignore_threshold) && (new_garbage < min_garbage);
          if ((new_cset <= max_young_cset) && (add_regardless || (region_garbage > garbage_threshold))) {
            add_region = true;
            young_cur_cset = new_cset;
            cur_young_garbage = new_garbage;
          }
        }
        // Note that we do not add aged regions if they were not pre-selected.  The reason they were not preselected
        // is because there is not sufficient room in old-gen to hold their to-be-promoted live objects.

        if (add_region) {
          cset->add_region(r);
        }
      }
    } else {
      // This is young-gen collection or a mixed evacuation.  If this is mixed evacuation, the old-gen candidate regions
      // have already been added.
      size_t max_cset    = (size_t) (heap->get_young_evac_reserve() / ShenandoahEvacWaste);
      size_t cur_cset = 0;
      size_t free_target = (capacity * ShenandoahMinFreeThreshold) / 100 + max_cset;
      size_t min_garbage = (free_target > actual_free) ? (free_target - actual_free) : 0;

      log_info(gc, ergo)("Adaptive CSet Selection for YOUNG. Max Evacuation: " SIZE_FORMAT "%s, Actual Free: " SIZE_FORMAT "%s.",
                         byte_size_in_proper_unit(max_cset),    proper_unit_for_byte_size(max_cset),
                         byte_size_in_proper_unit(actual_free), proper_unit_for_byte_size(actual_free));

      for (size_t idx = 0; idx < size; idx++) {
        ShenandoahHeapRegion* r = data[idx]._region;
        if (cset->is_preselected(r->index())) {
          continue;
        }
        if  (r->age() < tenuring_threshold) {
          size_t new_cset = cur_cset + r->get_live_data_bytes();
          size_t region_garbage = r->garbage();
          size_t new_garbage = cur_young_garbage + region_garbage;
          bool add_regardless = (region_garbage > ignore_threshold) && (new_garbage < min_garbage);
          assert(r->is_young(), "Only young candidates expected in the data array");
          if ((new_cset <= max_cset) && (add_regardless || (region_garbage > garbage_threshold))) {
            cur_cset = new_cset;
            cur_young_garbage = new_garbage;
            cset->add_region(r);
          }
        }
        // Note that we do not add aged regions if they were not pre-selected.  The reason they were not preselected
        // is because there is not sufficient room in old-gen to hold their to-be-promoted live objects or because
        // they are to be promoted in place.
      }
    }
  } else {
    // Traditional Shenandoah (non-generational)
    size_t capacity    = ShenandoahHeap::heap()->max_capacity();
    size_t max_cset    = (size_t)((1.0 * capacity / 100 * ShenandoahEvacReserve) / ShenandoahEvacWaste);
    size_t free_target = (capacity * ShenandoahMinFreeThreshold) / 100 + max_cset;
    size_t min_garbage = (free_target > actual_free) ? (free_target - actual_free) : 0;

    log_info(gc, ergo)("Adaptive CSet Selection. Target Free: " SIZE_FORMAT "%s, Actual Free: "
=======
  log_info(gc, ergo)("Adaptive CSet Selection. Target Free: " SIZE_FORMAT "%s, Actual Free: "
>>>>>>> 07450af0
                     SIZE_FORMAT "%s, Max Evacuation: " SIZE_FORMAT "%s, Min Garbage: " SIZE_FORMAT "%s",
                     byte_size_in_proper_unit(free_target), proper_unit_for_byte_size(free_target),
                     byte_size_in_proper_unit(actual_free), proper_unit_for_byte_size(actual_free),
                     byte_size_in_proper_unit(max_cset),    proper_unit_for_byte_size(max_cset),
                     byte_size_in_proper_unit(min_garbage), proper_unit_for_byte_size(min_garbage));

  // Better select garbage-first regions
  QuickSort::sort<RegionData>(data, (int)size, compare_by_garbage, false);

  size_t cur_cset = 0;
  size_t cur_garbage = 0;

  for (size_t idx = 0; idx < size; idx++) {
    ShenandoahHeapRegion* r = data[idx]._region;

    size_t new_cset    = cur_cset + r->get_live_data_bytes();
    size_t new_garbage = cur_garbage + r->garbage();

    if (new_cset > max_cset) {
      break;
    }

    if ((new_garbage < min_garbage) || (r->garbage() > garbage_threshold)) {
      cset->add_region(r);
      cur_cset = new_cset;
      cur_garbage = new_garbage;
    }
  }
}

void ShenandoahAdaptiveHeuristics::record_cycle_start() {
  ShenandoahHeuristics::record_cycle_start();
  _allocation_rate.allocation_counter_reset();
}

void ShenandoahAdaptiveHeuristics::record_success_concurrent(bool abbreviated) {
  ShenandoahHeuristics::record_success_concurrent(abbreviated);

  size_t available = _heap_stats->available();

  double z_score = 0.0;
  double available_sd = _available.sd();
  if (available_sd > 0) {
    double available_avg = _available.avg();
    z_score = (double(available) - available_avg) / available_sd;
    log_debug(gc, ergo)("%s Available: " SIZE_FORMAT " %sB, z-score=%.3f. Average available: %.1f %sB +/- %.1f %sB.",
                        _heap_stats->name(),
                        byte_size_in_proper_unit(available), proper_unit_for_byte_size(available),
                        z_score,
                        byte_size_in_proper_unit(available_avg), proper_unit_for_byte_size(available_avg),
                        byte_size_in_proper_unit(available_sd), proper_unit_for_byte_size(available_sd));
  }

  _available.add(double(available));

  // In the case when a concurrent GC cycle completes successfully but with an
  // unusually small amount of available memory we will adjust our trigger
  // parameters so that they are more likely to initiate a new cycle.
  // Conversely, when a GC cycle results in an above average amount of available
  // memory, we will adjust the trigger parameters to be less likely to initiate
  // a GC cycle.
  //
  // The z-score we've computed is in no way statistically related to the
  // trigger parameters, but it has the nice property that worse z-scores for
  // available memory indicate making larger adjustments to the trigger
  // parameters. It also results in fewer adjustments as the application
  // stabilizes.
  //
  // In order to avoid making endless and likely unnecessary adjustments to the
  // trigger parameters, the change in available memory (with respect to the
  // average) at the end of a cycle must be beyond these threshold values.
  if (z_score < LOWEST_EXPECTED_AVAILABLE_AT_END ||
      z_score > HIGHEST_EXPECTED_AVAILABLE_AT_END) {
    // The sign is flipped because a negative z-score indicates that the
    // available memory at the end of the cycle is below average. Positive
    // adjustments make the triggers more sensitive (i.e., more likely to fire).
    // The z-score also gives us a measure of just how far below normal. This
    // property allows us to adjust the trigger parameters proportionally.
    //
    // The `100` here is used to attenuate the size of our adjustments. This
    // number was chosen empirically. It also means the adjustments at the end of
    // a concurrent cycle are an order of magnitude smaller than the adjustments
    // made for a degenerated or full GC cycle (which themselves were also
    // chosen empirically).
    adjust_last_trigger_parameters(z_score / -100);
  }
}

void ShenandoahAdaptiveHeuristics::record_success_degenerated() {
  ShenandoahHeuristics::record_success_degenerated();
  // Adjust both trigger's parameters in the case of a degenerated GC because
  // either of them should have triggered earlier to avoid this case.
  adjust_margin_of_error(DEGENERATE_PENALTY_SD);
  adjust_spike_threshold(DEGENERATE_PENALTY_SD);
}

void ShenandoahAdaptiveHeuristics::record_success_full() {
  ShenandoahHeuristics::record_success_full();
  // Adjust both trigger's parameters in the case of a full GC because
  // either of them should have triggered earlier to avoid this case.
  adjust_margin_of_error(FULL_PENALTY_SD);
  adjust_spike_threshold(FULL_PENALTY_SD);
}

static double saturate(double value, double min, double max) {
  return MAX2(MIN2(value, max), min);
}

bool ShenandoahAdaptiveHeuristics::should_start_gc() {
  size_t capacity = _heap_stats->soft_max_capacity();
  size_t available = _heap_stats->soft_available();
  size_t allocated = _heap_stats->bytes_allocated_since_gc_start();

  log_debug(gc)("should_start_gc (%s)? available: " SIZE_FORMAT ", soft_max_capacity: " SIZE_FORMAT
                ", allocated: " SIZE_FORMAT,
                _heap_stats->name(), available, capacity, allocated);

  // Track allocation rate even if we decide to start a cycle for other reasons.
  double rate = _allocation_rate.sample(allocated);
  _last_trigger = OTHER;

  size_t min_threshold = min_free_threshold();
  if (available < min_threshold) {
    log_info(gc)("Trigger (%s): Free (" SIZE_FORMAT "%s) is below minimum threshold (" SIZE_FORMAT "%s)", _heap_stats->name(),
                 byte_size_in_proper_unit(available), proper_unit_for_byte_size(available),
                 byte_size_in_proper_unit(min_threshold), proper_unit_for_byte_size(min_threshold));
    return true;
  }

  // Check if we need to learn a bit about the application
  const size_t max_learn = ShenandoahLearningSteps;
  if (_gc_times_learned < max_learn) {
    size_t init_threshold = capacity / 100 * ShenandoahInitFreeThreshold;
    if (available < init_threshold) {
      log_info(gc)("Trigger (%s): Learning " SIZE_FORMAT " of " SIZE_FORMAT ". Free (" SIZE_FORMAT "%s) is below initial threshold (" SIZE_FORMAT "%s)",
                   _heap_stats->name(), _gc_times_learned + 1, max_learn,
                   byte_size_in_proper_unit(available), proper_unit_for_byte_size(available),
                   byte_size_in_proper_unit(init_threshold), proper_unit_for_byte_size(init_threshold));
      return true;
    }
  }
  //  Rationale:
  //    The idea is that there is an average allocation rate and there are occasional abnormal bursts (or spikes) of
  //    allocations that exceed the average allocation rate.  What do these spikes look like?
  //
  //    1. At certain phase changes, we may discard large amounts of data and replace it with large numbers of newly
  //       allocated objects.  This "spike" looks more like a phase change.  We were in steady state at M bytes/sec
  //       allocation rate and now we're in a "reinitialization phase" that looks like N bytes/sec.  We need the "spike"
  //       accomodation to give us enough runway to recalibrate our "average allocation rate".
  //
  //   2. The typical workload changes.  "Suddenly", our typical workload of N TPS increases to N+delta TPS.  This means
  //       our average allocation rate needs to be adjusted.  Once again, we need the "spike" accomodation to give us
  //       enough runway to recalibrate our "average allocation rate".
  //
  //    3. Though there is an "average" allocation rate, a given workload's demand for allocation may be very bursty.  We
  //       allocate a bunch of LABs during the 5 ms that follow completion of a GC, then we perform no more allocations for
  //       the next 150 ms.  It seems we want the "spike" to represent the maximum divergence from average within the
  //       period of time between consecutive evaluation of the should_start_gc() service.  Here's the thinking:
  //
  //       a) Between now and the next time I ask whether should_start_gc(), we might experience a spike representing
  //          the anticipated burst of allocations.  If that would put us over budget, then we should start GC immediately.
  //       b) Between now and the anticipated depletion of allocation pool, there may be two or more bursts of allocations.
  //          If there are more than one of these bursts, we can "approximate" that these will be separated by spans of
  //          time with very little or no allocations so the "average" allocation rate should be a suitable approximation
  //          of how this will behave.
  //
  //    For cases 1 and 2, we need to "quickly" recalibrate the average allocation rate whenever we detect a change
  //    in operation mode.  We want some way to decide that the average rate has changed.  Make average allocation rate
  //    computations an independent effort.
  // Check if allocation headroom is still okay. This also factors in:
  //   1. Some space to absorb allocation spikes (ShenandoahAllocSpikeFactor)
  //   2. Accumulated penalties from Degenerated and Full GC
  size_t allocation_headroom = available;

  size_t spike_headroom = capacity / 100 * ShenandoahAllocSpikeFactor;
  size_t penalties      = capacity / 100 * _gc_time_penalties;

  allocation_headroom -= MIN2(allocation_headroom, spike_headroom);
  allocation_headroom -= MIN2(allocation_headroom, penalties);

  double avg_cycle_time = _gc_cycle_time_history->davg() + (_margin_of_error_sd * _gc_cycle_time_history->dsd());
  double avg_alloc_rate = _allocation_rate.upper_bound(_margin_of_error_sd);
  log_debug(gc)("%s: average GC time: %.2f ms, allocation rate: %.0f %s/s",
                _heap_stats->name(),
          avg_cycle_time * 1000, byte_size_in_proper_unit(avg_alloc_rate), proper_unit_for_byte_size(avg_alloc_rate));
  if (avg_cycle_time > allocation_headroom / avg_alloc_rate) {
    log_info(gc)("Trigger (%s): Average GC time (%.2f ms) is above the time for average allocation rate (%.0f %sB/s)"
                 " to deplete free headroom (" SIZE_FORMAT "%s) (margin of error = %.2f)",
                 _heap_stats->name(), avg_cycle_time * 1000,
                 byte_size_in_proper_unit(avg_alloc_rate), proper_unit_for_byte_size(avg_alloc_rate),
                 byte_size_in_proper_unit(allocation_headroom), proper_unit_for_byte_size(allocation_headroom),
                 _margin_of_error_sd);
    log_info(gc, ergo)("Free headroom: " SIZE_FORMAT "%s (free) - " SIZE_FORMAT "%s (spike) - " SIZE_FORMAT "%s (penalties) = " SIZE_FORMAT "%s",
                       byte_size_in_proper_unit(available),           proper_unit_for_byte_size(available),
                       byte_size_in_proper_unit(spike_headroom),      proper_unit_for_byte_size(spike_headroom),
                       byte_size_in_proper_unit(penalties),           proper_unit_for_byte_size(penalties),
                       byte_size_in_proper_unit(allocation_headroom), proper_unit_for_byte_size(allocation_headroom));
    _last_trigger = RATE;
    return true;
  }

  bool is_spiking = _allocation_rate.is_spiking(rate, _spike_threshold_sd);
  if (is_spiking && avg_cycle_time > allocation_headroom / rate) {
    log_info(gc)("Trigger (%s): Average GC time (%.2f ms) is above the time for instantaneous allocation rate (%.0f %sB/s) to deplete free headroom (" SIZE_FORMAT "%s) (spike threshold = %.2f)",
                 _heap_stats->name(), avg_cycle_time * 1000,
                 byte_size_in_proper_unit(rate), proper_unit_for_byte_size(rate),
                 byte_size_in_proper_unit(allocation_headroom), proper_unit_for_byte_size(allocation_headroom),
                 _spike_threshold_sd);
    _last_trigger = SPIKE;
    return true;
  }

  return ShenandoahHeuristics::should_start_gc();
}

void ShenandoahAdaptiveHeuristics::adjust_last_trigger_parameters(double amount) {
  switch (_last_trigger) {
    case RATE:
      adjust_margin_of_error(amount);
      break;
    case SPIKE:
      adjust_spike_threshold(amount);
      break;
    case OTHER:
      // nothing to adjust here.
      break;
    default:
      ShouldNotReachHere();
  }
}

void ShenandoahAdaptiveHeuristics::adjust_margin_of_error(double amount) {
  _margin_of_error_sd = saturate(_margin_of_error_sd + amount, MINIMUM_CONFIDENCE, MAXIMUM_CONFIDENCE);
  log_debug(gc, ergo)("Margin of error now %.2f", _margin_of_error_sd);
}

void ShenandoahAdaptiveHeuristics::adjust_spike_threshold(double amount) {
  _spike_threshold_sd = saturate(_spike_threshold_sd - amount, MINIMUM_CONFIDENCE, MAXIMUM_CONFIDENCE);
  log_debug(gc, ergo)("Spike threshold now: %.2f", _spike_threshold_sd);
}

size_t ShenandoahAdaptiveHeuristics::min_free_threshold() {
  // Note that soft_max_capacity() / 100 * min_free_threshold is smaller than max_capacity() / 100 * min_free_threshold.
  // We want to behave conservatively here, so use max_capacity().  By returning a larger value, we cause the GC to
  // trigger when the remaining amount of free shrinks below the larger threshold.
  return _heap_stats->max_capacity() / 100 * ShenandoahMinFreeThreshold;
}

ShenandoahAllocationRate::ShenandoahAllocationRate() :
  _last_sample_time(os::elapsedTime()),
  _last_sample_value(0),
  _interval_sec(1.0 / ShenandoahAdaptiveSampleFrequencyHz),
  _rate(int(ShenandoahAdaptiveSampleSizeSeconds * ShenandoahAdaptiveSampleFrequencyHz), ShenandoahAdaptiveDecayFactor),
  _rate_avg(int(ShenandoahAdaptiveSampleSizeSeconds * ShenandoahAdaptiveSampleFrequencyHz), ShenandoahAdaptiveDecayFactor) {
}

double ShenandoahAllocationRate::sample(size_t allocated) {
  double now = os::elapsedTime();
  double rate = 0.0;
  if (now - _last_sample_time > _interval_sec) {
    if (allocated >= _last_sample_value) {
      rate = instantaneous_rate(now, allocated);
      _rate.add(rate);
      _rate_avg.add(_rate.avg());
    }

    _last_sample_time = now;
    _last_sample_value = allocated;
  }
  return rate;
}

double ShenandoahAllocationRate::upper_bound(double sds) const {
  // Here we are using the standard deviation of the computed running
  // average, rather than the standard deviation of the samples that went
  // into the moving average. This is a much more stable value and is tied
  // to the actual statistic in use (moving average over samples of averages).
  return _rate.davg() + (sds * _rate_avg.dsd());
}

void ShenandoahAllocationRate::allocation_counter_reset() {
  _last_sample_time = os::elapsedTime();
  _last_sample_value = 0;
}

bool ShenandoahAllocationRate::is_spiking(double rate, double threshold) const {
  if (rate <= 0.0) {
    return false;
  }

  double sd = _rate.sd();
  if (sd > 0) {
    // There is a small chance that that rate has already been sampled, but it
    // seems not to matter in practice.
    double z_score = (rate - _rate.avg()) / sd;
    if (z_score > threshold) {
      return true;
    }
  }
  return false;
}

double ShenandoahAllocationRate::instantaneous_rate(double time, size_t allocated) const {
  size_t last_value = _last_sample_value;
  double last_time = _last_sample_time;
  size_t allocation_delta = (allocated > last_value) ? (allocated - last_value) : 0;
  double time_delta_sec = time - last_time;
  return (time_delta_sec > 0)  ? (allocation_delta / time_delta_sec) : 0;
}<|MERGE_RESOLUTION|>--- conflicted
+++ resolved
@@ -97,118 +97,7 @@
   size_t free_target = (capacity * ShenandoahMinFreeThreshold) / 100 + max_cset;
   size_t min_garbage = (free_target > actual_free) ? (free_target - actual_free) : 0;
 
-<<<<<<< HEAD
-  // Better select garbage-first regions
-  QuickSort::sort<RegionData>(data, (int)size, compare_by_garbage, false);
-
-  if (is_generational) {
-    uint tenuring_threshold = heap->age_census()->tenuring_threshold();
-    for (size_t idx = 0; idx < size; idx++) {
-      ShenandoahHeapRegion* r = data[idx]._region;
-      if (cset->is_preselected(r->index())) {
-        assert(r->age() >= tenuring_threshold, "Preselected regions must have tenure age");
-        // Entire region will be promoted, This region does not impact young-gen or old-gen evacuation reserve.
-        // This region has been pre-selected and its impact on promotion reserve is already accounted for.
-
-        // r->used() is r->garbage() + r->get_live_data_bytes()
-        // Since all live data in this region is being evacuated from young-gen, it is as if this memory
-        // is garbage insofar as young-gen is concerned.  Counting this as garbage reduces the need to
-        // reclaim highly utilized young-gen regions just for the sake of finding min_garbage to reclaim
-        // within young-gen memory.
-
-        cur_young_garbage += r->garbage();
-        cset->add_region(r);
-      }
-    }
-    if (is_global) {
-      size_t max_young_cset    = (size_t) (heap->get_young_evac_reserve() / ShenandoahEvacWaste);
-      size_t young_cur_cset = 0;
-      size_t max_old_cset    = (size_t) (heap->get_old_evac_reserve() / ShenandoahOldEvacWaste);
-      size_t old_cur_cset = 0;
-      size_t free_target = (capacity * ShenandoahMinFreeThreshold) / 100 + max_young_cset;
-      size_t min_garbage = (free_target > actual_free) ? (free_target - actual_free) : 0;
-
-      log_info(gc, ergo)("Adaptive CSet Selection for GLOBAL. Max Young Evacuation: " SIZE_FORMAT
-                         "%s, Max Old Evacuation: " SIZE_FORMAT "%s, Actual Free: " SIZE_FORMAT "%s.",
-                         byte_size_in_proper_unit(max_young_cset),    proper_unit_for_byte_size(max_young_cset),
-                         byte_size_in_proper_unit(max_old_cset),    proper_unit_for_byte_size(max_old_cset),
-                         byte_size_in_proper_unit(actual_free), proper_unit_for_byte_size(actual_free));
-
-      for (size_t idx = 0; idx < size; idx++) {
-        ShenandoahHeapRegion* r = data[idx]._region;
-        if (cset->is_preselected(r->index())) {
-          continue;
-        }
-        bool add_region = false;
-        if (r->is_old()) {
-          size_t new_cset = old_cur_cset + r->get_live_data_bytes();
-          if ((new_cset <= max_old_cset) && (r->garbage() > garbage_threshold)) {
-            add_region = true;
-            old_cur_cset = new_cset;
-          }
-        } else if (r->age() < tenuring_threshold) {
-          size_t new_cset = young_cur_cset + r->get_live_data_bytes();
-          size_t region_garbage = r->garbage();
-          size_t new_garbage = cur_young_garbage + region_garbage;
-          bool add_regardless = (region_garbage > ignore_threshold) && (new_garbage < min_garbage);
-          if ((new_cset <= max_young_cset) && (add_regardless || (region_garbage > garbage_threshold))) {
-            add_region = true;
-            young_cur_cset = new_cset;
-            cur_young_garbage = new_garbage;
-          }
-        }
-        // Note that we do not add aged regions if they were not pre-selected.  The reason they were not preselected
-        // is because there is not sufficient room in old-gen to hold their to-be-promoted live objects.
-
-        if (add_region) {
-          cset->add_region(r);
-        }
-      }
-    } else {
-      // This is young-gen collection or a mixed evacuation.  If this is mixed evacuation, the old-gen candidate regions
-      // have already been added.
-      size_t max_cset    = (size_t) (heap->get_young_evac_reserve() / ShenandoahEvacWaste);
-      size_t cur_cset = 0;
-      size_t free_target = (capacity * ShenandoahMinFreeThreshold) / 100 + max_cset;
-      size_t min_garbage = (free_target > actual_free) ? (free_target - actual_free) : 0;
-
-      log_info(gc, ergo)("Adaptive CSet Selection for YOUNG. Max Evacuation: " SIZE_FORMAT "%s, Actual Free: " SIZE_FORMAT "%s.",
-                         byte_size_in_proper_unit(max_cset),    proper_unit_for_byte_size(max_cset),
-                         byte_size_in_proper_unit(actual_free), proper_unit_for_byte_size(actual_free));
-
-      for (size_t idx = 0; idx < size; idx++) {
-        ShenandoahHeapRegion* r = data[idx]._region;
-        if (cset->is_preselected(r->index())) {
-          continue;
-        }
-        if  (r->age() < tenuring_threshold) {
-          size_t new_cset = cur_cset + r->get_live_data_bytes();
-          size_t region_garbage = r->garbage();
-          size_t new_garbage = cur_young_garbage + region_garbage;
-          bool add_regardless = (region_garbage > ignore_threshold) && (new_garbage < min_garbage);
-          assert(r->is_young(), "Only young candidates expected in the data array");
-          if ((new_cset <= max_cset) && (add_regardless || (region_garbage > garbage_threshold))) {
-            cur_cset = new_cset;
-            cur_young_garbage = new_garbage;
-            cset->add_region(r);
-          }
-        }
-        // Note that we do not add aged regions if they were not pre-selected.  The reason they were not preselected
-        // is because there is not sufficient room in old-gen to hold their to-be-promoted live objects or because
-        // they are to be promoted in place.
-      }
-    }
-  } else {
-    // Traditional Shenandoah (non-generational)
-    size_t capacity    = ShenandoahHeap::heap()->max_capacity();
-    size_t max_cset    = (size_t)((1.0 * capacity / 100 * ShenandoahEvacReserve) / ShenandoahEvacWaste);
-    size_t free_target = (capacity * ShenandoahMinFreeThreshold) / 100 + max_cset;
-    size_t min_garbage = (free_target > actual_free) ? (free_target - actual_free) : 0;
-
-    log_info(gc, ergo)("Adaptive CSet Selection. Target Free: " SIZE_FORMAT "%s, Actual Free: "
-=======
   log_info(gc, ergo)("Adaptive CSet Selection. Target Free: " SIZE_FORMAT "%s, Actual Free: "
->>>>>>> 07450af0
                      SIZE_FORMAT "%s, Max Evacuation: " SIZE_FORMAT "%s, Min Garbage: " SIZE_FORMAT "%s",
                      byte_size_in_proper_unit(free_target), proper_unit_for_byte_size(free_target),
                      byte_size_in_proper_unit(actual_free), proper_unit_for_byte_size(actual_free),
