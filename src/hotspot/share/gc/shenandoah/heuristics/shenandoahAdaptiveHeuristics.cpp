--- conflicted
+++ resolved
@@ -316,41 +316,6 @@
   log_debug(gc)("should_start_gc (%s)? available: " SIZE_FORMAT ", soft_max_capacity: " SIZE_FORMAT
                 ", max_capacity: " SIZE_FORMAT ", allocated: " SIZE_FORMAT,
                 _generation->name(), available, capacity, max_capacity, allocated);
-<<<<<<< HEAD
-=======
-
-  // The collector reserve may eat into what the mutator is allowed to use. Make sure we are looking
-  // at what is available to the mutator when deciding whether to start a GC.
-  size_t usable = ShenandoahHeap::heap()->free_set()->available();
-  if (usable < available) {
-    log_debug(gc)("Usable (" SIZE_FORMAT "%s) is less than available (" SIZE_FORMAT "%s)",
-                  byte_size_in_proper_unit(usable), proper_unit_for_byte_size(usable),
-                  byte_size_in_proper_unit(available), proper_unit_for_byte_size(available));
-    available = usable;
-  }
-
-  // Allocation spikes are a characteristic of both the application ahd the JVM configuration.  On the JVM command line,
-  // the application developer may want to supply a hint of the nature of spikes that are inherent in the application
-  // workload, and this information would normally be independent of heap size (not a percentage thereof).  On the
-  // other hand, some allocation spikes are correlated with JVM configuration.  For example, there are allocation
-  // spikes at the starts of concurrent marking and evacuation to refresh all local allocation buffers.  The nature
-  // of these spikes is determined by LAB min and max sizes and numbers of threads, but also on frequency of GC passes,
-  // and on "periodic" behavior of these threads  If GC frequency is much higher than the periodic trigger for mutator
-  // threads, then many of the mutator threads may be able to "sit out" of most GC passes.  Though the thread's stack
-  // must be scanned, the thread does not need to refresh its LABs if it sits idle throughout the duration of the GC
-  // pass.  The best prediction for this aspect of spikes in allocation patterns is probably recent past history.
-  // TODO: and dive deeper into _gc_time_penalties as this may also need to be corrected
-
-  // Check if allocation headroom is still okay. This also factors in:
-  //   1. Some space to absorb allocation spikes (ShenandoahAllocSpikeFactor)
-  //   2. Accumulated penalties from Degenerated and Full GC
-  size_t allocation_headroom = available;
-  size_t spike_headroom = capacity / 100 * ShenandoahAllocSpikeFactor;
-  size_t penalties      = capacity / 100 * _gc_time_penalties;
->>>>>>> d793fd16
-
-  allocation_headroom -= MIN2(allocation_headroom, penalties);
-  allocation_headroom -= MIN2(allocation_headroom, spike_headroom);
 
   // The collector reserve may eat into what the mutator is allowed to use. Make sure we are looking
   // at what is available to the mutator when deciding whether to start a GC.
