--- conflicted
+++ resolved
@@ -170,19 +170,13 @@
 
   if (regions_transferred_to_old > 0) {
     heap->generation_sizer()->force_transfer_to_old(regions_transferred_to_old);
-<<<<<<< HEAD
 #undef KELVIN_DEBUG
 #ifdef KELVIN_DEBUG
     log_info(gc)("choose_global_cset setting young_evac_reserve: " SIZE_FORMAT ", old_evac_reserve: " SIZE_FORMAT,
                  heap->get_young_evac_reserve() - regions_transferred_to_old * region_size_bytes,
                  heap->get_old_evac_reserve() + regions_transferred_to_old * region_size_bytes);
 #endif
-
-    heap->set_young_evac_reserve(heap->get_young_evac_reserve() - regions_transferred_to_old * region_size_bytes);
-    heap->set_old_evac_reserve(heap->get_old_evac_reserve() + regions_transferred_to_old * region_size_bytes);
-=======
     heap->young_generation()->set_evacuation_reserve(young_evac_reserve - regions_transferred_to_old * region_size_bytes);
     heap->old_generation()->set_evacuation_reserve(old_evac_reserve + regions_transferred_to_old * region_size_bytes);
->>>>>>> bac08f0c
   }
 }