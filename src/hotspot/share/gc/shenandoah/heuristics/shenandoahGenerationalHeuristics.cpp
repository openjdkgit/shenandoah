/*
 * Copyright Amazon.com Inc. or its affiliates. All Rights Reserved.
 * DO NOT ALTER OR REMOVE COPYRIGHT NOTICES OR THIS FILE HEADER.
 *
 * This code is free software; you can redistribute it and/or modify it
 * under the terms of the GNU General Public License version 2 only, as
 * published by the Free Software Foundation.
 *
 * This code is distributed in the hope that it will be useful, but WITHOUT
 * ANY WARRANTY; without even the implied warranty of MERCHANTABILITY or
 * FITNESS FOR A PARTICULAR PURPOSE.  See the GNU General Public License
 * version 2 for more details (a copy is included in the LICENSE file that
 * accompanied this code).
 *
 * You should have received a copy of the GNU General Public License version
 * 2 along with this work; if not, write to the Free Software Foundation,
 * Inc., 51 Franklin St, Fifth Floor, Boston, MA 02110-1301 USA.
 *
 * Please contact Oracle, 500 Oracle Parkway, Redwood Shores, CA 94065 USA
 * or visit www.oracle.com if you need additional information or have any
 * questions.
 *
 */

#include "precompiled.hpp"

#include "gc/shenandoah/heuristics/shenandoahGenerationalHeuristics.hpp"
#include "gc/shenandoah/shenandoahCollectionSet.hpp"
#include "gc/shenandoah/shenandoahCollectorPolicy.hpp"
#include "gc/shenandoah/shenandoahGeneration.hpp"
#include "gc/shenandoah/shenandoahGenerationalHeap.hpp"
#include "gc/shenandoah/shenandoahHeapRegion.inline.hpp"
#include "gc/shenandoah/shenandoahOldGeneration.hpp"
<<<<<<< HEAD
#include "gc/shenandoah/shenandoahUtils.hpp"
=======
#include "gc/shenandoah/shenandoahEvacInfo.hpp"
#include "gc/shenandoah/shenandoahTrace.hpp"
>>>>>>> 662d146d

#include "logging/log.hpp"

ShenandoahGenerationalHeuristics::ShenandoahGenerationalHeuristics(ShenandoahGeneration* generation)
        : ShenandoahAdaptiveHeuristics(generation), _generation(generation) {
}

void ShenandoahGenerationalHeuristics::choose_collection_set(ShenandoahCollectionSet* collection_set) {
  assert(collection_set->is_empty(), "Must be empty");

  auto heap = ShenandoahGenerationalHeap::heap();
  size_t region_size_bytes = ShenandoahHeapRegion::region_size_bytes();


  // Check all pinned regions have updated status before choosing the collection set.
  heap->assert_pinned_region_status();

  // Step 1. Build up the region candidates we care about, rejecting losers and accepting winners right away.

  size_t num_regions = heap->num_regions();

  RegionData* candidates = _region_data;

  size_t cand_idx = 0;
  size_t preselected_candidates = 0;

  size_t total_garbage = 0;

  size_t immediate_garbage = 0;
  size_t immediate_regions = 0;

  size_t free = 0;
  size_t free_regions = 0;

  const uint tenuring_threshold = heap->age_census()->tenuring_threshold();

  // This counts number of humongous regions that we intend to promote in this cycle.
  size_t humongous_regions_promoted = 0;
  // This counts number of regular regions that will be promoted in place.
  size_t regular_regions_promoted_in_place = 0;
  // This counts bytes of memory used by regular regions to be promoted in place.
  size_t regular_regions_promoted_usage = 0;
  // This counts bytes of memory free in regular regions to be promoted in place.
  size_t regular_regions_promoted_free = 0;
  // This counts bytes of garbage memory in regular regions to be promoted in place.
  size_t regular_regions_promoted_garbage = 0;

  for (size_t i = 0; i < num_regions; i++) {
    ShenandoahHeapRegion* region = heap->get_region(i);
    if (!_generation->contains(region)) {
      continue;
    }
    size_t garbage = region->garbage() * HeapWordSize;
    total_garbage += garbage;
    if (region->is_empty()) {
      free_regions++;
      free += region_size_bytes;
    } else if (region->is_regular()) {
      if (!region->has_live()) {
        // We can recycle it right away and put it in the free set.
        immediate_regions++;
        immediate_garbage += garbage;
        region->make_trash_immediate();
      } else {
        bool is_candidate;
        // This is our candidate for later consideration.
        if (collection_set->is_preselected(i)) {
          assert(region->age() >= tenuring_threshold, "Preselection filter");
          is_candidate = true;
          preselected_candidates++;
          // Set garbage value to maximum value to force this into the sorted collection set.
          garbage = region_size_bytes;
        } else if (region->is_young() && (region->age() >= tenuring_threshold)) {
          // Note that for GLOBAL GC, region may be OLD, and OLD regions do not qualify for pre-selection

          // This region is old enough to be promoted but it was not preselected, either because its garbage is below
          // ShenandoahOldGarbageThreshold so it will be promoted in place, or because there is not sufficient room
          // in old gen to hold the evacuated copies of this region's live data.  In both cases, we choose not to
          // place this region into the collection set.
          if (region->get_top_before_promote() != nullptr) {
            // Region was included for promotion-in-place
            regular_regions_promoted_in_place++;
<<<<<<< HEAD
            regular_regions_promoted_usage += region->used_before_promote() * HeapWordSize;
=======
            regular_regions_promoted_usage += region->used_before_promote();
            regular_regions_promoted_free += region->free();
            regular_regions_promoted_garbage += region->garbage();
>>>>>>> 662d146d
          }
          is_candidate = false;
        } else {
          is_candidate = true;
        }
        if (is_candidate) {
          candidates[cand_idx].set_region_and_garbage(region, garbage);
          cand_idx++;
        }
      }
    } else if (region->is_humongous_start()) {
      // Reclaim humongous regions here, and count them as the immediate garbage
#ifdef ASSERT
      bool reg_live = region->has_live();
      bool bm_live = heap->complete_marking_context()->is_marked(cast_to_oop(region->bottom()));
      assert(reg_live == bm_live,
             "Humongous liveness and marks should agree. Region live: %s; Bitmap live: %s; Region Live Words: " SIZE_FORMAT,
             BOOL_TO_STR(reg_live), BOOL_TO_STR(bm_live), region->get_live_data_words());
#endif
      if (!region->has_live()) {
        heap->trash_humongous_region_at(region);

        // Count only the start. Continuations would be counted on "trash" path
        immediate_regions++;
        immediate_garbage += garbage;
      } else {
        if (region->is_young() && region->age() >= tenuring_threshold) {
          oop obj = cast_to_oop(region->bottom());
          size_t humongous_regions = ShenandoahHeapRegion::required_regions(obj->size());
          humongous_regions_promoted += humongous_regions;
        }
      }
    } else if (region->is_trash()) {
      // Count in just trashed collection set, during coalesced CM-with-UR
      immediate_regions++;
      immediate_garbage += garbage;
    }
  }
  heap->old_generation()->set_expected_humongous_region_promotions(humongous_regions_promoted);
  heap->old_generation()->set_expected_regular_region_promotions(regular_regions_promoted_in_place);
  log_info(gc, ergo)("Planning to promote in place " SIZE_FORMAT " humongous regions and " SIZE_FORMAT
                     " regular regions, spanning a total of " SIZE_FORMAT " used bytes",
                     humongous_regions_promoted, regular_regions_promoted_in_place,
                     humongous_regions_promoted * ShenandoahHeapRegion::region_size_bytes() +
                     regular_regions_promoted_usage);

  // Step 2. Look back at garbage statistics, and decide if we want to collect anything,
  // given the amount of immediately reclaimable garbage. If we do, figure out the collection set.

  assert (immediate_garbage <= total_garbage,
          "Cannot have more immediate garbage than total garbage: " SIZE_FORMAT "%s vs " SIZE_FORMAT "%s",
          byte_size_in_proper_unit(immediate_garbage), proper_unit_for_byte_size(immediate_garbage),
          byte_size_in_proper_unit(total_garbage), proper_unit_for_byte_size(total_garbage));

  size_t immediate_percent = (total_garbage == 0) ? 0 : (immediate_garbage * 100 / total_garbage);

  bool doing_promote_in_place = (humongous_regions_promoted + regular_regions_promoted_in_place > 0);
  if (doing_promote_in_place || (preselected_candidates > 0) || (immediate_percent <= ShenandoahImmediateThreshold)) {
    // Only young collections need to prime the collection set.
    if (_generation->is_young()) {
      heap->old_generation()->heuristics()->prime_collection_set(collection_set);
    }

    // Call the subclasses to add young-gen regions into the collection set.
    choose_collection_set_from_regiondata(collection_set, candidates, cand_idx, immediate_garbage + free);
  }

  if (collection_set->has_old_regions()) {
    heap->shenandoah_policy()->record_mixed_cycle();
  }

  size_t cset_percent = (total_garbage == 0) ? 0 : (collection_set->garbage() * HeapWordSize * 100 / total_garbage);
  size_t collectable_garbage = collection_set->garbage() * HeapWordSize + immediate_garbage;
  size_t collectable_garbage_percent = (total_garbage == 0) ? 0 : (collectable_garbage * 100 / total_garbage);

  log_info(gc, ergo)("Collectable Garbage: " SIZE_FORMAT "%s (" SIZE_FORMAT "%%), "
                     "Immediate: " SIZE_FORMAT "%s (" SIZE_FORMAT "%%), " SIZE_FORMAT " regions, "
                     "CSet: " SIZE_FORMAT "%s (" SIZE_FORMAT "%%), " SIZE_FORMAT " regions",

                     byte_size_in_proper_unit(collectable_garbage),
                     proper_unit_for_byte_size(collectable_garbage),
                     collectable_garbage_percent,

                     byte_size_in_proper_unit(immediate_garbage),
                     proper_unit_for_byte_size(immediate_garbage),
                     immediate_percent,
                     immediate_regions,

                     word_size_in_proper_unit(collection_set->garbage()),
                     proper_unit_for_word_size(collection_set->garbage()),
                     cset_percent,
                     collection_set->count());

  if (collection_set->garbage() > 0) {
    size_t young_evac_words = collection_set->get_young_words_reserved_for_evacuation();
    size_t promote_evac_words = collection_set->get_young_words_to_be_promoted();
    size_t old_evac_words = collection_set->get_old_words_reserved_for_evacuation();
    size_t total_evac_words = young_evac_words + promote_evac_words + old_evac_words;
    log_info(gc, ergo)("Evacuation Targets: YOUNG: " SIZE_FORMAT "%s, "
                       "PROMOTE: " SIZE_FORMAT "%s, "
                       "OLD: " SIZE_FORMAT "%s, "
                       "TOTAL: " SIZE_FORMAT "%s",
<<<<<<< HEAD
                       word_size_in_proper_unit(young_evac_words), proper_unit_for_word_size(young_evac_words),
                       word_size_in_proper_unit(promote_evac_words), proper_unit_for_word_size(promote_evac_words),
                       word_size_in_proper_unit(old_evac_words), proper_unit_for_word_size(old_evac_words),
                       word_size_in_proper_unit(total_evac_words), proper_unit_for_word_size(total_evac_words));
=======
                       byte_size_in_proper_unit(young_evac_bytes), proper_unit_for_byte_size(young_evac_bytes),
                       byte_size_in_proper_unit(promote_evac_bytes), proper_unit_for_byte_size(promote_evac_bytes),
                       byte_size_in_proper_unit(old_evac_bytes), proper_unit_for_byte_size(old_evac_bytes),
                       byte_size_in_proper_unit(total_evac_bytes), proper_unit_for_byte_size(total_evac_bytes));

    ShenandoahEvacInfo evacInfo;
    evacInfo.set_collection_set_regions(collection_set->count());
    evacInfo.set_collection_set_used_before(collection_set->used());
    evacInfo.set_collection_set_used_after(collection_set->live());
    evacInfo.set_collected_old(old_evac_bytes);
    evacInfo.set_collected_promoted(promote_evac_bytes);
    evacInfo.set_collected_young(young_evac_bytes);
    evacInfo.set_regions_promoted_humongous(humongous_regions_promoted);
    evacInfo.set_regions_promoted_regular(regular_regions_promoted_in_place);
    evacInfo.set_regular_promoted_garbage(regular_regions_promoted_garbage);
    evacInfo.set_regular_promoted_free(regular_regions_promoted_free);
    evacInfo.set_regions_immediate(immediate_regions);
    evacInfo.set_immediate_size(immediate_garbage);
    evacInfo.set_regions_freed(free_regions);

    ShenandoahTracer().report_evacuation_info(&evacInfo);
>>>>>>> 662d146d
  }
}


size_t ShenandoahGenerationalHeuristics::add_preselected_regions_to_collection_set(ShenandoahCollectionSet* cset,
                                                                                   const RegionData* data,
                                                                                   size_t size) const {
#ifdef ASSERT
  const uint tenuring_threshold = ShenandoahGenerationalHeap::heap()->age_census()->tenuring_threshold();
#endif

  // cur_young_garbage represents the amount of memory to be reclaimed from young-gen.  In the case that live objects
  // are known to be promoted out of young-gen, we count this as cur_young_garbage because this memory is reclaimed
  // from young-gen and becomes available to serve future young-gen allocation requests.
  size_t cur_young_garbage = 0;
  for (size_t idx = 0; idx < size; idx++) {
    ShenandoahHeapRegion* r = data[idx].get_region();
    if (cset->is_preselected(r->index())) {
      assert(r->age() >= tenuring_threshold, "Preselected regions must have tenure age");
      // Entire region will be promoted, This region does not impact young-gen or old-gen evacuation reserve.
      // This region has been pre-selected and its impact on promotion reserve is already accounted for.

      // r->used() is r->garbage() * HeapWordSize + r->get_live_data_words() * HeapWordSize
      // Since all live data in this region is being evacuated from young-gen, it is as if this memory
      // is garbage insofar as young-gen is concerned.  Counting this as garbage reduces the need to
      // reclaim highly utilized young-gen regions just for the sake of finding min_garbage to reclaim
      // within young-gen memory.

      cur_young_garbage += r->garbage() * HeapWordSize;
      cset->add_region(r);
    }
  }
  return cur_young_garbage;
}

void ShenandoahGenerationalHeuristics::log_cset_composition(ShenandoahCollectionSet* cset) const {
  size_t collected_old = cset->get_old_words_reserved_for_evacuation();
  size_t collected_promoted = cset->get_young_words_to_be_promoted();
  size_t collected_young = cset->get_young_words_reserved_for_evacuation();

  log_info(gc, ergo)(
          "Chosen CSet evacuates young: " SIZE_FORMAT "%s (of which at least: " SIZE_FORMAT "%s are to be promoted), "
          "old: " SIZE_FORMAT "%s",
          word_size_in_proper_unit(collected_young), proper_unit_for_word_size(collected_young),
          word_size_in_proper_unit(collected_promoted), proper_unit_for_word_size(collected_promoted),
          word_size_in_proper_unit(collected_old), proper_unit_for_word_size(collected_old));
}<|MERGE_RESOLUTION|>--- conflicted
+++ resolved
@@ -31,12 +31,9 @@
 #include "gc/shenandoah/shenandoahGenerationalHeap.hpp"
 #include "gc/shenandoah/shenandoahHeapRegion.inline.hpp"
 #include "gc/shenandoah/shenandoahOldGeneration.hpp"
-<<<<<<< HEAD
 #include "gc/shenandoah/shenandoahUtils.hpp"
-=======
 #include "gc/shenandoah/shenandoahEvacInfo.hpp"
 #include "gc/shenandoah/shenandoahTrace.hpp"
->>>>>>> 662d146d
 
 #include "logging/log.hpp"
 
@@ -119,13 +116,9 @@
           if (region->get_top_before_promote() != nullptr) {
             // Region was included for promotion-in-place
             regular_regions_promoted_in_place++;
-<<<<<<< HEAD
             regular_regions_promoted_usage += region->used_before_promote() * HeapWordSize;
-=======
-            regular_regions_promoted_usage += region->used_before_promote();
-            regular_regions_promoted_free += region->free();
-            regular_regions_promoted_garbage += region->garbage();
->>>>>>> 662d146d
+            regular_regions_promoted_free += region->free() * HeapWordSize;
+            regular_regions_promoted_garbage += region->garbage() * HeapWordSize;
           }
           is_candidate = false;
         } else {
@@ -228,24 +221,18 @@
                        "PROMOTE: " SIZE_FORMAT "%s, "
                        "OLD: " SIZE_FORMAT "%s, "
                        "TOTAL: " SIZE_FORMAT "%s",
-<<<<<<< HEAD
                        word_size_in_proper_unit(young_evac_words), proper_unit_for_word_size(young_evac_words),
                        word_size_in_proper_unit(promote_evac_words), proper_unit_for_word_size(promote_evac_words),
                        word_size_in_proper_unit(old_evac_words), proper_unit_for_word_size(old_evac_words),
                        word_size_in_proper_unit(total_evac_words), proper_unit_for_word_size(total_evac_words));
-=======
-                       byte_size_in_proper_unit(young_evac_bytes), proper_unit_for_byte_size(young_evac_bytes),
-                       byte_size_in_proper_unit(promote_evac_bytes), proper_unit_for_byte_size(promote_evac_bytes),
-                       byte_size_in_proper_unit(old_evac_bytes), proper_unit_for_byte_size(old_evac_bytes),
-                       byte_size_in_proper_unit(total_evac_bytes), proper_unit_for_byte_size(total_evac_bytes));
 
     ShenandoahEvacInfo evacInfo;
     evacInfo.set_collection_set_regions(collection_set->count());
-    evacInfo.set_collection_set_used_before(collection_set->used());
-    evacInfo.set_collection_set_used_after(collection_set->live());
-    evacInfo.set_collected_old(old_evac_bytes);
-    evacInfo.set_collected_promoted(promote_evac_bytes);
-    evacInfo.set_collected_young(young_evac_bytes);
+    evacInfo.set_collection_set_used_before(collection_set->used() * HeapWordSize);
+    evacInfo.set_collection_set_used_after(collection_set->live() * HeapWordSize);
+    evacInfo.set_collected_old(old_evac_words * HeapWordSize);
+    evacInfo.set_collected_promoted(promote_evac_words * HeapWordSize);
+    evacInfo.set_collected_young(young_evac_words * HeapWordSize);
     evacInfo.set_regions_promoted_humongous(humongous_regions_promoted);
     evacInfo.set_regions_promoted_regular(regular_regions_promoted_in_place);
     evacInfo.set_regular_promoted_garbage(regular_regions_promoted_garbage);
@@ -255,7 +242,6 @@
     evacInfo.set_regions_freed(free_regions);
 
     ShenandoahTracer().report_evacuation_info(&evacInfo);
->>>>>>> 662d146d
   }
 }
 
