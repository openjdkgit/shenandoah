--- conflicted
+++ resolved
@@ -97,11 +97,8 @@
   // have negligible cost unless proven otherwise.
   RegionData* _region_data;
 
-<<<<<<< HEAD
-=======
   size_t _guaranteed_gc_interval;
 
->>>>>>> 15096a26
   double _cycle_start;
   double _last_cycle_end;
 
