/*
 * Copyright Amazon.com Inc. or its affiliates. All Rights Reserved.
 * DO NOT ALTER OR REMOVE COPYRIGHT NOTICES OR THIS FILE HEADER.
 *
 * This code is free software; you can redistribute it and/or modify it
 * under the terms of the GNU General Public License version 2 only, as
 * published by the Free Software Foundation.
 *
 * This code is distributed in the hope that it will be useful, but WITHOUT
 * ANY WARRANTY; without even the implied warranty of MERCHANTABILITY or
 * FITNESS FOR A PARTICULAR PURPOSE.  See the GNU General Public License
 * version 2 for more details (a copy is included in the LICENSE file that
 * accompanied this code).
 *
 * You should have received a copy of the GNU General Public License version
 * 2 along with this work; if not, write to the Free Software Foundation,
 * Inc., 51 Franklin St, Fifth Floor, Boston, MA 02110-1301 USA.
 *
 * Please contact Oracle, 500 Oracle Parkway, Redwood Shores, CA 94065 USA
 * or visit www.oracle.com if you need additional information or have any
 * questions.
 *
 */

#include "precompiled.hpp"

#include "gc/shenandoah/heuristics/shenandoahOldHeuristics.hpp"
#include "gc/shenandoah/shenandoahCollectionSet.hpp"
#include "gc/shenandoah/shenandoahCollectorPolicy.hpp"
#include "gc/shenandoah/shenandoahGenerationalHeap.hpp"
#include "gc/shenandoah/shenandoahHeapRegion.inline.hpp"
#include "gc/shenandoah/shenandoahOldGeneration.hpp"
#include "logging/log.hpp"
#include "utilities/quickSort.hpp"

uint ShenandoahOldHeuristics::NOT_FOUND = -1U;

// sort by increasing live (so least live comes first)
int ShenandoahOldHeuristics::compare_by_live(RegionData a, RegionData b) {
  if (a._u._live_data < b._u._live_data)
    return -1;
  else if (a._u._live_data > b._u._live_data)
    return 1;
  else return 0;
}

// sort by increasing index
int ShenandoahOldHeuristics::compare_by_index(RegionData a, RegionData b) {
  if (a._region->index() < b._region->index()) {
    return -1;
  } else if (a._region->index() > b._region->index()) {
    return 1;
  } else {
    // quicksort may compare to self during search for pivot
    return 0;
  }
}

ShenandoahOldHeuristics::ShenandoahOldHeuristics(ShenandoahOldGeneration* generation) :
  ShenandoahHeuristics(generation),
  _first_pinned_candidate(NOT_FOUND),
  _last_old_collection_candidate(0),
  _next_old_collection_candidate(0),
  _last_old_region(0),
  _live_bytes_in_unprocessed_candidates(0),
  _old_generation(generation),
  _cannot_expand_trigger(false),
  _fragmentation_trigger(false),
  _growth_trigger(false) {
}

bool ShenandoahOldHeuristics::prime_collection_set(ShenandoahCollectionSet* collection_set) {
  auto heap = ShenandoahGenerationalHeap::heap();
  if (unprocessed_old_collection_candidates() == 0) {
    return false;
  }

  _first_pinned_candidate = NOT_FOUND;

  uint included_old_regions = 0;
  size_t evacuated_old_bytes = 0;
  size_t collected_old_bytes = 0;

  // If a region is put into the collection set, then this region's free (not yet used) bytes are no longer
  // "available" to hold the results of other evacuations.  This may cause a decrease in the remaining amount
  // of memory that can still be evacuated.  We address this by reducing the evacuation budget by the amount
  // of live memory in that region and by the amount of unallocated memory in that region if the evacuation
  // budget is constrained by availability of free memory.
  const size_t old_evacuation_reserve = heap->old_generation()->get_evacuation_reserve();
  const size_t old_evacuation_budget = (size_t) ((double) old_evacuation_reserve / ShenandoahOldEvacWaste);
  size_t unfragmented_available = _old_generation->free_unaffiliated_regions() * ShenandoahHeapRegion::region_size_bytes();
  size_t fragmented_available;
  size_t excess_fragmented_available;

  if (unfragmented_available > old_evacuation_budget) {
    unfragmented_available = old_evacuation_budget;
    fragmented_available = 0;
    excess_fragmented_available = 0;
  } else {
    assert(_old_generation->available() >= old_evacuation_budget, "Cannot budget more than is available");
    fragmented_available = _old_generation->available() - unfragmented_available;
    assert(fragmented_available + unfragmented_available >= old_evacuation_budget, "Budgets do not add up");
    if (fragmented_available + unfragmented_available > old_evacuation_budget) {
      excess_fragmented_available = (fragmented_available + unfragmented_available) - old_evacuation_budget;
      fragmented_available -= excess_fragmented_available;
    }
  }

  size_t remaining_old_evacuation_budget = old_evacuation_budget;
  log_info(gc)("Choose old regions for mixed collection: old evacuation budget: " SIZE_FORMAT "%s, candidates: %u",
               byte_size_in_proper_unit(old_evacuation_budget), proper_unit_for_byte_size(old_evacuation_budget),
               unprocessed_old_collection_candidates());

  size_t lost_evacuation_capacity = 0;

  // The number of old-gen regions that were selected as candidates for collection at the end of the most recent old-gen
  // concurrent marking phase and have not yet been collected is represented by unprocessed_old_collection_candidates().
  // Candidate regions are ordered according to increasing amount of live data.  If there is not sufficient room to
  // evacuate region N, then there is no need to even consider evacuating region N+1.
  while (unprocessed_old_collection_candidates() > 0) {
    // Old collection candidates are sorted in order of decreasing garbage contained therein.
    ShenandoahHeapRegion* r = next_old_collection_candidate();
    if (r == nullptr) {
      break;
    }
    assert(r->is_regular() || r->is_pinned_regular(), "There should be no humongous regions in the set of mixed-evac candidates");

    // If region r is evacuated to fragmented memory (to free memory within a partially used region), then we need
    // to decrease the capacity of the fragmented memory by the scaled loss.

    size_t live_data_for_evacuation = r->get_live_data_bytes();
    size_t lost_available = r->free();

    if ((lost_available > 0) && (excess_fragmented_available > 0)) {
      if (lost_available < excess_fragmented_available) {
        excess_fragmented_available -= lost_available;
        lost_evacuation_capacity -= lost_available;
        lost_available  = 0;
      } else {
        lost_available -= excess_fragmented_available;
        lost_evacuation_capacity -= excess_fragmented_available;
        excess_fragmented_available = 0;
      }
    }
    size_t scaled_loss = (size_t) ((double) lost_available / ShenandoahOldEvacWaste);
    if ((lost_available > 0) && (fragmented_available > 0)) {
      if (scaled_loss + live_data_for_evacuation < fragmented_available) {
        fragmented_available -= scaled_loss;
        scaled_loss = 0;
      } else {
        // We will have to allocate this region's evacuation memory from unfragmented memory, so don't bother
        // to decrement scaled_loss
      }
    }
    if (scaled_loss > 0) {
      // We were not able to account for the lost free memory within fragmented memory, so we need to take this
      // allocation out of unfragmented memory.  Unfragmented memory does not need to account for loss of free.
      if (live_data_for_evacuation > unfragmented_available) {
        // There is not room to evacuate this region or any that come after it in within the candidates array.
        break;
      } else {
        unfragmented_available -= live_data_for_evacuation;
      }
    } else {
      // Since scaled_loss == 0, we have accounted for the loss of free memory, so we can allocate from either
      // fragmented or unfragmented available memory.  Use up the fragmented memory budget first.
      size_t evacuation_need = live_data_for_evacuation;

      if (evacuation_need > fragmented_available) {
        evacuation_need -= fragmented_available;
        fragmented_available = 0;
      } else {
        fragmented_available -= evacuation_need;
        evacuation_need = 0;
      }
      if (evacuation_need > unfragmented_available) {
        // There is not room to evacuate this region or any that come after it in within the candidates array.
        break;
      } else {
        unfragmented_available -= evacuation_need;
        // dead code: evacuation_need == 0;
      }
    }
    collection_set->add_region(r);
    included_old_regions++;
    evacuated_old_bytes += live_data_for_evacuation;
    collected_old_bytes += r->garbage();
    consume_old_collection_candidate();
  }

  if (_first_pinned_candidate != NOT_FOUND) {
    // Need to deal with pinned regions
    slide_pinned_regions_to_front();
  }
  decrease_unprocessed_old_collection_candidates_live_memory(evacuated_old_bytes);
  if (included_old_regions > 0) {
    log_info(gc)("Old-gen piggyback evac (" UINT32_FORMAT " regions, evacuating " SIZE_FORMAT "%s, reclaiming: " SIZE_FORMAT "%s)",
                 included_old_regions,
                 byte_size_in_proper_unit(evacuated_old_bytes), proper_unit_for_byte_size(evacuated_old_bytes),
                 byte_size_in_proper_unit(collected_old_bytes), proper_unit_for_byte_size(collected_old_bytes));
  }

  if (unprocessed_old_collection_candidates() == 0) {
    // We have added the last of our collection candidates to a mixed collection.
    // Any triggers that occurred during mixed evacuations may no longer be valid.  They can retrigger if appropriate.
    clear_triggers();
    if (has_coalesce_and_fill_candidates()) {
      _old_generation->transition_to(ShenandoahOldGeneration::FILLING);
    } else {
      _old_generation->transition_to(ShenandoahOldGeneration::WAITING_FOR_BOOTSTRAP);
    }
  } else if (included_old_regions == 0) {
    // We have candidates, but none were included for evacuation - are they all pinned?
    // or did we just not have enough room for any of them in this collection set?
    // We don't want a region with a stuck pin to prevent subsequent old collections, so
    // if they are all pinned we transition to a state that will allow us to make these uncollected
    // (pinned) regions parsable.
    if (all_candidates_are_pinned()) {
      log_info(gc)("All candidate regions " UINT32_FORMAT " are pinned", unprocessed_old_collection_candidates());
      _old_generation->transition_to(ShenandoahOldGeneration::FILLING);
    } else {
      log_info(gc)("No regions selected for mixed collection. "
                   "Old evacuation budget: " PROPERFMT ", Remaining evacuation budget: " PROPERFMT
                   ", Lost capacity: " PROPERFMT
                   ", Next candidate: " UINT32_FORMAT ", Last candidate: " UINT32_FORMAT,
                   PROPERFMTARGS(old_evacuation_reserve),
                   PROPERFMTARGS(remaining_old_evacuation_budget),
                   PROPERFMTARGS(lost_evacuation_capacity),
                   _next_old_collection_candidate, _last_old_collection_candidate);
    }
  }

  return (included_old_regions > 0);
}

bool ShenandoahOldHeuristics::all_candidates_are_pinned() {
#ifdef ASSERT
  if (uint(os::random()) % 100 < ShenandoahCoalesceChance) {
    return true;
  }
#endif

  for (uint i = _next_old_collection_candidate; i < _last_old_collection_candidate; ++i) {
    ShenandoahHeapRegion* region = _region_data[i]._region;
    if (!region->is_pinned()) {
      return false;
    }
  }
  return true;
}

void ShenandoahOldHeuristics::slide_pinned_regions_to_front() {
  // Find the first unpinned region to the left of the next region that
  // will be added to the collection set. These regions will have been
  // added to the cset, so we can use them to hold pointers to regions
  // that were pinned when the cset was chosen.
  // [ r p r p p p r r ]
  //     ^         ^ ^
  //     |         | | pointer to next region to add to a mixed collection is here.
  //     |         | first r to the left should be in the collection set now.
  //     | first pinned region, we don't need to look past this
  uint write_index = NOT_FOUND;
  for (uint search = _next_old_collection_candidate - 1; search > _first_pinned_candidate; --search) {
    ShenandoahHeapRegion* region = _region_data[search]._region;
    if (!region->is_pinned()) {
      write_index = search;
      assert(region->is_cset(), "Expected unpinned region to be added to the collection set.");
      break;
    }
  }

  // If we could not find an unpinned region, it means there are no slots available
  // to move up the pinned regions. In this case, we just reset our next index in the
  // hopes that some of these regions will become unpinned before the next mixed
  // collection. We may want to bailout of here instead, as it should be quite
  // rare to have so many pinned regions and may indicate something is wrong.
  if (write_index == NOT_FOUND) {
    assert(_first_pinned_candidate != NOT_FOUND, "Should only be here if there are pinned regions.");
    _next_old_collection_candidate = _first_pinned_candidate;
    return;
  }

  // Find pinned regions to the left and move their pointer into a slot
  // that was pointing at a region that has been added to the cset (or was pointing
  // to a pinned region that we've already moved up). We are done when the leftmost
  // pinned region has been slid up.
  // [ r p r x p p p r ]
  //         ^       ^
  //         |       | next region for mixed collections
  //         | Write pointer is here. We know this region is already in the cset
  //         | so we can clobber it with the next pinned region we find.
  for (int32_t search = (int32_t)write_index - 1; search >= (int32_t)_first_pinned_candidate; --search) {
    RegionData& skipped = _region_data[search];
    if (skipped._region->is_pinned()) {
      RegionData& available_slot = _region_data[write_index];
      available_slot._region = skipped._region;
      available_slot._u._live_data = skipped._u._live_data;
      --write_index;
    }
  }

  // Update to read from the leftmost pinned region. Plus one here because we decremented
  // the write index to hold the next found pinned region. We are just moving it back now
  // to point to the first pinned region.
  _next_old_collection_candidate = write_index + 1;
}

#undef KELVIN_DEBUG
#ifdef KELVIN_DEBUG
void ShenandoahOldHeuristics::dump_candidates(const char*msg, RegionData* candidates,
                                                     size_t num_candidates, size_t coalesce_start) {
  log_info(gc)("Dumping candidates %s", msg);
  for (size_t i = 0; i < num_candidates; i++) {
    log_info(gc)("%sCandidate[" SIZE_FORMAT "]: region(" SIZE_FORMAT ") has garbage: " SIZE_FORMAT
                 ", live data: " SIZE_FORMAT ", %s",
                 (i >= coalesce_start)? "Coalesce ": "",
                 i, candidates[i]._region->index(), candidates[i]._region->garbage(), candidates[i]._u._live_data,
                 candidates[i]._region->is_pinned()? "pinned": "");
  }
}

#endif

void ShenandoahOldHeuristics::prepare_for_old_collections() {
  ShenandoahHeap* heap = ShenandoahHeap::heap();

  const size_t num_regions = heap->num_regions();
  size_t cand_idx = 0;
  size_t total_garbage = 0;
  size_t immediate_garbage = 0;
  size_t immediate_regions = 0;
  size_t live_data = 0;

#ifdef ASSERT
  size_t humongous_old_preserved_regions = 0;
  size_t regular_old_preserved_regions = 0;
  size_t old_evacuated_regions = 0;
  ShenandoahOldGeneration* old_generation = ShenandoahGenerationalHeap::heap()->old_generation();
#endif

  RegionData* candidates = _region_data;
  for (size_t i = 0; i < num_regions; i++) {
    ShenandoahHeapRegion* region = heap->get_region(i);
    if (!region->is_old()) {
      continue;
    }

    size_t garbage = region->garbage();
    size_t live_bytes = region->get_live_data_bytes();
    total_garbage += garbage;
    live_data += live_bytes;
    bool is_regular = region->is_regular() || region->is_pinned_regular();

    // Only place regular regions into the candidate set
    if (is_regular) {
      if (!region->has_live()) {
        assert(!region->is_pinned(), "Pinned region should have live (pinned) objects.");
        region->make_trash_immediate();
        immediate_regions++;
        immediate_garbage += garbage;
      } else {
#ifdef ASSERT
        regular_old_preserved_regions++;
#endif
        region->begin_preemptible_coalesce_and_fill();
        candidates[cand_idx]._region = region;
        candidates[cand_idx]._u._live_data = live_bytes;
        cand_idx++;
      }
#ifdef ASSERT
    } else if (region->is_cset()) {
      old_evacuated_regions++;
#endif
    } else if (region->is_humongous_start()) {
      if (!region->has_live()) {
        assert(!region->is_pinned(), "Pinned region should have live (pinned) objects.");
        // The humongous object is dead, we can just return this region and the continuations
        // immediately to the freeset - no evacuations are necessary here. The continuations
        // will be made into trash by this method, so they'll be skipped by the 'is_regular'
        // check above, but we still need to count the start region.
        immediate_regions++;
        immediate_garbage += garbage;
        size_t region_count = heap->trash_humongous_region_at(region);
        log_debug(gc)("Trashed " SIZE_FORMAT " regions for humongous object.", region_count);
      }
#ifdef ASSERT
      else {
        oop obj = cast_to_oop(region->bottom());
        humongous_old_preserved_regions += ShenandoahHeapRegion::required_regions(obj->size() * HeapWordSize);
      }
#endif
    } else if (region->is_trash()) {
      // Count humongous objects made into trash here.
      immediate_regions++;
      immediate_garbage += garbage;
    }
#ifdef KELVIN_DEBUG
    else {
      // Expect preserved humongous old regions and maybe some free regions to appear here
      if (region->is_humongous() && region->has_live()) {
        assert(region->is_humongous_continuation(),
               "Region " SIZE_FORMAT " should be continuation of live humongous start region", region->index());
      } else {
        log_info(gc)("Unexpected %s region " SIZE_FORMAT " is ignored with garbage: " SIZE_FORMAT ", live bytes: " SIZE_FORMAT
                     ", %s, state: %s",
                     region->affiliation_name(), region->index(), garbage, live_bytes, region->is_pinned()? "pinned": "unpinned",
                     region->state_name());
      }
    }
#endif
  }

  assert(humongous_old_preserved_regions + regular_old_preserved_regions +
         old_evacuated_regions + immediate_regions == old_generation->used_regions(),
         "Bookkeeping: humongous_old_preserved: " SIZE_FORMAT ", regular_old_preserved: " SIZE_FORMAT ", immediate: " SIZE_FORMAT
         ", OLD regions: " SIZE_FORMAT, humongous_old_preserved_regions, regular_old_preserved_regions, immediate_regions,
         old_generation->used_regions());

#ifdef KELVIN_DEBUG
  dump_candidates("at initial composition", candidates, cand_idx, cand_idx);
#endif

  _old_generation->set_live_bytes_after_last_mark(live_data);

  // TODO: Consider not running mixed collects if we recovered some threshold percentage of memory from immediate garbage.
  // This would be similar to young and global collections shortcutting evacuation, though we'd probably want a separate
  // threshold for the old generation.  Take care, though, to not shortcut defragmentation of the humongous region area.

  // Unlike young, we are more interested in efficiently packing OLD-gen than in reclaiming garbage first.  We sort by live-data.
  // Some regular regions may have been promoted in place with no garbage but also with very little live data.  When we "compact"
  // old-gen, we want to pack these underutilized regions together so we can have more unaffiliated (unfragmented) free regions,
  // some of which will be transferred to the young generation.

  QuickSort::sort<RegionData>(candidates, cand_idx, compare_by_live, false);

#ifdef KELVIN_DEBUG
  dump_candidates("after sorting by live", candidates, cand_idx, cand_idx);
#endif

  // Any old-gen region that contains (ShenandoahOldGarbageThreshold (default value 25)% garbage or more is to be
  // added to the list of candidates for subsequent mixed evacuations.
  //
  // TODO: allow ShenandoahOldGarbageThreshold to be determined adaptively, by heuristics.

  const size_t region_size_bytes = ShenandoahHeapRegion::region_size_bytes();

  // The convention is to collect regions that have more than this amount of garbage.
  const size_t garbage_threshold = region_size_bytes * ShenandoahOldGarbageThreshold / 100;

  // Enlightened interpretation: collect regions that have less than this amount of live.
  const size_t live_threshold = region_size_bytes - garbage_threshold;

  size_t candidates_garbage = 0;
  _last_old_region = (uint)cand_idx;
  _last_old_collection_candidate = (uint)cand_idx;
  _next_old_collection_candidate = 0;

  size_t unfragmented = 0;

  for (size_t i = 0; i < cand_idx; i++) {
    ShenandoahHeapRegion* r = candidates[i]._region;
    size_t live = candidates[i]._u._live_data;
    if (live > live_threshold) {
      // Candidates are sorted in increasing order of live data, so no regions after this will be below the threshold.
      _last_old_collection_candidate = (uint) i;
      break;
    }
    size_t region_garbage = r->garbage();
    size_t region_free = r->free();
    candidates_garbage += region_garbage;
    unfragmented += region_free;
#ifdef KELVIN_DEBUG
    log_info(gc)("GC region " SIZE_FORMAT " with garbage: " SIZE_FORMAT ", live: " SIZE_FORMAT ", free: " SIZE_FORMAT,
                 r->index(), region_garbage, live, region_free);
    log_info(gc)("           (candidate[" SIZE_FORMAT "], candidates_garbage: " SIZE_FORMAT ", unfragmented: " SIZE_FORMAT ")",
                             i, candidates_garbage, unfragmented);
#endif
  }

#ifdef KELVIN_DEBUG
  log_info(gc)("Evacuating regions 0 up to but not including %u", _last_old_collection_candidate);
#endif

  size_t defrag_count = 0;
  if (cand_idx > _last_old_collection_candidate) {
    // Above, we have added into the set of mixed-evacuation candidates all old-gen regions for which the live memory
    // they contain is below a particular old-garbage threshold.  Regions that were not selected for the collection
    // set hold enough live memory that it is not considered efficient (by "garbage-first standards") to compact these
    // at the current time.
    //
    // However, if any of the regions that were rejected from the collection set reside within areas of memory that
    // might interfere with future humongous allocation requests, we will prioritize them for evacuation at this time.
    // Humongous allocations target the bottom of the heap.  We want old-gen regions to congregate at the top of the
    // heap.
    //
    // Sort the regions that were initially rejected from the collection set in order of index.  This allows us to
    // focus our attention on the regions that have low index value (i.e. the old-gen regions at the bottom of the heap).
    QuickSort::sort<RegionData>(candidates + _last_old_collection_candidate, cand_idx - _last_old_collection_candidate,
                                compare_by_index, false);

<<<<<<< HEAD
#ifdef KELVIN_DEBUG
    dump_candidates("after sorting remnants by index", candidates, cand_idx, _last_old_collection_candidate);
#endif

    size_t first_unselected_old_region = candidates[_last_old_collection_candidate]._region->index();
    size_t last_unselected_old_region = candidates[cand_idx - 1]._region->index();
=======
    const size_t first_unselected_old_region = candidates[_last_old_collection_candidate]._region->index();
    const size_t last_unselected_old_region = candidates[cand_idx - 1]._region->index();
>>>>>>> a43675a4
    size_t span_of_uncollected_regions = 1 + last_unselected_old_region - first_unselected_old_region;
    size_t total_uncollected_old_regions = cand_idx - _last_old_collection_candidate;

    // Add no more than 1/8 of the existing old-gen regions to the set of mixed evacuation candidates.
    const int MAX_FRACTION_OF_HUMONGOUS_DEFRAG_REGIONS = 8;
    const size_t bound_on_additional_regions = cand_idx / MAX_FRACTION_OF_HUMONGOUS_DEFRAG_REGIONS;

    // The heuristic old_is_fragmented trigger may be seeking to achieve up to 7/8 density.  Allow ourselves to overshoot
    // that target (at 15/16) so we will not have to do another defragmenting old collection right away.
    while ((defrag_count < bound_on_additional_regions) &&
           (total_uncollected_old_regions < 15 * span_of_uncollected_regions / 16)) {
      size_t live = candidates[_last_old_collection_candidate]._u._live_data;
      ShenandoahHeapRegion* r = candidates[_last_old_collection_candidate]._region;
<<<<<<< HEAD
      assert (r->is_regular() || r->is_pinned_regular(), "Only regular regions are in the candidate set");
      size_t region_garbage = candidates[_last_old_collection_candidate]._region->garbage();
      size_t region_free = r->free();
=======
      assert (r->is_regular(), "Only regular regions are in the candidate set");
      const size_t region_garbage = candidates[_last_old_collection_candidate]._region->garbage();
      const size_t region_free = r->free();
>>>>>>> a43675a4
      candidates_garbage += region_garbage;
      unfragmented += region_free;
      defrag_count++;

#ifdef KELVIN_DEBUG
    log_info(gc)("Defrag region " SIZE_FORMAT " with garbage: " SIZE_FORMAT ", live: " SIZE_FORMAT ", free: " SIZE_FORMAT,
                 r->index(), region_garbage, live, region_free);
    log_info(gc)("           (candidate[%u], candidates_garbage: " SIZE_FORMAT ", unfragmented: " SIZE_FORMAT ")",
                 _last_old_collection_candidate, candidates_garbage, unfragmented);
#endif

      _last_old_collection_candidate++;

      // We now have one fewer uncollected regions and our uncollected span shrinks because we have removed its first region.
      total_uncollected_old_regions--;
      first_unselected_old_region = ((_last_old_collection_candidate < cand_idx)?
                                      candidates[_last_old_collection_candidate]._region->index(): last_unselected_old_region + 1);

      // When span_of_uncollected_regions equals zero, this loop will terminate
      span_of_uncollected_regions = 1 + last_unselected_old_region - first_unselected_old_region;
    }
  }

#ifdef KELVIN_DEBUG
    dump_candidates("after defragmenting humongous", candidates, cand_idx, _last_old_collection_candidate);
#endif


  // Note that we do not coalesce and fill occupied humongous regions
  // HR: humongous regions, RR: regular regions, CF: coalesce and fill regions
<<<<<<< HEAD
  size_t collectable_garbage = immediate_garbage + candidates_garbage;
  size_t old_candidates = _last_old_collection_candidate;
  size_t mixed_evac_live = old_candidates * region_size_bytes - (candidates_garbage + unfragmented);
#ifdef KELVIN_DEBUG
  log_info(gc)("old_candidates: " SIZE_FORMAT ", spanning " SIZE_FORMAT " bytes, subtracting candidates_garbage: " SIZE_FORMAT " and unfragmented: " SIZE_FORMAT,
               old_candidates, old_candidates * region_size_bytes, candidates_garbage, unfragmented);
#endif
=======
  const size_t collectable_garbage = immediate_garbage + candidates_garbage;
  const size_t old_candidates = _last_old_collection_candidate;
  const size_t mixed_evac_live = old_candidates * region_size_bytes - (candidates_garbage + unfragmented);
>>>>>>> a43675a4
  set_unprocessed_old_collection_candidates_live_memory(mixed_evac_live);

  // Unfragmented is the memory that was free within the chosen collection set.  This free memory, which used to be scattered
  // between <old_candidates> regions is now going to be consolidated into totally free regions (following compaction).

  // defrag_count is reported as "humongous defragmentation".  What does this mean?  Of the regions selected for the
  // collection set, some were selected not because they had large amounts of garbage, but because they were contributing
  // to unwanted fragmention of the humongous allocation area.  A high value of defrag_count may correspond to a lower
  // yield of reclaimed memory per evacuated memory, because we may end up evacuating regions that are already highly
  // utilized.
  log_info(gc)("Old-Gen Collectable Garbage: " SIZE_FORMAT "%s "
               "consolidated with free: " SIZE_FORMAT "%s, over " SIZE_FORMAT " regions (humongous defragmentation: "
               SIZE_FORMAT " regions), Old-Gen Immediate Garbage: " SIZE_FORMAT "%s over " SIZE_FORMAT " regions.",
               byte_size_in_proper_unit(collectable_garbage), proper_unit_for_byte_size(collectable_garbage),
               byte_size_in_proper_unit(unfragmented),        proper_unit_for_byte_size(unfragmented),
               old_candidates, defrag_count,
               byte_size_in_proper_unit(immediate_garbage),   proper_unit_for_byte_size(immediate_garbage), immediate_regions);

  if (unprocessed_old_collection_candidates() > 0) {
    _old_generation->transition_to(ShenandoahOldGeneration::EVACUATING);
  } else if (has_coalesce_and_fill_candidates()) {
    _old_generation->transition_to(ShenandoahOldGeneration::FILLING);
  } else {
    _old_generation->transition_to(ShenandoahOldGeneration::WAITING_FOR_BOOTSTRAP);
  }
}

size_t ShenandoahOldHeuristics::unprocessed_old_collection_candidates_live_memory() const {
  return _live_bytes_in_unprocessed_candidates;
}

void ShenandoahOldHeuristics::set_unprocessed_old_collection_candidates_live_memory(size_t initial_live) {
#ifdef KELVIN_DEBUG
  log_info(gc)("Establishing _live_bytes_in_unprocessed_candidates as " SIZE_FORMAT, initial_live);
#endif
  _live_bytes_in_unprocessed_candidates = initial_live;
}

void ShenandoahOldHeuristics::decrease_unprocessed_old_collection_candidates_live_memory(size_t evacuated_live) {
  assert(evacuated_live <= _live_bytes_in_unprocessed_candidates, "Cannot evacuate more than was present");
  _live_bytes_in_unprocessed_candidates -= evacuated_live;
#ifdef KELVIN_DEBUG
  log_info(gc)("Decreasing _live_bytes_in_unprocessed_candidates by " SIZE_FORMAT " to " SIZE_FORMAT,
               evacuated_live, _live_bytes_in_unprocessed_candidates);
#endif
}

// Used by unit test: test_shenandoahOldHeuristic.cpp
uint ShenandoahOldHeuristics::last_old_collection_candidate_index() const {
  return _last_old_collection_candidate;
}

uint ShenandoahOldHeuristics::unprocessed_old_collection_candidates() const {
  return _last_old_collection_candidate - _next_old_collection_candidate;
}

ShenandoahHeapRegion* ShenandoahOldHeuristics::next_old_collection_candidate() {
  while (_next_old_collection_candidate < _last_old_collection_candidate) {
    ShenandoahHeapRegion* next = _region_data[_next_old_collection_candidate]._region;
    if (!next->is_pinned()) {
      return next;
    } else {
      assert(next->is_pinned(), "sanity");
      if (_first_pinned_candidate == NOT_FOUND) {
        _first_pinned_candidate = _next_old_collection_candidate;
      }
    }

    _next_old_collection_candidate++;
  }
  return nullptr;
}

void ShenandoahOldHeuristics::consume_old_collection_candidate() {
  _next_old_collection_candidate++;
}

unsigned int ShenandoahOldHeuristics::get_coalesce_and_fill_candidates(ShenandoahHeapRegion** buffer) {
  uint end = _last_old_region;
  uint index = _next_old_collection_candidate;
  while (index < end) {
#undef KELVIN_DEBUG
#ifdef KELVIN_DEBUG
    ShenandoahHeapRegion* r = _region_data[index]._region;
    log_info(gc)("@ %u of %u, adding %s region " SIZE_FORMAT " to C&F candidates", index, end, r->affiliation_name(), r->index());
#endif
    *buffer++ = _region_data[index++]._region;
  }
#ifdef KELVIN_DEBUG
  log_info(gc)("Returning %u C&F candidates", (_last_old_region - _next_old_collection_candidate));
  ShenandoahHeapRegion* r = _region_data[index]._region;
  // The following causes SIGSEGV (at least some of the time)
//  log_info(gc)("  last old region is " SIZE_FORMAT ", which is %s with used: " SIZE_FORMAT " and garbage: " SIZE_FORMAT, r->index(), r->affiliation_name(), r->used(), r->garbage());
#endif
  return (_last_old_region - _next_old_collection_candidate);
}

void ShenandoahOldHeuristics::abandon_collection_candidates() {
  _last_old_collection_candidate = 0;
  _next_old_collection_candidate = 0;
  _last_old_region = 0;
}

void ShenandoahOldHeuristics::record_cycle_end() {
  this->ShenandoahHeuristics::record_cycle_end();
  clear_triggers();
}

void ShenandoahOldHeuristics::clear_triggers() {
  // Clear any triggers that were set during mixed evacuations.  Conditions may be different now that this phase has finished.
  _cannot_expand_trigger = false;
  _fragmentation_trigger = false;
  _growth_trigger = false;
 }

bool ShenandoahOldHeuristics::should_start_gc() {
  // Cannot start a new old-gen GC until previous one has finished.
  //
  // Future refinement: under certain circumstances, we might be more sophisticated about this choice.
  // For example, we could choose to abandon the previous old collection before it has completed evacuations.
  ShenandoahHeap* heap = ShenandoahHeap::heap();
  if (!_old_generation->can_start_gc() || heap->collection_set()->has_old_regions()) {
    return false;
  }

  if (_cannot_expand_trigger) {
    const size_t old_gen_capacity = _old_generation->max_capacity();
    const size_t heap_capacity = heap->capacity();
    const double percent = percent_of(old_gen_capacity, heap_capacity);
    log_info(gc)("Trigger (OLD): Expansion failure, current size: " SIZE_FORMAT "%s which is %.1f%% of total heap size",
                 byte_size_in_proper_unit(old_gen_capacity), proper_unit_for_byte_size(old_gen_capacity), percent);
    return true;
  }

  if (_fragmentation_trigger) {
    const size_t used = _old_generation->used();
    const size_t used_regions_size = _old_generation->used_regions_size();

    // used_regions includes humongous regions
    const size_t used_regions = _old_generation->used_regions();
    assert(used_regions_size > used_regions, "Cannot have more used than used regions");

    size_t first_old_region, last_old_region;
    double density;
    get_fragmentation_trigger_reason_for_log_message(density, first_old_region, last_old_region);
    const size_t span_of_old_regions = (last_old_region >= first_old_region)? last_old_region + 1 - first_old_region: 0;
    const size_t fragmented_free = used_regions_size - used;

    log_info(gc)("Trigger (OLD): Old has become fragmented: "
                 SIZE_FORMAT "%s available bytes spread between range spanned from "
                 SIZE_FORMAT " to " SIZE_FORMAT " (" SIZE_FORMAT "), density: %.1f%%",
                 byte_size_in_proper_unit(fragmented_free), proper_unit_for_byte_size(fragmented_free),
                 first_old_region, last_old_region, span_of_old_regions, density * 100);
    return true;
  }

  if (_growth_trigger) {
    // Growth may be falsely triggered during mixed evacuations, before the mixed-evacuation candidates have been
    // evacuated.  Before acting on a false trigger, we check to confirm the trigger condition is still satisfied.
    const size_t current_usage = _old_generation->used();
    const size_t trigger_threshold = _old_generation->usage_trigger_threshold();
    const size_t heap_size = heap->capacity();
    const size_t ignore_threshold = (ShenandoahIgnoreOldGrowthBelowPercentage * heap_size) / 100;
    size_t consecutive_young_cycles;
    if ((current_usage < ignore_threshold) &&
        ((consecutive_young_cycles = heap->shenandoah_policy()->consecutive_young_gc_count())
         < ShenandoahDoNotIgnoreGrowthAfterYoungCycles)) {
      log_debug(gc)("Ignoring Trigger (OLD): Old has overgrown: usage (" SIZE_FORMAT "%s) is below threshold ("
                    SIZE_FORMAT "%s) after " SIZE_FORMAT " consecutive completed young GCs",
                    byte_size_in_proper_unit(current_usage), proper_unit_for_byte_size(current_usage),
                    byte_size_in_proper_unit(ignore_threshold), proper_unit_for_byte_size(ignore_threshold),
                    consecutive_young_cycles);
      _growth_trigger = false;
    } else if (current_usage > trigger_threshold) {
      const size_t live_at_previous_old = _old_generation->get_live_bytes_after_last_mark();
      const double percent_growth = percent_of(current_usage - live_at_previous_old, live_at_previous_old);
      log_info(gc)("Trigger (OLD): Old has overgrown, live at end of previous OLD marking: "
                   SIZE_FORMAT "%s, current usage: " SIZE_FORMAT "%s, percent growth: %.1f%%",
                   byte_size_in_proper_unit(live_at_previous_old), proper_unit_for_byte_size(live_at_previous_old),
                   byte_size_in_proper_unit(current_usage), proper_unit_for_byte_size(current_usage), percent_growth);
      return true;
    } else {
      _growth_trigger = false;
    }
  }

  // Otherwise, defer to inherited heuristic for gc trigger.
  return this->ShenandoahHeuristics::should_start_gc();
}

void ShenandoahOldHeuristics::record_success_concurrent(bool abbreviated) {
  // Forget any triggers that occurred while OLD GC was ongoing.  If we really need to start another, it will retrigger.
  clear_triggers();
  this->ShenandoahHeuristics::record_success_concurrent(abbreviated);
}

void ShenandoahOldHeuristics::record_success_degenerated() {
  // Forget any triggers that occurred while OLD GC was ongoing.  If we really need to start another, it will retrigger.
  clear_triggers();
  this->ShenandoahHeuristics::record_success_degenerated();
}

void ShenandoahOldHeuristics::record_success_full() {
  // Forget any triggers that occurred while OLD GC was ongoing.  If we really need to start another, it will retrigger.
  clear_triggers();
  this->ShenandoahHeuristics::record_success_full();
}

const char* ShenandoahOldHeuristics::name() {
  return "Old";
}

bool ShenandoahOldHeuristics::is_diagnostic() {
  return false;
}

bool ShenandoahOldHeuristics::is_experimental() {
  return true;
}

void ShenandoahOldHeuristics::choose_collection_set_from_regiondata(ShenandoahCollectionSet* set,
                                                                    ShenandoahHeuristics::RegionData* data,
                                                                    size_t data_size, size_t free) {
  ShouldNotReachHere();
}<|MERGE_RESOLUTION|>--- conflicted
+++ resolved
@@ -498,17 +498,11 @@
     QuickSort::sort<RegionData>(candidates + _last_old_collection_candidate, cand_idx - _last_old_collection_candidate,
                                 compare_by_index, false);
 
-<<<<<<< HEAD
 #ifdef KELVIN_DEBUG
     dump_candidates("after sorting remnants by index", candidates, cand_idx, _last_old_collection_candidate);
 #endif
-
     size_t first_unselected_old_region = candidates[_last_old_collection_candidate]._region->index();
-    size_t last_unselected_old_region = candidates[cand_idx - 1]._region->index();
-=======
-    const size_t first_unselected_old_region = candidates[_last_old_collection_candidate]._region->index();
     const size_t last_unselected_old_region = candidates[cand_idx - 1]._region->index();
->>>>>>> a43675a4
     size_t span_of_uncollected_regions = 1 + last_unselected_old_region - first_unselected_old_region;
     size_t total_uncollected_old_regions = cand_idx - _last_old_collection_candidate;
 
@@ -522,15 +516,11 @@
            (total_uncollected_old_regions < 15 * span_of_uncollected_regions / 16)) {
       size_t live = candidates[_last_old_collection_candidate]._u._live_data;
       ShenandoahHeapRegion* r = candidates[_last_old_collection_candidate]._region;
-<<<<<<< HEAD
+
       assert (r->is_regular() || r->is_pinned_regular(), "Only regular regions are in the candidate set");
-      size_t region_garbage = candidates[_last_old_collection_candidate]._region->garbage();
-      size_t region_free = r->free();
-=======
       assert (r->is_regular(), "Only regular regions are in the candidate set");
       const size_t region_garbage = candidates[_last_old_collection_candidate]._region->garbage();
       const size_t region_free = r->free();
->>>>>>> a43675a4
       candidates_garbage += region_garbage;
       unfragmented += region_free;
       defrag_count++;
@@ -561,19 +551,16 @@
 
   // Note that we do not coalesce and fill occupied humongous regions
   // HR: humongous regions, RR: regular regions, CF: coalesce and fill regions
-<<<<<<< HEAD
-  size_t collectable_garbage = immediate_garbage + candidates_garbage;
-  size_t old_candidates = _last_old_collection_candidate;
-  size_t mixed_evac_live = old_candidates * region_size_bytes - (candidates_garbage + unfragmented);
-#ifdef KELVIN_DEBUG
-  log_info(gc)("old_candidates: " SIZE_FORMAT ", spanning " SIZE_FORMAT " bytes, subtracting candidates_garbage: " SIZE_FORMAT " and unfragmented: " SIZE_FORMAT,
-               old_candidates, old_candidates * region_size_bytes, candidates_garbage, unfragmented);
-#endif
-=======
+
   const size_t collectable_garbage = immediate_garbage + candidates_garbage;
   const size_t old_candidates = _last_old_collection_candidate;
   const size_t mixed_evac_live = old_candidates * region_size_bytes - (candidates_garbage + unfragmented);
->>>>>>> a43675a4
+
+#ifdef KELVIN_DEBUG
+  log_info(gc)("old_candidates: " SIZE_FORMAT ", spanning " SIZE_FORMAT " bytes, subtracting candidates_garbage: " SIZE_FORMAT " and unfragmented: " SIZE_FORMAT,
+               old_candidates, old_candidates * region_size_bytes, candidates_garbage, unfragmented);
+#endif
+
   set_unprocessed_old_collection_candidates_live_memory(mixed_evac_live);
 
   // Unfragmented is the memory that was free within the chosen collection set.  This free memory, which used to be scattered
