--- conflicted
+++ resolved
@@ -76,19 +76,11 @@
   };
 };
 
-<<<<<<< HEAD
-template <GenerationMode GENERATION>
+template <GenerationMode GENERATION, StringDedupMode STRING_DEDUP>
 class ShenandoahMarkUpdateRefsClosure : public ShenandoahMarkUpdateRefsSuperClosure {
 private:
   template <class T>
-  inline void do_oop_work(T* p)     { work<T, GENERATION, NO_DEDUP>(p); }
-=======
-template <StringDedupMode STRING_DEDUP>
-class ShenandoahMarkUpdateRefsClosure : public ShenandoahMarkUpdateRefsSuperClosure {
-private:
-  template <class T>
-  inline void do_oop_work(T* p)     { work<T, STRING_DEDUP>(p); }
->>>>>>> 1d9ea3ae
+  inline void do_oop_work(T* p)     { work<T, GENERATION, STRING_DEDUP>(p); }
 
 public:
   ShenandoahMarkUpdateRefsClosure(ShenandoahObjToScanQueue* q, ShenandoahReferenceProcessor* rp, ShenandoahObjToScanQueue* old = NULL) :
@@ -99,34 +91,11 @@
   virtual bool do_metadata()        { return false; }
 };
 
-<<<<<<< HEAD
-template <GenerationMode GENERATION>
-class ShenandoahMarkUpdateRefsDedupClosure : public ShenandoahMarkUpdateRefsSuperClosure {
-private:
-  template <class T>
-  inline void do_oop_work(T* p)     { work<T, GENERATION, ENQUEUE_DEDUP>(p); }
-
-public:
-  ShenandoahMarkUpdateRefsDedupClosure(ShenandoahObjToScanQueue* q, ShenandoahReferenceProcessor* rp, ShenandoahObjToScanQueue* old = NULL) :
-    ShenandoahMarkUpdateRefsSuperClosure(q, rp, old) {}
-
-  virtual void do_oop(narrowOop* p) { do_oop_work(p); }
-  virtual void do_oop(oop* p)       { do_oop_work(p); }
-  virtual bool do_metadata()        { return false; }
-};
-
-template <GenerationMode GENERATION>
+template <GenerationMode GENERATION, StringDedupMode STRING_DEDUP>
 class ShenandoahMarkUpdateRefsMetadataClosure : public ShenandoahMarkUpdateRefsSuperClosure {
 private:
   template <class T>
-  inline void do_oop_work(T* p)     { work<T, GENERATION, NO_DEDUP>(p); }
-=======
-template <StringDedupMode STRING_DEDUP>
-class ShenandoahMarkUpdateRefsMetadataClosure : public ShenandoahMarkUpdateRefsSuperClosure {
-private:
-  template <class T>
-  inline void do_oop_work(T* p)     { work<T, STRING_DEDUP>(p); }
->>>>>>> 1d9ea3ae
+  inline void do_oop_work(T* p)     { work<T, GENERATION, STRING_DEDUP>(p); }
 
 public:
   ShenandoahMarkUpdateRefsMetadataClosure(ShenandoahObjToScanQueue* q, ShenandoahReferenceProcessor* rp, ShenandoahObjToScanQueue* old = NULL) :
@@ -137,35 +106,11 @@
   virtual bool do_metadata()        { return true; }
 };
 
-<<<<<<< HEAD
-template <GenerationMode GENERATION>
-class ShenandoahMarkUpdateRefsMetadataDedupClosure : public ShenandoahMarkUpdateRefsSuperClosure {
-private:
-  template <class T>
-  inline void do_oop_work(T* p)     { work<T, GENERATION, ENQUEUE_DEDUP>(p); }
-
-public:
-  ShenandoahMarkUpdateRefsMetadataDedupClosure(ShenandoahObjToScanQueue* q, ShenandoahReferenceProcessor* rp, ShenandoahObjToScanQueue* old = NULL) :
-    ShenandoahMarkUpdateRefsSuperClosure(q, rp, old) {}
-
-  virtual void do_oop(narrowOop* p) { do_oop_work(p); }
-  virtual void do_oop(oop* p)       { do_oop_work(p); }
-  virtual bool do_metadata()        { return true; }
-};
-
-template <GenerationMode GENERATION>
+template <GenerationMode GENERATION, StringDedupMode STRING_DEDUP>
 class ShenandoahMarkRefsClosure : public ShenandoahMarkRefsSuperClosure {
 private:
   template <class T>
-  inline void do_oop_work(T* p)     { work<T, GENERATION, NO_DEDUP>(p); }
-=======
-
-template <StringDedupMode STRING_DEDUP>
-class ShenandoahMarkRefsClosure : public ShenandoahMarkRefsSuperClosure {
-private:
-  template <class T>
-  inline void do_oop_work(T* p)     { work<T, STRING_DEDUP>(p); }
->>>>>>> 1d9ea3ae
+  inline void do_oop_work(T* p)     { work<T, GENERATION, STRING_DEDUP>(p); }
 
 public:
   ShenandoahMarkRefsClosure(ShenandoahObjToScanQueue* q, ShenandoahReferenceProcessor* rp, ShenandoahObjToScanQueue* old = NULL) :
@@ -176,35 +121,11 @@
   virtual bool do_metadata()        { return false; }
 };
 
-<<<<<<< HEAD
-template <GenerationMode GENERATION>
-class ShenandoahMarkRefsDedupClosure : public ShenandoahMarkRefsSuperClosure {
-private:
-  template <class T>
-  inline void do_oop_work(T* p)     { work<T, GENERATION, ENQUEUE_DEDUP>(p); }
-
-public:
-  ShenandoahMarkRefsDedupClosure(ShenandoahObjToScanQueue* q, ShenandoahReferenceProcessor* rp, ShenandoahObjToScanQueue* old = NULL) :
-    ShenandoahMarkRefsSuperClosure(q, rp, old) {};
-
-  virtual void do_oop(narrowOop* p) { do_oop_work(p); }
-  virtual void do_oop(oop* p)       { do_oop_work(p); }
-  virtual bool do_metadata()        { return false; }
-};
-
-template <GenerationMode GENERATION>
+template <GenerationMode GENERATION, StringDedupMode STRING_DEDUP>
 class ShenandoahMarkRefsMetadataClosure : public ShenandoahMarkRefsSuperClosure {
 private:
   template <class T>
-  inline void do_oop_work(T* p)     { work<T, GENERATION, NO_DEDUP>(p); }
-=======
-
-template <StringDedupMode STRING_DEDUP>
-class ShenandoahMarkRefsMetadataClosure : public ShenandoahMarkRefsSuperClosure {
-private:
-  template <class T>
-  inline void do_oop_work(T* p)     { work<T, STRING_DEDUP>(p); }
->>>>>>> 1d9ea3ae
+  inline void do_oop_work(T* p)     { work<T, GENERATION, STRING_DEDUP>(p); }
 
 public:
   ShenandoahMarkRefsMetadataClosure(ShenandoahObjToScanQueue* q, ShenandoahReferenceProcessor* rp, ShenandoahObjToScanQueue* old = NULL) :
@@ -215,24 +136,6 @@
   virtual bool do_metadata()        { return true; }
 };
 
-<<<<<<< HEAD
-template <GenerationMode GENERATION>
-class ShenandoahMarkRefsMetadataDedupClosure : public ShenandoahMarkRefsSuperClosure {
-private:
-  template <class T>
-  inline void do_oop_work(T* p)     { work<T, GENERATION, ENQUEUE_DEDUP>(p); }
-
-public:
-  ShenandoahMarkRefsMetadataDedupClosure(ShenandoahObjToScanQueue* q, ShenandoahReferenceProcessor* rp, ShenandoahObjToScanQueue* old = NULL) :
-    ShenandoahMarkRefsSuperClosure(q, rp, old) {};
-
-  virtual void do_oop(narrowOop* p) { do_oop_work(p); }
-  virtual void do_oop(oop* p)       { do_oop_work(p); }
-  virtual bool do_metadata()        { return true; }
-};
-
-=======
->>>>>>> 1d9ea3ae
 class ShenandoahUpdateRefsSuperClosure : public BasicOopIterateClosure {
 protected:
   ShenandoahHeap* _heap;
