/*
 * Copyright (c) 2015, 2021, Red Hat, Inc. All rights reserved.
 * DO NOT ALTER OR REMOVE COPYRIGHT NOTICES OR THIS FILE HEADER.
 *
 * This code is free software; you can redistribute it and/or modify it
 * under the terms of the GNU General Public License version 2 only, as
 * published by the Free Software Foundation.
 *
 * This code is distributed in the hope that it will be useful, but WITHOUT
 * ANY WARRANTY; without even the implied warranty of MERCHANTABILITY or
 * FITNESS FOR A PARTICULAR PURPOSE.  See the GNU General Public License
 * version 2 for more details (a copy is included in the LICENSE file that
 * accompanied this code).
 *
 * You should have received a copy of the GNU General Public License version
 * 2 along with this work; if not, write to the Free Software Foundation,
 * Inc., 51 Franklin St, Fifth Floor, Boston, MA 02110-1301 USA.
 *
 * Please contact Oracle, 500 Oracle Parkway, Redwood Shores, CA 94065 USA
 * or visit www.oracle.com if you need additional information or have any
 * questions.
 *
 */

#ifndef SHARE_GC_SHENANDOAH_SHENANDOAHOOPCLOSURES_HPP
#define SHARE_GC_SHENANDOAH_SHENANDOAHOOPCLOSURES_HPP

#include "gc/shared/stringdedup/stringDedup.hpp"
#include "gc/shenandoah/shenandoahHeap.inline.hpp"
#include "gc/shenandoah/shenandoahTaskqueue.hpp"
#include "gc/shenandoah/shenandoahUtils.hpp"
#include "memory/iterator.hpp"
#include "runtime/thread.hpp"

enum StringDedupMode {
  NO_DEDUP,      // Do not do anything for String deduplication
  ENQUEUE_DEDUP, // Enqueue candidate Strings for deduplication, if meet age threshold
  ALWAYS_DEDUP   // Enqueue Strings for deduplication
};

class ShenandoahMarkRefsSuperClosure : public MetadataVisitingOopIterateClosure {
private:
  ShenandoahObjToScanQueue* _queue;
  ShenandoahObjToScanQueue* _old_queue;
  ShenandoahMarkingContext* const _mark_context;
  bool _weak;

protected:
<<<<<<< HEAD
  template <class T, GenerationMode GENERATION, StringDedupMode STRING_DEDUP>
=======
  template <class T>
>>>>>>> 23fa0dcf
  void work(T *p);

public:
  ShenandoahMarkRefsSuperClosure(ShenandoahObjToScanQueue* q, ShenandoahReferenceProcessor* rp,  ShenandoahObjToScanQueue* old_queue = NULL);

  bool is_weak() const {
    return _weak;
  }

  void set_weak(bool weak) {
    _weak = weak;
  }
};

class ShenandoahMarkUpdateRefsSuperClosure : public ShenandoahMarkRefsSuperClosure {
protected:
  ShenandoahHeap* const _heap;

<<<<<<< HEAD
  template <class T, GenerationMode GENERATION, StringDedupMode STRING_DEDUP>
=======
  template <class T>
>>>>>>> 23fa0dcf
  inline void work(T* p);

public:
  ShenandoahMarkUpdateRefsSuperClosure(ShenandoahObjToScanQueue* q, ShenandoahReferenceProcessor* rp, ShenandoahObjToScanQueue* old = NULL) :
    ShenandoahMarkRefsSuperClosure(q, rp, old),
    _heap(ShenandoahHeap::heap()) {
    assert(_heap->is_stw_gc_in_progress(), "Can only be used for STW GC");
  };
};

<<<<<<< HEAD
template <GenerationMode GENERATION, StringDedupMode STRING_DEDUP>
class ShenandoahMarkUpdateRefsClosure : public ShenandoahMarkUpdateRefsSuperClosure {
private:
  template <class T>
  inline void do_oop_work(T* p)     { work<T, GENERATION, STRING_DEDUP>(p); }
=======
class ShenandoahMarkUpdateRefsClosure : public ShenandoahMarkUpdateRefsSuperClosure {
private:
  template <class T>
  inline void do_oop_work(T* p)     { work<T>(p); }
>>>>>>> 23fa0dcf

public:
  ShenandoahMarkUpdateRefsClosure(ShenandoahObjToScanQueue* q, ShenandoahReferenceProcessor* rp, ShenandoahObjToScanQueue* old = NULL) :
    ShenandoahMarkUpdateRefsSuperClosure(q, rp, old) {}

  virtual void do_oop(narrowOop* p) { do_oop_work(p); }
  virtual void do_oop(oop* p)       { do_oop_work(p); }
  virtual bool do_metadata()        { return false; }
};

<<<<<<< HEAD
template <GenerationMode GENERATION, StringDedupMode STRING_DEDUP>
class ShenandoahMarkUpdateRefsMetadataClosure : public ShenandoahMarkUpdateRefsSuperClosure {
private:
  template <class T>
  inline void do_oop_work(T* p)     { work<T, GENERATION, STRING_DEDUP>(p); }
=======
class ShenandoahMarkUpdateRefsMetadataClosure : public ShenandoahMarkUpdateRefsSuperClosure {
private:
  template <class T>
  inline void do_oop_work(T* p)     { work<T>(p); }
>>>>>>> 23fa0dcf

public:
  ShenandoahMarkUpdateRefsMetadataClosure(ShenandoahObjToScanQueue* q, ShenandoahReferenceProcessor* rp, ShenandoahObjToScanQueue* old = NULL) :
    ShenandoahMarkUpdateRefsSuperClosure(q, rp, old) {}

  virtual void do_oop(narrowOop* p) { do_oop_work(p); }
  virtual void do_oop(oop* p)       { do_oop_work(p); }
  virtual bool do_metadata()        { return true; }
};

<<<<<<< HEAD
template <GenerationMode GENERATION, StringDedupMode STRING_DEDUP>
class ShenandoahMarkRefsClosure : public ShenandoahMarkRefsSuperClosure {
private:
  template <class T>
  inline void do_oop_work(T* p)     { work<T, GENERATION, STRING_DEDUP>(p); }
=======

class ShenandoahMarkRefsClosure : public ShenandoahMarkRefsSuperClosure {
private:
  template <class T>
  inline void do_oop_work(T* p)     { work<T>(p); }
>>>>>>> 23fa0dcf

public:
  ShenandoahMarkRefsClosure(ShenandoahObjToScanQueue* q, ShenandoahReferenceProcessor* rp, ShenandoahObjToScanQueue* old = NULL) :
    ShenandoahMarkRefsSuperClosure(q, rp, old) {};

  virtual void do_oop(narrowOop* p) { do_oop_work(p); }
  virtual void do_oop(oop* p)       { do_oop_work(p); }
  virtual bool do_metadata()        { return false; }
};

<<<<<<< HEAD
template <GenerationMode GENERATION, StringDedupMode STRING_DEDUP>
class ShenandoahMarkRefsMetadataClosure : public ShenandoahMarkRefsSuperClosure {
private:
  template <class T>
  inline void do_oop_work(T* p)     { work<T, GENERATION, STRING_DEDUP>(p); }
=======

class ShenandoahMarkRefsMetadataClosure : public ShenandoahMarkRefsSuperClosure {
private:
  template <class T>
  inline void do_oop_work(T* p)     { work<T>(p); }
>>>>>>> 23fa0dcf

public:
  ShenandoahMarkRefsMetadataClosure(ShenandoahObjToScanQueue* q, ShenandoahReferenceProcessor* rp, ShenandoahObjToScanQueue* old = NULL) :
    ShenandoahMarkRefsSuperClosure(q, rp, old) {};

  virtual void do_oop(narrowOop* p) { do_oop_work(p); }
  virtual void do_oop(oop* p)       { do_oop_work(p); }
  virtual bool do_metadata()        { return true; }
};

class ShenandoahUpdateRefsSuperClosure : public BasicOopIterateClosure {
protected:
  ShenandoahHeap* _heap;

public:
  ShenandoahUpdateRefsSuperClosure() :  _heap(ShenandoahHeap::heap()) {}
};

class ShenandoahSTWUpdateRefsClosure : public ShenandoahUpdateRefsSuperClosure {
private:
  template<class T>
  inline void work(T* p);

public:
  ShenandoahSTWUpdateRefsClosure() : ShenandoahUpdateRefsSuperClosure() {
    assert(ShenandoahSafepoint::is_at_shenandoah_safepoint(), "Must only be used at safepoints");
  }

  virtual void do_oop(narrowOop* p) { work(p); }
  virtual void do_oop(oop* p)       { work(p); }
};

class ShenandoahConcUpdateRefsClosure : public ShenandoahUpdateRefsSuperClosure {
private:
  template<class T>
  inline void work(T* p);

public:
  ShenandoahConcUpdateRefsClosure() : ShenandoahUpdateRefsSuperClosure() {}

  virtual void do_oop(narrowOop* p) { work(p); }
  virtual void do_oop(oop* p)       { work(p); }
};

class ShenandoahVerifyRemSetClosure : public BasicOopIterateClosure {
  protected:
  bool _init_mark;
  ShenandoahHeap* _heap;
  RememberedScanner* _scanner;

  public:
// Argument distinguishes between initial mark or start of update refs verification.
  ShenandoahVerifyRemSetClosure(bool init_mark) :
      _init_mark(init_mark),
      _heap(ShenandoahHeap::heap()),
      _scanner(_heap->card_scan()) {  }
  template<class T>
  inline void work(T* p);

  virtual void do_oop(narrowOop* p) { work(p); }
  virtual void do_oop(oop* p) { work(p); }
};

class ShenandoahSetRememberedCardsToDirtyClosure : public BasicOopIterateClosure {

protected:
  ShenandoahHeap* _heap;
  RememberedScanner* _scanner;

public:

  ShenandoahSetRememberedCardsToDirtyClosure() :
      _heap(ShenandoahHeap::heap()),
      _scanner(_heap->card_scan()) {  }

  template<class T>
  inline void work(T* p);

  virtual void do_oop(narrowOop* p) { work(p); }
  virtual void do_oop(oop* p) { work(p); }
};

#endif // SHARE_GC_SHENANDOAH_SHENANDOAHOOPCLOSURES_HPP<|MERGE_RESOLUTION|>--- conflicted
+++ resolved
@@ -46,11 +46,7 @@
   bool _weak;
 
 protected:
-<<<<<<< HEAD
-  template <class T, GenerationMode GENERATION, StringDedupMode STRING_DEDUP>
-=======
-  template <class T>
->>>>>>> 23fa0dcf
+  template <class T, GenerationMode GENERATION>
   void work(T *p);
 
 public:
@@ -69,11 +65,7 @@
 protected:
   ShenandoahHeap* const _heap;
 
-<<<<<<< HEAD
-  template <class T, GenerationMode GENERATION, StringDedupMode STRING_DEDUP>
-=======
-  template <class T>
->>>>>>> 23fa0dcf
+  template <class T, GenerationMode GENERATION>
   inline void work(T* p);
 
 public:
@@ -84,18 +76,11 @@
   };
 };
 
-<<<<<<< HEAD
-template <GenerationMode GENERATION, StringDedupMode STRING_DEDUP>
+template <GenerationMode GENERATION>
 class ShenandoahMarkUpdateRefsClosure : public ShenandoahMarkUpdateRefsSuperClosure {
 private:
   template <class T>
-  inline void do_oop_work(T* p)     { work<T, GENERATION, STRING_DEDUP>(p); }
-=======
-class ShenandoahMarkUpdateRefsClosure : public ShenandoahMarkUpdateRefsSuperClosure {
-private:
-  template <class T>
-  inline void do_oop_work(T* p)     { work<T>(p); }
->>>>>>> 23fa0dcf
+  inline void do_oop_work(T* p)     { work<T, GENERATION>(p); }
 
 public:
   ShenandoahMarkUpdateRefsClosure(ShenandoahObjToScanQueue* q, ShenandoahReferenceProcessor* rp, ShenandoahObjToScanQueue* old = NULL) :
@@ -106,18 +91,11 @@
   virtual bool do_metadata()        { return false; }
 };
 
-<<<<<<< HEAD
-template <GenerationMode GENERATION, StringDedupMode STRING_DEDUP>
+template <GenerationMode GENERATION>
 class ShenandoahMarkUpdateRefsMetadataClosure : public ShenandoahMarkUpdateRefsSuperClosure {
 private:
   template <class T>
-  inline void do_oop_work(T* p)     { work<T, GENERATION, STRING_DEDUP>(p); }
-=======
-class ShenandoahMarkUpdateRefsMetadataClosure : public ShenandoahMarkUpdateRefsSuperClosure {
-private:
-  template <class T>
-  inline void do_oop_work(T* p)     { work<T>(p); }
->>>>>>> 23fa0dcf
+  inline void do_oop_work(T* p)     { work<T, GENERATION>(p); }
 
 public:
   ShenandoahMarkUpdateRefsMetadataClosure(ShenandoahObjToScanQueue* q, ShenandoahReferenceProcessor* rp, ShenandoahObjToScanQueue* old = NULL) :
@@ -128,19 +106,11 @@
   virtual bool do_metadata()        { return true; }
 };
 
-<<<<<<< HEAD
-template <GenerationMode GENERATION, StringDedupMode STRING_DEDUP>
+template <GenerationMode GENERATION>
 class ShenandoahMarkRefsClosure : public ShenandoahMarkRefsSuperClosure {
 private:
   template <class T>
-  inline void do_oop_work(T* p)     { work<T, GENERATION, STRING_DEDUP>(p); }
-=======
-
-class ShenandoahMarkRefsClosure : public ShenandoahMarkRefsSuperClosure {
-private:
-  template <class T>
-  inline void do_oop_work(T* p)     { work<T>(p); }
->>>>>>> 23fa0dcf
+  inline void do_oop_work(T* p)     { work<T, GENERATION>(p); }
 
 public:
   ShenandoahMarkRefsClosure(ShenandoahObjToScanQueue* q, ShenandoahReferenceProcessor* rp, ShenandoahObjToScanQueue* old = NULL) :
@@ -151,19 +121,11 @@
   virtual bool do_metadata()        { return false; }
 };
 
-<<<<<<< HEAD
-template <GenerationMode GENERATION, StringDedupMode STRING_DEDUP>
+template <GenerationMode GENERATION>
 class ShenandoahMarkRefsMetadataClosure : public ShenandoahMarkRefsSuperClosure {
 private:
   template <class T>
-  inline void do_oop_work(T* p)     { work<T, GENERATION, STRING_DEDUP>(p); }
-=======
-
-class ShenandoahMarkRefsMetadataClosure : public ShenandoahMarkRefsSuperClosure {
-private:
-  template <class T>
-  inline void do_oop_work(T* p)     { work<T>(p); }
->>>>>>> 23fa0dcf
+  inline void do_oop_work(T* p)     { work<T, GENERATION>(p); }
 
 public:
   ShenandoahMarkRefsMetadataClosure(ShenandoahObjToScanQueue* q, ShenandoahReferenceProcessor* rp, ShenandoahObjToScanQueue* old = NULL) :
