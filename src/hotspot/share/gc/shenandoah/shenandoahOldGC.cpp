--- conflicted
+++ resolved
@@ -148,20 +148,15 @@
   // and rebuild free set.
   vmop_entry_final_roots();
 
-<<<<<<< HEAD
-  bool success;
-  size_t region_xfer;
-  const char* region_destination;
-  ShenandoahYoungGeneration* young_gen = heap->young_generation();
-  ShenandoahGeneration* old_gen = heap->old_generation();
-=======
   // We do not rebuild_free following increments of old marking because memory has not been reclaimed. However, we may
   // need to transfer memory to OLD in order to efficiently support the mixed evacuations that might immediately follow.
+
+  // TODO: if we do transfer memory, shouldn't we rebuild the free set?
+
   size_t allocation_runway = heap->young_generation()->heuristics()->bytes_of_allocation_runway_before_gc_trigger(0);
   heap->compute_old_generation_balance(allocation_runway, 0);
 
   ShenandoahGenerationalHeap::TransferResult result;
->>>>>>> bac08f0c
   {
     ShenandoahHeapLocker locker(heap->lock());
     result = heap->balance_generations();
