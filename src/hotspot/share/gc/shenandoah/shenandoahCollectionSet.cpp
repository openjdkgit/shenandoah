/*
 * Copyright (c) 2016, 2023, Red Hat, Inc. All rights reserved.
 * Copyright Amazon.com Inc. or its affiliates. All Rights Reserved.
 * DO NOT ALTER OR REMOVE COPYRIGHT NOTICES OR THIS FILE HEADER.
 *
 * This code is free software; you can redistribute it and/or modify it
 * under the terms of the GNU General Public License version 2 only, as
 * published by the Free Software Foundation.
 *
 * This code is distributed in the hope that it will be useful, but WITHOUT
 * ANY WARRANTY; without even the implied warranty of MERCHANTABILITY or
 * FITNESS FOR A PARTICULAR PURPOSE.  See the GNU General Public License
 * version 2 for more details (a copy is included in the LICENSE file that
 * accompanied this code).
 *
 * You should have received a copy of the GNU General Public License version
 * 2 along with this work; if not, write to the Free Software Foundation,
 * Inc., 51 Franklin St, Fifth Floor, Boston, MA 02110-1301 USA.
 *
 * Please contact Oracle, 500 Oracle Parkway, Redwood Shores, CA 94065 USA
 * or visit www.oracle.com if you need additional information or have any
 * questions.
 *
 */

#include "precompiled.hpp"

#include "gc/shenandoah/shenandoahCollectionSet.hpp"
#include "gc/shenandoah/shenandoahHeap.inline.hpp"
#include "gc/shenandoah/shenandoahHeapRegion.inline.hpp"
#include "gc/shenandoah/shenandoahHeapRegionSet.hpp"
#include "gc/shenandoah/shenandoahUtils.hpp"
#include "runtime/atomic.hpp"
#include "services/memTracker.hpp"
#include "utilities/copy.hpp"

ShenandoahCollectionSet::ShenandoahCollectionSet(ShenandoahHeap* heap, ReservedSpace space, char* heap_base) :
  _map_size(heap->num_regions()),
  _region_size_bytes_shift(ShenandoahHeapRegion::region_size_bytes_shift()),
  _map_space(space),
  _cset_map(_map_space.base() + ((uintx)heap_base >> _region_size_bytes_shift)),
  _biased_cset_map(_map_space.base()),
  _heap(heap),
  _has_old_regions(false),
  _garbage(0),
  _used(0),
  _live(0),
  _region_count(0),
  _old_garbage(0),
  _current_index(0) {

  // The collection set map is reserved to cover the entire heap *and* zero addresses.
  // This is needed to accept in-cset checks for both heap oops and nulls, freeing
  // high-performance code from checking for null first.
  //
  // Since heap_base can be far away, committing the entire map would waste memory.
  // Therefore, we only commit the parts that are needed to operate: the heap view,
  // and the zero page.
  //
  // Note: we could instead commit the entire map, and piggyback on OS virtual memory
  // subsystem for mapping not-yet-written-to pages to a single physical backing page,
  // but this is not guaranteed, and would confuse NMT and other memory accounting tools.

  MemTracker::record_virtual_memory_type(_map_space.base(), mtGC);

  size_t page_size = os::vm_page_size();

  if (!_map_space.special()) {
    // Commit entire pages that cover the heap cset map.
    char* bot_addr = align_down(_cset_map, page_size);
    char* top_addr = align_up(_cset_map + _map_size, page_size);
    os::commit_memory_or_exit(bot_addr, pointer_delta(top_addr, bot_addr, 1), false,
                              "Unable to commit collection set bitmap: heap");

    // Commit the zero page, if not yet covered by heap cset map.
    if (bot_addr != _biased_cset_map) {
      os::commit_memory_or_exit(_biased_cset_map, page_size, false,
                                "Unable to commit collection set bitmap: zero page");
    }
  }

  Copy::zero_to_bytes(_cset_map, _map_size);
  Copy::zero_to_bytes(_biased_cset_map, page_size);
}

void ShenandoahCollectionSet::add_region(ShenandoahHeapRegion* r) {
  assert(ShenandoahSafepoint::is_at_shenandoah_safepoint(), "Must be at a safepoint");
  assert(Thread::current()->is_VM_thread(), "Must be VMThread");
  assert(!is_in(r), "Already in collection set");
  assert(!r->is_humongous(), "Only add regular regions to the collection set");

  _cset_map[r->index()] = 1;
<<<<<<< HEAD
  if (r->affiliation() == YOUNG_GENERATION) {
    _young_region_count++;
    _young_bytes_to_evacuate += r->get_live_data_bytes();
    _young_available_bytes_collected += r->free();
=======

  size_t live = r->get_live_data_bytes();
  size_t garbage = r->garbage();

  if (r->is_young()) {
    _young_region_count++;
    _young_bytes_to_evacuate += live;
>>>>>>> 7df41365
    if (r->age() >= InitialTenuringThreshold) {
      _young_bytes_to_promote += live;
    }
  } else if (r->is_old()) {
    _old_region_count++;
<<<<<<< HEAD
    _old_bytes_to_evacuate += r->get_live_data_bytes();
    _old_garbage += r->garbage();
    _old_available_bytes_collected += r->free();
=======
    _old_bytes_to_evacuate += live;
    _old_garbage += garbage;
>>>>>>> 7df41365
  }

  _region_count++;
  _has_old_regions |= r->is_old();
  _garbage += garbage;
  _used += r->used();
  _live += live;
  // Update the region status too. State transition would be checked internally.
  r->make_cset();
}

void ShenandoahCollectionSet::clear() {
  assert(ShenandoahSafepoint::is_at_shenandoah_safepoint(), "Must be at a safepoint");

  Copy::zero_to_bytes(_cset_map, _map_size);

#ifdef ASSERT
  for (size_t index = 0; index < _heap->num_regions(); index ++) {
    assert (!_heap->get_region(index)->is_cset(), "should have been cleared before");
  }
#endif

  _garbage = 0;
  _old_garbage = 0;
  _used = 0;
  _live = 0;

  _region_count = 0;
  _current_index = 0;

  _young_region_count = 0;
  _young_bytes_to_evacuate = 0;
  _young_bytes_to_promote = 0;

  _old_region_count = 0;
  _old_bytes_to_evacuate = 0;

  _young_available_bytes_collected = 0;
  _old_available_bytes_collected = 0;

  _has_old_regions = false;
}

ShenandoahHeapRegion* ShenandoahCollectionSet::claim_next() {
  // This code is optimized for the case when collection set contains only
  // a few regions. In this case, it is more constructive to check for is_in
  // before hitting the (potentially contended) atomic index.

  size_t max = _heap->num_regions();
  size_t old = Atomic::load(&_current_index);

  for (size_t index = old; index < max; index++) {
    if (is_in(index)) {
      size_t cur = Atomic::cmpxchg(&_current_index, old, index + 1, memory_order_relaxed);
      assert(cur >= old, "Always move forward");
      if (cur == old) {
        // Successfully moved the claim index, this is our region.
        return _heap->get_region(index);
      } else {
        // Somebody else moved the claim index, restart from there.
        index = cur - 1; // adjust for loop post-increment
        old = cur;
      }
    }
  }
  return nullptr;
}

ShenandoahHeapRegion* ShenandoahCollectionSet::next() {
  assert(ShenandoahSafepoint::is_at_shenandoah_safepoint(), "Must be at a safepoint");
  assert(Thread::current()->is_VM_thread(), "Must be VMThread");

  size_t max = _heap->num_regions();
  for (size_t index = _current_index; index < max; index++) {
    if (is_in(index)) {
      _current_index = index + 1;
      return _heap->get_region(index);
    }
  }

  return nullptr;
}

void ShenandoahCollectionSet::print_on(outputStream* out) const {
  out->print_cr("Collection Set: Regions: "
                SIZE_FORMAT ", Garbage: " SIZE_FORMAT "%s, Live: " SIZE_FORMAT "%s, Used: " SIZE_FORMAT "%s", count(),
                byte_size_in_proper_unit(garbage()), proper_unit_for_byte_size(garbage()),
                byte_size_in_proper_unit(live()),    proper_unit_for_byte_size(live()),
                byte_size_in_proper_unit(used()),    proper_unit_for_byte_size(used()));

#ifdef ASSERT
  // If Assertions are on, we'll dump each region selected for the collection set.  Otherwise, too much detail.
  debug_only(size_t regions = 0;)
  for (size_t index = 0; index < _heap->num_regions(); index ++) {
    if (is_in(index)) {
      _heap->get_region(index)->print_on(out);
      debug_only(regions ++;)
    }
  }
  assert(regions == count(), "Must match");
#endif
}<|MERGE_RESOLUTION|>--- conflicted
+++ resolved
@@ -90,33 +90,21 @@
   assert(!r->is_humongous(), "Only add regular regions to the collection set");
 
   _cset_map[r->index()] = 1;
-<<<<<<< HEAD
-  if (r->affiliation() == YOUNG_GENERATION) {
-    _young_region_count++;
-    _young_bytes_to_evacuate += r->get_live_data_bytes();
-    _young_available_bytes_collected += r->free();
-=======
-
-  size_t live = r->get_live_data_bytes();
+  size_t live    = r->get_live_data_bytes();
   size_t garbage = r->garbage();
-
+  size_t free    = r->free();
   if (r->is_young()) {
     _young_region_count++;
     _young_bytes_to_evacuate += live;
->>>>>>> 7df41365
+    _young_available_bytes_collected += free;
     if (r->age() >= InitialTenuringThreshold) {
       _young_bytes_to_promote += live;
     }
   } else if (r->is_old()) {
     _old_region_count++;
-<<<<<<< HEAD
-    _old_bytes_to_evacuate += r->get_live_data_bytes();
-    _old_garbage += r->garbage();
-    _old_available_bytes_collected += r->free();
-=======
     _old_bytes_to_evacuate += live;
     _old_garbage += garbage;
->>>>>>> 7df41365
+    _old_available_bytes_collected += free;
   }
 
   _region_count++;
