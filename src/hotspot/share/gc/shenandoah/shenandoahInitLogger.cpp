--- conflicted
+++ resolved
@@ -46,12 +46,6 @@
     log_info(gc, init)("Heuristics: %s", heap->global_generation()->heuristics()->name());
   } else {
     log_info(gc, init)("Young Heuristics: %s", heap->young_generation()->heuristics()->name());
-<<<<<<< HEAD
-    log_info(gc, init)("Old Heuristics: %s", heap->old_generation()->heuristics()->name());
-    log_info(gc, init)("Young Generation Max: " SIZE_FORMAT "%s",
-                       byte_size_in_proper_unit(heap->young_generation()->max_capacity()),
-                       proper_unit_for_byte_size(heap->young_generation()->max_capacity()));
-=======
     log_info(gc, init)("Young Generation Initial Size: " SIZE_FORMAT "%s",
                        byte_size_in_proper_unit(heap->young_generation()->soft_max_capacity()),
                        proper_unit_for_byte_size(heap->young_generation()->soft_max_capacity()));
@@ -65,7 +59,6 @@
     log_info(gc, init)("Old Generation Max: " SIZE_FORMAT "%s",
                        byte_size_in_proper_unit(heap->old_generation()->max_capacity()),
                        proper_unit_for_byte_size(heap->old_generation()->max_capacity()));
->>>>>>> d793fd16
   }
 
 
