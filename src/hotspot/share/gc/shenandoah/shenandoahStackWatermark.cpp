--- conflicted
+++ resolved
@@ -91,18 +91,7 @@
   ShenandoahHeap* const heap = ShenandoahHeap::heap();
 
   // Process the non-frame part of the thread
-<<<<<<< HEAD
   if (heap->is_concurrent_weak_root_in_progress()) {
-=======
-  if (heap->is_concurrent_mark_in_progress()) {
-    // We need to reset all TLABs because they might be below the TAMS, and we need to mark
-    // the objects in them. Do not let mutators allocate any new objects in their current TLABs.
-    // It is also a good place to resize the TLAB sizes for future allocations.
-    retire_tlab();
-
-    _jt->oops_do_no_frames(closure_from_context(context), &_nm_cl);
-  } else if (heap->is_concurrent_weak_root_in_progress()) {
->>>>>>> b04b3047
     assert(heap->is_evacuation_in_progress(), "Should not be armed");
     // Retire the TLABs, which will force threads to reacquire their TLABs.
     // This is needed for two reasons. Strong one: new allocations would be with new freeset,
@@ -111,18 +100,14 @@
     // be needed for reference updates (would update the large filler instead).
     retire_tlab();
 
-<<<<<<< HEAD
-    _jt->oops_do_no_frames(closure_from_context(context), &_cb_cl);
+    _jt->oops_do_no_frames(closure_from_context(context), &_nm_cl);
   } else if (heap->is_concurrent_mark_in_progress()) {
     // We need to reset all TLABs because they might be below the TAMS, and we need to mark
     // the objects in them. Do not let mutators allocate any new objects in their current TLABs.
     // It is also a good place to resize the TLAB sizes for future allocations.
     retire_tlab();
 
-    _jt->oops_do_no_frames(closure_from_context(context), &_cb_cl);
-=======
     _jt->oops_do_no_frames(closure_from_context(context), &_nm_cl);
->>>>>>> b04b3047
   } else {
     ShouldNotReachHere();
   }
