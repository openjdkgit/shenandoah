--- conflicted
+++ resolved
@@ -44,15 +44,8 @@
   ShenandoahMark(ShenandoahGeneration* generation);
 
 public:
-<<<<<<< HEAD
-  template<class T, GenerationMode GENERATION, StringDedupMode STRING_DEDUP>
-  static inline void mark_through_ref(T* p, ShenandoahObjToScanQueue* q, ShenandoahObjToScanQueue* old, ShenandoahMarkingContext* const mark_context, StringDedup::Requests* const req, bool weak);
-=======
-  template<class T>
-  static inline void mark_through_ref(T* p, ShenandoahObjToScanQueue* q, ShenandoahMarkingContext* const mark_context, bool weak);
-
-  static void clear();
->>>>>>> 23fa0dcf
+  template<class T, GenerationMode GENERATION>
+  static inline void mark_through_ref(T* p, ShenandoahObjToScanQueue* q, ShenandoahObjToScanQueue* old, ShenandoahMarkingContext* const mark_context, bool weak);
 
   // Helpers
   inline ShenandoahObjToScanQueueSet* task_queues() const;
@@ -78,41 +71,28 @@
 
   inline void count_liveness(ShenandoahLiveData* live_data, oop obj);
 
-<<<<<<< HEAD
-  template <class T, GenerationMode GENERATION, bool CANCELLABLE>
-  void mark_loop_work(T* cl, ShenandoahLiveData* live_data, uint worker_id, TaskTerminator *t);
+  template <class T, GenerationMode GENERATION, bool CANCELLABLE, StringDedupMode STRING_DEDUP>
+  void mark_loop_work(T* cl, ShenandoahLiveData* live_data, uint worker_id, TaskTerminator *t, StringDedup::Requests* const req);
 
   template <GenerationMode GENERATION, bool CANCELLABLE, StringDedupMode STRING_DEDUP>
-  void mark_loop_prework(uint worker_id, TaskTerminator *terminator, ShenandoahReferenceProcessor *rp, bool update_refs);
+  void mark_loop_prework(uint worker_id, TaskTerminator *terminator, ShenandoahReferenceProcessor *rp, StringDedup::Requests* const req, bool update_refs);
 
   template <GenerationMode GENERATION>
   static bool in_generation(oop obj);
 
-  template<StringDedupMode STRING_DEDUP>
   static void mark_ref(ShenandoahObjToScanQueue* q,
                        ShenandoahMarkingContext* const mark_context,
-                       StringDedup::Requests* const req, bool weak,
-                       oop obj);
-=======
-  template <class T, bool CANCELLABLE,StringDedupMode STRING_DEDUP>
-  void mark_loop_work(T* cl, ShenandoahLiveData* live_data, uint worker_id, TaskTerminator *t, StringDedup::Requests* const req);
-
-  template <bool CANCELLABLE, StringDedupMode STRING_DEDUP>
-  void mark_loop_prework(uint worker_id, TaskTerminator *terminator, ShenandoahReferenceProcessor *rp, StringDedup::Requests* const req);
->>>>>>> 23fa0dcf
+                       bool weak, oop obj);
 
   template <StringDedupMode STRING_DEDUP>
   inline void dedup_string(oop obj, StringDedup::Requests* const req);
 protected:
-<<<<<<< HEAD
+  template<bool CANCELLABLE, StringDedupMode STRING_DEDUP>
   void mark_loop(GenerationMode generation, uint worker_id, TaskTerminator* terminator, ShenandoahReferenceProcessor *rp,
-                 bool cancellable, StringDedupMode dedup_mode);
-  template<bool CANCELLABLE, StringDedupMode STRING_DEDUP>
-  void mark_loop(GenerationMode generation, uint worker_id, TaskTerminator* terminator, ShenandoahReferenceProcessor *rp);
-=======
-  void mark_loop(uint worker_id, TaskTerminator* terminator, ShenandoahReferenceProcessor *rp,
+                 StringDedup::Requests* const req);
+
+  void mark_loop(GenerationMode generation, uint worker_id, TaskTerminator* terminator, ShenandoahReferenceProcessor *rp,
                  bool cancellable, StringDedupMode dedup_mode, StringDedup::Requests* const req);
->>>>>>> 23fa0dcf
 };
 
 #endif // SHARE_GC_SHENANDOAH_SHENANDOAHMARK_HPP
