--- conflicted
+++ resolved
@@ -74,10 +74,8 @@
   template <class T, GenerationMode GENERATION, bool CANCELLABLE>
   void mark_loop_work(T* cl, ShenandoahLiveData* live_data, uint worker_id, TaskTerminator *t);
 
-<<<<<<< HEAD
-  template <GenerationMode GENERATION, bool CANCELLABLE>
-  void mark_loop_prework(uint worker_id, TaskTerminator *terminator,
-                         ShenandoahReferenceProcessor *rp, bool strdedup, bool update_refs);
+  template <GenerationMode GENERATION, bool CANCELLABLE, StringDedupMode STRING_DEDUP>
+  void mark_loop_prework(uint worker_id, TaskTerminator *terminator, ShenandoahReferenceProcessor *rp, bool update_refs);
 
   template <GenerationMode GENERATION>
   static bool in_generation(oop obj);
@@ -90,16 +88,7 @@
 
 protected:
   void mark_loop(GenerationMode generation, uint worker_id, TaskTerminator* terminator, ShenandoahReferenceProcessor *rp,
-                 bool cancellable, bool strdedup);
-
-=======
-  template <bool CANCELLABLE, StringDedupMode STRING_DEDUP>
-  void mark_loop_prework(uint worker_id, TaskTerminator *terminator, ShenandoahReferenceProcessor *rp);
-
-protected:
-  void mark_loop(uint worker_id, TaskTerminator* terminator, ShenandoahReferenceProcessor *rp,
                  bool cancellable, StringDedupMode dedup_mode);
->>>>>>> 64f0f689
 };
 
 #endif // SHARE_GC_SHENANDOAH_SHENANDOAHMARK_HPP
