--- conflicted
+++ resolved
@@ -44,15 +44,8 @@
   ShenandoahMark(ShenandoahGeneration* generation);
 
 public:
-<<<<<<< HEAD
   template<class T, GenerationMode GENERATION, StringDedupMode STRING_DEDUP>
-  static inline void mark_through_ref(T* p, ShenandoahObjToScanQueue* q, ShenandoahObjToScanQueue* old, ShenandoahMarkingContext* const mark_context, bool weak);
-=======
-  template<class T, StringDedupMode STRING_DEDUP>
-  static inline void mark_through_ref(T* p, ShenandoahObjToScanQueue* q, ShenandoahMarkingContext* const mark_context, StringDedup::Requests* const req, bool weak);
-
-  static void clear();
->>>>>>> be0a6552
+  static inline void mark_through_ref(T* p, ShenandoahObjToScanQueue* q, ShenandoahObjToScanQueue* old, ShenandoahMarkingContext* const mark_context, StringDedup::Requests* const req, bool weak);
 
   // Helpers
   inline ShenandoahObjToScanQueueSet* task_queues() const;
