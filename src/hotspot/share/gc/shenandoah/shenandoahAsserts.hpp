/*
 * Copyright (c) 2018, 2019, Red Hat, Inc. All rights reserved.
 * DO NOT ALTER OR REMOVE COPYRIGHT NOTICES OR THIS FILE HEADER.
 *
 * This code is free software; you can redistribute it and/or modify it
 * under the terms of the GNU General Public License version 2 only, as
 * published by the Free Software Foundation.
 *
 * This code is distributed in the hope that it will be useful, but WITHOUT
 * ANY WARRANTY; without even the implied warranty of MERCHANTABILITY or
 * FITNESS FOR A PARTICULAR PURPOSE.  See the GNU General Public License
 * version 2 for more details (a copy is included in the LICENSE file that
 * accompanied this code).
 *
 * You should have received a copy of the GNU General Public License version
 * 2 along with this work; if not, write to the Free Software Foundation,
 * Inc., 51 Franklin St, Fifth Floor, Boston, MA 02110-1301 USA.
 *
 * Please contact Oracle, 500 Oracle Parkway, Redwood Shores, CA 94065 USA
 * or visit www.oracle.com if you need additional information or have any
 * questions.
 *
 */

#ifndef SHARE_GC_SHENANDOAH_SHENANDOAHASSERTS_HPP
#define SHARE_GC_SHENANDOAH_SHENANDOAHASSERTS_HPP

#include "memory/iterator.hpp"
#include "runtime/mutex.hpp"
#include "utilities/formatBuffer.hpp"

typedef FormatBuffer<8192> ShenandoahMessageBuffer;

class ShenandoahAsserts {
public:
  enum SafeLevel {
    _safe_unknown,
    _safe_oop,
    _safe_oop_fwd,
    _safe_all
  };

  static void print_obj(ShenandoahMessageBuffer &msg, oop obj);

  static void print_non_obj(ShenandoahMessageBuffer &msg, void *loc);

  static void print_obj_safe(ShenandoahMessageBuffer &msg, void *loc);

  static void print_failure(SafeLevel level, oop obj, void *interior_loc, oop loc,
                            const char *phase, const char *label,
                            const char *file, int line);

  static void print_rp_failure(const char *label, BoolObjectClosure* actual,
                               const char *file, int line);

  static void assert_in_heap(void* interior_loc, oop obj, const char* file, int line);
  static void assert_in_heap_or_null(void* interior_loc, oop obj, const char* file, int line);
  static void assert_in_correct_region(void* interior_loc, oop obj, const char* file, int line);

  static void assert_correct(void* interior_loc, oop obj, const char* file, int line);
  static void assert_forwarded(void* interior_loc, oop obj, const char* file, int line);
  static void assert_not_forwarded(void* interior_loc, oop obj, const char* file, int line);
  static void assert_marked(void* interior_loc, oop obj, const char* file, int line);
  static void assert_marked_weak(void* interior_loc, oop obj, const char* file, int line);
  static void assert_marked_strong(void* interior_loc, oop obj, const char* file, int line);
  static void assert_in_cset(void* interior_loc, oop obj, const char* file, int line);
  static void assert_not_in_cset(void* interior_loc, oop obj, const char* file, int line);
  static void assert_not_in_cset_loc(void* interior_loc, const char* file, int line);

  static void assert_locked_or_shenandoah_safepoint(Mutex* lock, const char* file, int line);

  static void assert_heaplocked(const char* file, int line);
  static void assert_not_heaplocked(const char* file, int line);
  static void assert_heaplocked_or_safepoint(const char* file, int line);
  static void assert_heaplocked_or_fullgc_safepoint(const char* file, int line);

#ifdef ASSERT
#define shenandoah_assert_in_heap(interior_loc, obj) \
                    ShenandoahAsserts::assert_in_heap(interior_loc, obj, __FILE__, __LINE__)
#define shenandoah_assert_in_heap_or_null(interior_loc, obj) \
                    ShenandoahAsserts::assert_in_heap_or_null(interior_loc, obj, __FILE__, __LINE__)
#define shenandoah_assert_in_correct_region(interior_loc, obj) \
                    ShenandoahAsserts::assert_in_correct_region(interior_loc, obj, __FILE__, __LINE__)

#define shenandoah_assert_correct_if(interior_loc, obj, condition) \
  if (condition)    ShenandoahAsserts::assert_correct(interior_loc, obj, __FILE__, __LINE__)
#define shenandoah_assert_correct_except(interior_loc, obj, exception) \
  if (!(exception)) ShenandoahAsserts::assert_correct(interior_loc, obj, __FILE__, __LINE__)
#define shenandoah_assert_correct(interior_loc, obj) \
                    ShenandoahAsserts::assert_correct(interior_loc, obj, __FILE__, __LINE__)

#define shenandoah_assert_forwarded_if(interior_loc, obj, condition) \
  if (condition)    ShenandoahAsserts::assert_forwarded(interior_loc, obj, __FILE__, __LINE__)
#define shenandoah_assert_forwarded_except(interior_loc, obj, exception) \
  if (!(exception)) ShenandoahAsserts::assert_forwarded(interior_loc, obj, __FILE__, __LINE__)
#define shenandoah_assert_forwarded(interior_loc, obj) \
                    ShenandoahAsserts::assert_forwarded(interior_loc, obj, __FILE__, __LINE__)

#define shenandoah_assert_not_forwarded_if(interior_loc, obj, condition) \
  if (condition)    ShenandoahAsserts::assert_not_forwarded(interior_loc, obj, __FILE__, __LINE__)
#define shenandoah_assert_not_forwarded_except(interior_loc, obj, exception) \
  if (!(exception)) ShenandoahAsserts::assert_not_forwarded(interior_loc, obj, __FILE__, __LINE__)
#define shenandoah_assert_not_forwarded(interior_loc, obj) \
                    ShenandoahAsserts::assert_not_forwarded(interior_loc, obj, __FILE__, __LINE__)

#define shenandoah_assert_marked_if(interior_loc, obj, condition) \
  if (condition)    ShenandoahAsserts::assert_marked(interior_loc, obj, __FILE__, __LINE__)
#define shenandoah_assert_marked_except(interior_loc, obj, exception) \
  if (!(exception)) ShenandoahAsserts::assert_marked(interior_loc, obj, __FILE__, __LINE__)
#define shenandoah_assert_marked(interior_loc, obj) \
                    ShenandoahAsserts::assert_marked(interior_loc, obj, __FILE__, __LINE__)

#define shenandoah_assert_marked_weak_if(interior_loc, obj, condition) \
  if (condition)    ShenandoahAsserts::assert_marked_weak(interior_loc, obj, __FILE__, __LINE__)
#define shenandoah_assert_marked_weak_except(interior_loc, obj, exception) \
  if (!(exception)) ShenandoahAsserts::assert_marked_weak(interior_loc, obj, __FILE__, __LINE__)
#define shenandoah_assert_marked_weak(interior_loc, obj) \
                    ShenandoahAsserts::assert_marked_weak(interior_loc, obj, __FILE__, __LINE__)

#define shenandoah_assert_marked_strong_if(interior_loc, obj, condition) \
  if (condition)    ShenandoahAsserts::assert_marked_strong(interior_loc, obj, __FILE__, __LINE__)
#define shenandoah_assert_marked_strong_except(interior_loc, obj, exception) \
  if (!(exception)) ShenandoahAsserts::assert_marked_strong(interior_loc, obj, __FILE__, __LINE__)
#define shenandoah_assert_marked_strong(interior_loc, obj) \
                    ShenandoahAsserts::assert_marked_strong(interior_loc, obj, __FILE__, __LINE__)

#define shenandoah_assert_in_cset_if(interior_loc, obj, condition) \
  if (condition)    ShenandoahAsserts::assert_in_cset(interior_loc, obj, __FILE__, __LINE__)
#define shenandoah_assert_in_cset_except(interior_loc, obj, exception) \
  if (!(exception)) ShenandoahAsserts::assert_in_cset(interior_loc, obj, __FILE__, __LINE__)
#define shenandoah_assert_in_cset(interior_loc, obj) \
                    ShenandoahAsserts::assert_in_cset(interior_loc, obj, __FILE__, __LINE__)

#define shenandoah_assert_not_in_cset_if(interior_loc, obj, condition) \
  if (condition)    ShenandoahAsserts::assert_not_in_cset(interior_loc, obj, __FILE__, __LINE__)
#define shenandoah_assert_not_in_cset_except(interior_loc, obj, exception) \
  if (!(exception)) ShenandoahAsserts::assert_not_in_cset(interior_loc, obj, __FILE__, __LINE__)
#define shenandoah_assert_not_in_cset(interior_loc, obj) \
                    ShenandoahAsserts::assert_not_in_cset(interior_loc, obj, __FILE__, __LINE__)

#define shenandoah_assert_not_in_cset_loc_if(interior_loc, condition) \
  if (condition)    ShenandoahAsserts::assert_not_in_cset_loc(interior_loc, __FILE__, __LINE__)
#define shenandoah_assert_not_in_cset_loc_except(interior_loc, exception) \
  if (!(exception)) ShenandoahAsserts::assert_not_in_cset_loc(interior_loc, __FILE__, __LINE__)
#define shenandoah_assert_not_in_cset_loc(interior_loc) \
                    ShenandoahAsserts::assert_not_in_cset_loc(interior_loc, __FILE__, __LINE__)

#define shenandoah_assert_rp_isalive_installed() \
                    ShenandoahAsserts::assert_rp_isalive_installed(__FILE__, __LINE__)
#define shenandoah_assert_rp_isalive_not_installed() \
                    ShenandoahAsserts::assert_rp_isalive_not_installed(__FILE__, __LINE__)

#define shenandoah_assert_safepoint() \
                    assert(ShenandoahSafepoint::is_at_shenandoah_safepoint(), "Should be at Shenandoah Safepoints")

#define shenandoah_assert_locked_or_safepoint(lock) \
                    ShenandoahAsserts::assert_locked_or_shenandoah_safepoint(lock, __FILE__, __LINE__)

#define shenandoah_assert_heaplocked() \
                    ShenandoahAsserts::assert_heaplocked(__FILE__, __LINE__)

#define shenandoah_assert_not_heaplocked() \
                    ShenandoahAsserts::assert_not_heaplocked(__FILE__, __LINE__)

#define shenandoah_assert_heaplocked_or_safepoint() \
                    ShenandoahAsserts::assert_heaplocked_or_safepoint(__FILE__, __LINE__)

<<<<<<< HEAD
#define shenandoah_assert_generational() \
                    assert(ShenandoahHeap::heap()->mode()->is_generational(), "Must be in generational mode here.")
=======
#define shenandoah_assert_heaplocked_or_fullgc_safepoint() \
                    ShenandoahAsserts::assert_heaplocked_or_fullgc_safepoint(__FILE__, __LINE__)
>>>>>>> f90a7701
#else
#define shenandoah_assert_in_heap(interior_loc, obj)
#define shenandoah_assert_in_heap_or_null(interior_loc, obj)
#define shenandoah_assert_in_correct_region(interior_loc, obj)

#define shenandoah_assert_correct_if(interior_loc, obj, condition)
#define shenandoah_assert_correct_except(interior_loc, obj, exception)
#define shenandoah_assert_correct(interior_loc, obj)

#define shenandoah_assert_forwarded_if(interior_loc, obj, condition)
#define shenandoah_assert_forwarded_except(interior_loc, obj, exception)
#define shenandoah_assert_forwarded(interior_loc, obj)

#define shenandoah_assert_not_forwarded_if(interior_loc, obj, condition)
#define shenandoah_assert_not_forwarded_except(interior_loc, obj, exception)
#define shenandoah_assert_not_forwarded(interior_loc, obj)

#define shenandoah_assert_marked_if(interior_loc, obj, condition)
#define shenandoah_assert_marked_except(interior_loc, obj, exception)
#define shenandoah_assert_marked(interior_loc, obj)

#define shenandoah_assert_marked_weak_if(interior_loc, obj, condition)
#define shenandoah_assert_marked_weak_except(interior_loc, obj, exception)
#define shenandoah_assert_marked_weak(interior_loc, obj)

#define shenandoah_assert_marked_strong_if(interior_loc, obj, condition)
#define shenandoah_assert_marked_strong_except(interior_loc, obj, exception)
#define shenandoah_assert_marked_strong(interior_loc, obj)

#define shenandoah_assert_in_cset_if(interior_loc, obj, condition)
#define shenandoah_assert_in_cset_except(interior_loc, obj, exception)
#define shenandoah_assert_in_cset(interior_loc, obj)

#define shenandoah_assert_not_in_cset_if(interior_loc, obj, condition)
#define shenandoah_assert_not_in_cset_except(interior_loc, obj, exception)
#define shenandoah_assert_not_in_cset(interior_loc, obj)

#define shenandoah_assert_not_in_cset_loc_if(interior_loc, condition)
#define shenandoah_assert_not_in_cset_loc_except(interior_loc, exception)
#define shenandoah_assert_not_in_cset_loc(interior_loc)

#define shenandoah_assert_rp_isalive_installed()
#define shenandoah_assert_rp_isalive_not_installed()

#define shenandoah_assert_safepoint()
#define shenandoah_assert_locked_or_safepoint(lock)

#define shenandoah_assert_heaplocked()
#define shenandoah_assert_not_heaplocked()
#define shenandoah_assert_heaplocked_or_safepoint()
<<<<<<< HEAD
#define shenandoah_assert_generational()
=======
#define shenandoah_assert_heaplocked_or_fullgc_safepoint()
>>>>>>> f90a7701

#endif

#define shenandoah_not_implemented \
                    { fatal("Deliberately not implemented."); }
#define shenandoah_not_implemented_return(v) \
                    { fatal("Deliberately not implemented."); return v; }

};

#endif // SHARE_GC_SHENANDOAH_SHENANDOAHASSERTS_HPP<|MERGE_RESOLUTION|>--- conflicted
+++ resolved
@@ -165,13 +165,11 @@
 #define shenandoah_assert_heaplocked_or_safepoint() \
                     ShenandoahAsserts::assert_heaplocked_or_safepoint(__FILE__, __LINE__)
 
-<<<<<<< HEAD
+#define shenandoah_assert_heaplocked_or_fullgc_safepoint() \
+                    ShenandoahAsserts::assert_heaplocked_or_fullgc_safepoint(__FILE__, __LINE__)
+
 #define shenandoah_assert_generational() \
                     assert(ShenandoahHeap::heap()->mode()->is_generational(), "Must be in generational mode here.")
-=======
-#define shenandoah_assert_heaplocked_or_fullgc_safepoint() \
-                    ShenandoahAsserts::assert_heaplocked_or_fullgc_safepoint(__FILE__, __LINE__)
->>>>>>> f90a7701
 #else
 #define shenandoah_assert_in_heap(interior_loc, obj)
 #define shenandoah_assert_in_heap_or_null(interior_loc, obj)
@@ -222,11 +220,8 @@
 #define shenandoah_assert_heaplocked()
 #define shenandoah_assert_not_heaplocked()
 #define shenandoah_assert_heaplocked_or_safepoint()
-<<<<<<< HEAD
+#define shenandoah_assert_heaplocked_or_fullgc_safepoint()
 #define shenandoah_assert_generational()
-=======
-#define shenandoah_assert_heaplocked_or_fullgc_safepoint()
->>>>>>> f90a7701
 
 #endif
 
