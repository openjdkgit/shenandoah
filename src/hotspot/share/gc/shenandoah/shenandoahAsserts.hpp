/*
 * Copyright (c) 2018, 2019, Red Hat, Inc. All rights reserved.
 * DO NOT ALTER OR REMOVE COPYRIGHT NOTICES OR THIS FILE HEADER.
 *
 * This code is free software; you can redistribute it and/or modify it
 * under the terms of the GNU General Public License version 2 only, as
 * published by the Free Software Foundation.
 *
 * This code is distributed in the hope that it will be useful, but WITHOUT
 * ANY WARRANTY; without even the implied warranty of MERCHANTABILITY or
 * FITNESS FOR A PARTICULAR PURPOSE.  See the GNU General Public License
 * version 2 for more details (a copy is included in the LICENSE file that
 * accompanied this code).
 *
 * You should have received a copy of the GNU General Public License version
 * 2 along with this work; if not, write to the Free Software Foundation,
 * Inc., 51 Franklin St, Fifth Floor, Boston, MA 02110-1301 USA.
 *
 * Please contact Oracle, 500 Oracle Parkway, Redwood Shores, CA 94065 USA
 * or visit www.oracle.com if you need additional information or have any
 * questions.
 *
 */

#ifndef SHARE_GC_SHENANDOAH_SHENANDOAHASSERTS_HPP
#define SHARE_GC_SHENANDOAH_SHENANDOAHASSERTS_HPP

#include "memory/iterator.hpp"
#include "runtime/mutex.hpp"
#include "utilities/formatBuffer.hpp"

typedef FormatBuffer<8192> ShenandoahMessageBuffer;

class ShenandoahAsserts {
public:
  enum SafeLevel {
    _safe_unknown,
    _safe_oop,
    _safe_oop_fwd,
    _safe_all
  };

  static void print_obj(ShenandoahMessageBuffer &msg, oop obj);

  static void print_non_obj(ShenandoahMessageBuffer &msg, void *loc);

  static void print_obj_safe(ShenandoahMessageBuffer &msg, void *loc);

  static void print_failure(SafeLevel level, oop obj, void *interior_loc, oop loc,
                            const char *phase, const char *label,
                            const char *file, int line);

  static void print_rp_failure(const char *label, BoolObjectClosure* actual,
                               const char *file, int line);

  static void assert_in_heap(void* interior_loc, oop obj, const char* file, int line);
  static void assert_in_heap_or_null(void* interior_loc, oop obj, const char* file, int line);
  static void assert_in_correct_region(void* interior_loc, oop obj, const char* file, int line);

  static void assert_correct(void* interior_loc, oop obj, const char* file, int line);
  static void assert_forwarded(void* interior_loc, oop obj, const char* file, int line);
  static void assert_not_forwarded(void* interior_loc, oop obj, const char* file, int line);
  static void assert_marked(void* interior_loc, oop obj, const char* file, int line);
  static void assert_marked_weak(void* interior_loc, oop obj, const char* file, int line);
  static void assert_marked_strong(void* interior_loc, oop obj, const char* file, int line);
  static void assert_in_cset(void* interior_loc, oop obj, const char* file, int line);
  static void assert_not_in_cset(void* interior_loc, oop obj, const char* file, int line);
  static void assert_not_in_cset_loc(void* interior_loc, const char* file, int line);

  static void assert_locked_or_shenandoah_safepoint(Mutex* lock, const char* file, int line);

  static void assert_heaplocked(const char* file, int line);
  static void assert_not_heaplocked(const char* file, int line);
  static void assert_heaplocked_or_safepoint(const char* file, int line);
  static void assert_heaplocked_or_fullgc_safepoint(const char* file, int line);

#ifdef ASSERT
#define shenandoah_assert_in_heap(interior_loc, obj) \
                    ShenandoahAsserts::assert_in_heap(interior_loc, obj, __FILE__, __LINE__)
#define shenandoah_assert_in_heap_or_null(interior_loc, obj) \
                    ShenandoahAsserts::assert_in_heap_or_null(interior_loc, obj, __FILE__, __LINE__)
#define shenandoah_assert_in_correct_region(interior_loc, obj) \
                    ShenandoahAsserts::assert_in_correct_region(interior_loc, obj, __FILE__, __LINE__)

#define shenandoah_assert_correct_if(interior_loc, obj, condition) \
  if (condition)    ShenandoahAsserts::assert_correct(interior_loc, obj, __FILE__, __LINE__)
#define shenandoah_assert_correct_except(interior_loc, obj, exception) \
  if (!(exception)) ShenandoahAsserts::assert_correct(interior_loc, obj, __FILE__, __LINE__)
#define shenandoah_assert_correct(interior_loc, obj) \
                    ShenandoahAsserts::assert_correct(interior_loc, obj, __FILE__, __LINE__)

#define shenandoah_assert_forwarded_if(interior_loc, obj, condition) \
  if (condition)    ShenandoahAsserts::assert_forwarded(interior_loc, obj, __FILE__, __LINE__)
#define shenandoah_assert_forwarded_except(interior_loc, obj, exception) \
  if (!(exception)) ShenandoahAsserts::assert_forwarded(interior_loc, obj, __FILE__, __LINE__)
#define shenandoah_assert_forwarded(interior_loc, obj) \
                    ShenandoahAsserts::assert_forwarded(interior_loc, obj, __FILE__, __LINE__)

#define shenandoah_assert_not_forwarded_if(interior_loc, obj, condition) \
  if (condition)    ShenandoahAsserts::assert_not_forwarded(interior_loc, obj, __FILE__, __LINE__)
#define shenandoah_assert_not_forwarded_except(interior_loc, obj, exception) \
  if (!(exception)) ShenandoahAsserts::assert_not_forwarded(interior_loc, obj, __FILE__, __LINE__)
#define shenandoah_assert_not_forwarded(interior_loc, obj) \
                    ShenandoahAsserts::assert_not_forwarded(interior_loc, obj, __FILE__, __LINE__)

#define shenandoah_assert_marked_if(interior_loc, obj, condition) \
  if (condition)    ShenandoahAsserts::assert_marked(interior_loc, obj, __FILE__, __LINE__)
#define shenandoah_assert_marked_except(interior_loc, obj, exception) \
  if (!(exception)) ShenandoahAsserts::assert_marked(interior_loc, obj, __FILE__, __LINE__)
#define shenandoah_assert_marked(interior_loc, obj) \
                    ShenandoahAsserts::assert_marked(interior_loc, obj, __FILE__, __LINE__)

#define shenandoah_assert_marked_weak_if(interior_loc, obj, condition) \
  if (condition)    ShenandoahAsserts::assert_marked_weak(interior_loc, obj, __FILE__, __LINE__)
#define shenandoah_assert_marked_weak_except(interior_loc, obj, exception) \
  if (!(exception)) ShenandoahAsserts::assert_marked_weak(interior_loc, obj, __FILE__, __LINE__)
#define shenandoah_assert_marked_weak(interior_loc, obj) \
                    ShenandoahAsserts::assert_marked_weak(interior_loc, obj, __FILE__, __LINE__)

#define shenandoah_assert_marked_strong_if(interior_loc, obj, condition) \
  if (condition)    ShenandoahAsserts::assert_marked_strong(interior_loc, obj, __FILE__, __LINE__)
#define shenandoah_assert_marked_strong_except(interior_loc, obj, exception) \
  if (!(exception)) ShenandoahAsserts::assert_marked_strong(interior_loc, obj, __FILE__, __LINE__)
#define shenandoah_assert_marked_strong(interior_loc, obj) \
                    ShenandoahAsserts::assert_marked_strong(interior_loc, obj, __FILE__, __LINE__)

#define shenandoah_assert_in_cset_if(interior_loc, obj, condition) \
  if (condition)    ShenandoahAsserts::assert_in_cset(interior_loc, obj, __FILE__, __LINE__)
#define shenandoah_assert_in_cset_except(interior_loc, obj, exception) \
  if (!(exception)) ShenandoahAsserts::assert_in_cset(interior_loc, obj, __FILE__, __LINE__)
#define shenandoah_assert_in_cset(interior_loc, obj) \
                    ShenandoahAsserts::assert_in_cset(interior_loc, obj, __FILE__, __LINE__)

#define shenandoah_assert_not_in_cset_if(interior_loc, obj, condition) \
  if (condition)    ShenandoahAsserts::assert_not_in_cset(interior_loc, obj, __FILE__, __LINE__)
#define shenandoah_assert_not_in_cset_except(interior_loc, obj, exception) \
  if (!(exception)) ShenandoahAsserts::assert_not_in_cset(interior_loc, obj, __FILE__, __LINE__)
#define shenandoah_assert_not_in_cset(interior_loc, obj) \
                    ShenandoahAsserts::assert_not_in_cset(interior_loc, obj, __FILE__, __LINE__)

#define shenandoah_assert_not_in_cset_loc_if(interior_loc, condition) \
  if (condition)    ShenandoahAsserts::assert_not_in_cset_loc(interior_loc, __FILE__, __LINE__)
#define shenandoah_assert_not_in_cset_loc_except(interior_loc, exception) \
  if (!(exception)) ShenandoahAsserts::assert_not_in_cset_loc(interior_loc, __FILE__, __LINE__)
#define shenandoah_assert_not_in_cset_loc(interior_loc) \
                    ShenandoahAsserts::assert_not_in_cset_loc(interior_loc, __FILE__, __LINE__)

#define shenandoah_assert_rp_isalive_installed() \
                    ShenandoahAsserts::assert_rp_isalive_installed(__FILE__, __LINE__)
#define shenandoah_assert_rp_isalive_not_installed() \
                    ShenandoahAsserts::assert_rp_isalive_not_installed(__FILE__, __LINE__)

#define shenandoah_assert_safepoint() \
                    assert(ShenandoahSafepoint::is_at_shenandoah_safepoint(), "Should be at Shenandoah Safepoints")

#define shenandoah_assert_locked_or_safepoint(lock) \
                    ShenandoahAsserts::assert_locked_or_shenandoah_safepoint(lock, __FILE__, __LINE__)

#define shenandoah_assert_heaplocked() \
                    ShenandoahAsserts::assert_heaplocked(__FILE__, __LINE__)

#define shenandoah_assert_not_heaplocked() \
                    ShenandoahAsserts::assert_not_heaplocked(__FILE__, __LINE__)

#define shenandoah_assert_heaplocked_or_safepoint() \
                    ShenandoahAsserts::assert_heaplocked_or_safepoint(__FILE__, __LINE__)

#define shenandoah_assert_heaplocked_or_fullgc_safepoint() \
                    ShenandoahAsserts::assert_heaplocked_or_fullgc_safepoint(__FILE__, __LINE__)
<<<<<<< HEAD
=======
#define shenandoah_assert_control_or_vm_thread() \
                    assert(Thread::current()->is_VM_thread() || Thread::current() == ShenandoahHeap::heap()->control_thread(), "Expected control thread or vm thread")
>>>>>>> d793fd16

#define shenandoah_assert_generational() \
                    assert(ShenandoahHeap::heap()->mode()->is_generational(), "Must be in generational mode here.")
#else
#define shenandoah_assert_in_heap(interior_loc, obj)
#define shenandoah_assert_in_heap_or_null(interior_loc, obj)
#define shenandoah_assert_in_correct_region(interior_loc, obj)

#define shenandoah_assert_correct_if(interior_loc, obj, condition)
#define shenandoah_assert_correct_except(interior_loc, obj, exception)
#define shenandoah_assert_correct(interior_loc, obj)

#define shenandoah_assert_forwarded_if(interior_loc, obj, condition)
#define shenandoah_assert_forwarded_except(interior_loc, obj, exception)
#define shenandoah_assert_forwarded(interior_loc, obj)

#define shenandoah_assert_not_forwarded_if(interior_loc, obj, condition)
#define shenandoah_assert_not_forwarded_except(interior_loc, obj, exception)
#define shenandoah_assert_not_forwarded(interior_loc, obj)

#define shenandoah_assert_marked_if(interior_loc, obj, condition)
#define shenandoah_assert_marked_except(interior_loc, obj, exception)
#define shenandoah_assert_marked(interior_loc, obj)

#define shenandoah_assert_marked_weak_if(interior_loc, obj, condition)
#define shenandoah_assert_marked_weak_except(interior_loc, obj, exception)
#define shenandoah_assert_marked_weak(interior_loc, obj)

#define shenandoah_assert_marked_strong_if(interior_loc, obj, condition)
#define shenandoah_assert_marked_strong_except(interior_loc, obj, exception)
#define shenandoah_assert_marked_strong(interior_loc, obj)

#define shenandoah_assert_in_cset_if(interior_loc, obj, condition)
#define shenandoah_assert_in_cset_except(interior_loc, obj, exception)
#define shenandoah_assert_in_cset(interior_loc, obj)

#define shenandoah_assert_not_in_cset_if(interior_loc, obj, condition)
#define shenandoah_assert_not_in_cset_except(interior_loc, obj, exception)
#define shenandoah_assert_not_in_cset(interior_loc, obj)

#define shenandoah_assert_not_in_cset_loc_if(interior_loc, condition)
#define shenandoah_assert_not_in_cset_loc_except(interior_loc, exception)
#define shenandoah_assert_not_in_cset_loc(interior_loc)

#define shenandoah_assert_rp_isalive_installed()
#define shenandoah_assert_rp_isalive_not_installed()

#define shenandoah_assert_safepoint()
#define shenandoah_assert_locked_or_safepoint(lock)

#define shenandoah_assert_heaplocked()
#define shenandoah_assert_not_heaplocked()
#define shenandoah_assert_heaplocked_or_safepoint()
#define shenandoah_assert_heaplocked_or_fullgc_safepoint()
<<<<<<< HEAD
=======
#define shenandoah_assert_control_or_vm_thread()
>>>>>>> d793fd16
#define shenandoah_assert_generational()

#endif

#define shenandoah_not_implemented \
                    { fatal("Deliberately not implemented."); }
#define shenandoah_not_implemented_return(v) \
                    { fatal("Deliberately not implemented."); return v; }

};

#endif // SHARE_GC_SHENANDOAH_SHENANDOAHASSERTS_HPP<|MERGE_RESOLUTION|>--- conflicted
+++ resolved
@@ -167,11 +167,8 @@
 
 #define shenandoah_assert_heaplocked_or_fullgc_safepoint() \
                     ShenandoahAsserts::assert_heaplocked_or_fullgc_safepoint(__FILE__, __LINE__)
-<<<<<<< HEAD
-=======
 #define shenandoah_assert_control_or_vm_thread() \
                     assert(Thread::current()->is_VM_thread() || Thread::current() == ShenandoahHeap::heap()->control_thread(), "Expected control thread or vm thread")
->>>>>>> d793fd16
 
 #define shenandoah_assert_generational() \
                     assert(ShenandoahHeap::heap()->mode()->is_generational(), "Must be in generational mode here.")
@@ -226,10 +223,7 @@
 #define shenandoah_assert_not_heaplocked()
 #define shenandoah_assert_heaplocked_or_safepoint()
 #define shenandoah_assert_heaplocked_or_fullgc_safepoint()
-<<<<<<< HEAD
-=======
 #define shenandoah_assert_control_or_vm_thread()
->>>>>>> d793fd16
 #define shenandoah_assert_generational()
 
 #endif
