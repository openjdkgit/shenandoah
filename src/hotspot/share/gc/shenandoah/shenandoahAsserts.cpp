/*
 * Copyright (c) 2018, 2020, Red Hat, Inc. All rights reserved.
 * DO NOT ALTER OR REMOVE COPYRIGHT NOTICES OR THIS FILE HEADER.
 *
 * This code is free software; you can redistribute it and/or modify it
 * under the terms of the GNU General Public License version 2 only, as
 * published by the Free Software Foundation.
 *
 * This code is distributed in the hope that it will be useful, but WITHOUT
 * ANY WARRANTY; without even the implied warranty of MERCHANTABILITY or
 * FITNESS FOR A PARTICULAR PURPOSE.  See the GNU General Public License
 * version 2 for more details (a copy is included in the LICENSE file that
 * accompanied this code).
 *
 * You should have received a copy of the GNU General Public License version
 * 2 along with this work; if not, write to the Free Software Foundation,
 * Inc., 51 Franklin St, Fifth Floor, Boston, MA 02110-1301 USA.
 *
 * Please contact Oracle, 500 Oracle Parkway, Redwood Shores, CA 94065 USA
 * or visit www.oracle.com if you need additional information or have any
 * questions.
 *
 */

#include "precompiled.hpp"

#include "gc/shenandoah/shenandoahAsserts.hpp"
#include "gc/shenandoah/shenandoahForwarding.hpp"
#include "gc/shenandoah/shenandoahHeap.inline.hpp"
#include "gc/shenandoah/shenandoahHeapRegionSet.inline.hpp"
#include "gc/shenandoah/shenandoahMarkingContext.inline.hpp"
#include "gc/shenandoah/shenandoahUtils.hpp"
#include "memory/resourceArea.hpp"

void print_raw_memory(ShenandoahMessageBuffer &msg, void* loc) {
  // Be extra safe. Only access data that is guaranteed to be safe:
  // should be in heap, in known committed region, within that region.

  ShenandoahHeap* heap = ShenandoahHeap::heap();
  if (!heap->is_in(loc)) return;

  ShenandoahHeapRegion* r = heap->heap_region_containing(loc);
  if (r != nullptr && r->is_committed()) {
    address start = MAX2((address) r->bottom(), (address) loc - 32);
    address end   = MIN2((address) r->end(),    (address) loc + 128);
    if (start >= end) return;

    stringStream ss;
    os::print_hex_dump(&ss, start, end, 4);
    msg.append("\n");
    msg.append("Raw heap memory:\n%s", ss.freeze());
  }
}

void ShenandoahAsserts::print_obj(ShenandoahMessageBuffer& msg, oop obj) {
  ShenandoahHeap* heap = ShenandoahHeap::heap();
  ShenandoahHeapRegion *r = heap->heap_region_containing(obj);

  ResourceMark rm;
  stringStream ss;
  r->print_on(&ss);

  stringStream mw_ss;
  obj->mark().print_on(&mw_ss);

  ShenandoahMarkingContext* const ctx = heap->marking_context();

  msg.append("  " PTR_FORMAT " - klass " PTR_FORMAT " %s\n", p2i(obj), p2i(obj->klass()), obj->klass()->external_name());
  msg.append("    %3s allocated after mark start\n", ctx->allocated_after_mark_start(obj) ? "" : "not");
  msg.append("    %3s after update watermark\n",     cast_from_oop<HeapWord*>(obj) >= r->get_update_watermark() ? "" : "not");
  msg.append("    %3s marked strong\n",              ctx->is_marked_strong(obj) ? "" : "not");
  msg.append("    %3s marked weak\n",                ctx->is_marked_weak(obj) ? "" : "not");
  msg.append("    %3s in collection set\n",          heap->in_collection_set(obj) ? "" : "not");
  if (heap->mode()->is_generational() && !obj->is_forwarded()) {
    msg.append("  age: %d\n", obj->age());
  }
  msg.append("  mark:%s\n", mw_ss.freeze());
  msg.append("  region: %s", ss.freeze());
}

void ShenandoahAsserts::print_non_obj(ShenandoahMessageBuffer& msg, void* loc) {
  ShenandoahHeap* heap = ShenandoahHeap::heap();
  if (heap->is_in(loc)) {
    msg.append("  inside Java heap\n");
    ShenandoahHeapRegion *r = heap->heap_region_containing(loc);
    stringStream ss;
    r->print_on(&ss);

    msg.append("    %3s in collection set\n",    heap->in_collection_set_loc(loc) ? "" : "not");
    msg.append("  region: %s", ss.freeze());
  } else {
    msg.append("  outside of Java heap\n");
    stringStream ss;
    os::print_location(&ss, (intptr_t) loc, false);
    msg.append("  %s", ss.freeze());
  }
}

void ShenandoahAsserts::print_obj_safe(ShenandoahMessageBuffer& msg, void* loc) {
  ShenandoahHeap* heap = ShenandoahHeap::heap();
  msg.append("  " PTR_FORMAT " - safe print, no details\n", p2i(loc));
  if (heap->is_in(loc)) {
    ShenandoahHeapRegion* r = heap->heap_region_containing(loc);
    if (r != nullptr) {
      stringStream ss;
      r->print_on(&ss);
      msg.append("  region: %s", ss.freeze());
      print_raw_memory(msg, loc);
    }
  }
}

void ShenandoahAsserts::print_failure(SafeLevel level, oop obj, void* interior_loc, oop loc,
                                       const char* phase, const char* label,
                                       const char* file, int line) {
  ShenandoahHeap* heap = ShenandoahHeap::heap();
  ResourceMark rm;

  bool loc_in_heap = (loc != nullptr && heap->is_in(loc));

  ShenandoahMessageBuffer msg("%s; %s\n\n", phase, label);

  msg.append("Referenced from:\n");
  if (interior_loc != nullptr) {
    msg.append("  interior location: " PTR_FORMAT "\n", p2i(interior_loc));
    if (loc_in_heap) {
      print_obj(msg, loc);
    } else {
      print_non_obj(msg, interior_loc);
    }
  } else {
    msg.append("  no interior location recorded (probably a plain heap scan, or detached oop)\n");
  }
  msg.append("\n");

  msg.append("Object:\n");
  if (level >= _safe_oop) {
    print_obj(msg, obj);
  } else {
    print_obj_safe(msg, obj);
  }
  msg.append("\n");

  if (level >= _safe_oop) {
    oop fwd = ShenandoahForwarding::get_forwardee_raw_unchecked(obj);
    msg.append("Forwardee:\n");
    if (obj != fwd) {
      if (level >= _safe_oop_fwd) {
        print_obj(msg, fwd);
      } else {
        print_obj_safe(msg, fwd);
      }
    } else {
      msg.append("  (the object itself)");
    }
    msg.append("\n");
  }

  if (level >= _safe_oop_fwd) {
    oop fwd = ShenandoahForwarding::get_forwardee_raw_unchecked(obj);
    oop fwd2 = ShenandoahForwarding::get_forwardee_raw_unchecked(fwd);
    if (fwd != fwd2) {
      msg.append("Second forwardee:\n");
      print_obj_safe(msg, fwd2);
      msg.append("\n");
    }
  }

  report_vm_error(file, line, msg.buffer());
}

void ShenandoahAsserts::assert_in_heap(void* interior_loc, oop obj, const char *file, int line) {
  ShenandoahHeap* heap = ShenandoahHeap::heap();

  if (!heap->is_in(obj)) {
    print_failure(_safe_unknown, obj, interior_loc, nullptr, "Shenandoah assert_in_heap failed",
                  "oop must point to a heap address",
                  file, line);
  }
}

void ShenandoahAsserts::assert_in_heap_or_null(void* interior_loc, oop obj, const char *file, int line) {
  ShenandoahHeap* heap = ShenandoahHeap::heap();

  if (obj != nullptr && !heap->is_in(obj)) {
    print_failure(_safe_unknown, obj, interior_loc, nullptr, "Shenandoah assert_in_heap_or_null failed",
                  "oop must point to a heap address",
                  file, line);
  }
}

void ShenandoahAsserts::assert_correct(void* interior_loc, oop obj, const char* file, int line) {
  ShenandoahHeap* heap = ShenandoahHeap::heap();

  // Step 1. Check that obj is correct.
  // After this step, it is safe to call heap_region_containing().
  if (!heap->is_in(obj)) {
    print_failure(_safe_unknown, obj, interior_loc, nullptr, "Shenandoah assert_correct failed",
                  "oop must point to a heap address",
                  file, line);
  }

  Klass* obj_klass = obj->klass_or_null();
  if (obj_klass == nullptr) {
    print_failure(_safe_unknown, obj, interior_loc, nullptr, "Shenandoah assert_correct failed",
                  "Object klass pointer should not be null",
                  file,line);
  }

  if (!Metaspace::contains(obj_klass)) {
    print_failure(_safe_unknown, obj, interior_loc, nullptr, "Shenandoah assert_correct failed",
                  "Object klass pointer must go to metaspace",
                  file,line);
  }

  oop fwd = ShenandoahForwarding::get_forwardee_raw_unchecked(obj);

  if (obj != fwd) {
    // When Full GC moves the objects, we cannot trust fwdptrs. If we got here, it means something
    // tries fwdptr manipulation when Full GC is running. The only exception is using the fwdptr
    // that still points to the object itself.
    if (heap->is_full_gc_move_in_progress()) {
      print_failure(_safe_oop, obj, interior_loc, nullptr, "Shenandoah assert_correct failed",
                    "Non-trivial forwarding pointer during Full GC moves, probable bug.",
                    file, line);
    }

    // Step 2. Check that forwardee is correct
    if (!heap->is_in(fwd)) {
      print_failure(_safe_oop, obj, interior_loc, nullptr, "Shenandoah assert_correct failed",
                    "Forwardee must point to a heap address",
                    file, line);
    }

    if (obj_klass != fwd->klass()) {
      print_failure(_safe_oop, obj, interior_loc, nullptr, "Shenandoah assert_correct failed",
                    "Forwardee klass disagrees with object class",
                    file, line);
    }

    // Step 3. Check that forwardee points to correct region
    if (heap->heap_region_index_containing(fwd) == heap->heap_region_index_containing(obj)) {
      print_failure(_safe_all, obj, interior_loc, nullptr, "Shenandoah assert_correct failed",
                    "Non-trivial forwardee should in another region",
                    file, line);
    }

    // Step 4. Check for multiple forwardings
    oop fwd2 = ShenandoahForwarding::get_forwardee_raw_unchecked(fwd);
    if (fwd != fwd2) {
      print_failure(_safe_all, obj, interior_loc, nullptr, "Shenandoah assert_correct failed",
                    "Multiple forwardings",
                    file, line);
    }
  }

  // Do additional checks for special objects: their fields can hold metadata as well.
  // We want to check class loading/unloading did not corrupt them.

  if (java_lang_Class::is_instance(obj)) {
    Metadata* klass = obj->metadata_field(java_lang_Class::klass_offset());
    if (klass != nullptr && !Metaspace::contains(klass)) {
      print_failure(_safe_all, obj, interior_loc, nullptr, "Shenandoah assert_correct failed",
                    "Instance class mirror should point to Metaspace",
                    file, line);
    }

    Metadata* array_klass = obj->metadata_field(java_lang_Class::array_klass_offset());
    if (array_klass != nullptr && !Metaspace::contains(array_klass)) {
      print_failure(_safe_all, obj, interior_loc, nullptr, "Shenandoah assert_correct failed",
                    "Array class mirror should point to Metaspace",
                    file, line);
    }
  }
}

void ShenandoahAsserts::assert_in_correct_region(void* interior_loc, oop obj, const char* file, int line) {
  assert_correct(interior_loc, obj, file, line);

  ShenandoahHeap* heap = ShenandoahHeap::heap();
  ShenandoahHeapRegion* r = heap->heap_region_containing(obj);
  if (!r->is_active()) {
    print_failure(_safe_unknown, obj, interior_loc, nullptr, "Shenandoah assert_in_correct_region failed",
                  "Object must reside in active region",
                  file, line);
  }

  size_t alloc_size = obj->size();
  if (alloc_size > ShenandoahHeapRegion::humongous_threshold_words()) {
    size_t idx = r->index();
    size_t num_regions = ShenandoahHeapRegion::required_regions(alloc_size * HeapWordSize);
    for (size_t i = idx; i < idx + num_regions; i++) {
      ShenandoahHeapRegion* chain_reg = heap->get_region(i);
      if (i == idx && !chain_reg->is_humongous_start()) {
        print_failure(_safe_unknown, obj, interior_loc, nullptr, "Shenandoah assert_in_correct_region failed",
                      "Object must reside in humongous start",
                      file, line);
      }
      if (i != idx && !chain_reg->is_humongous_continuation()) {
        print_failure(_safe_oop, obj, interior_loc, nullptr, "Shenandoah assert_in_correct_region failed",
                      "Humongous continuation should be of proper size",
                      file, line);
      }
    }
  }
}

void ShenandoahAsserts::assert_forwarded(void* interior_loc, oop obj, const char* file, int line) {
  assert_correct(interior_loc, obj, file, line);
  oop fwd =   ShenandoahForwarding::get_forwardee_raw_unchecked(obj);

  if (obj == fwd) {
    print_failure(_safe_all, obj, interior_loc, nullptr, "Shenandoah assert_forwarded failed",
                  "Object should be forwarded",
                  file, line);
  }
}

void ShenandoahAsserts::assert_not_forwarded(void* interior_loc, oop obj, const char* file, int line) {
  assert_correct(interior_loc, obj, file, line);
  oop fwd = ShenandoahForwarding::get_forwardee_raw_unchecked(obj);

  if (obj != fwd) {
    print_failure(_safe_all, obj, interior_loc, nullptr, "Shenandoah assert_not_forwarded failed",
                  "Object should not be forwarded",
                  file, line);
  }
}

void ShenandoahAsserts::assert_marked(void *interior_loc, oop obj, const char *file, int line) {
  assert_correct(interior_loc, obj, file, line);

  ShenandoahHeap* heap = ShenandoahHeap::heap();
  if (!heap->marking_context()->is_marked(obj)) {
    print_failure(_safe_all, obj, interior_loc, nullptr, "Shenandoah assert_marked failed",
                  "Object should be marked",
                  file, line);
  }
}

void ShenandoahAsserts::assert_marked_weak(void *interior_loc, oop obj, const char *file, int line) {
  assert_correct(interior_loc, obj, file, line);

  ShenandoahHeap* heap = ShenandoahHeap::heap();
  if (!heap->marking_context()->is_marked_weak(obj)) {
    print_failure(_safe_all, obj, interior_loc, nullptr, "Shenandoah assert_marked_weak failed",
                  "Object should be marked weakly",
                  file, line);
  }
}

void ShenandoahAsserts::assert_marked_strong(void *interior_loc, oop obj, const char *file, int line) {
  assert_correct(interior_loc, obj, file, line);

  ShenandoahHeap* heap = ShenandoahHeap::heap();
  if (!heap->marking_context()->is_marked_strong(obj)) {
    print_failure(_safe_all, obj, interior_loc, nullptr, "Shenandoah assert_marked_strong failed",
                  "Object should be marked strongly",
                  file, line);
  }
}

void ShenandoahAsserts::assert_in_cset(void* interior_loc, oop obj, const char* file, int line) {
  assert_correct(interior_loc, obj, file, line);

  ShenandoahHeap* heap = ShenandoahHeap::heap();
  if (!heap->in_collection_set(obj)) {
    print_failure(_safe_all, obj, interior_loc, nullptr, "Shenandoah assert_in_cset failed",
                  "Object should be in collection set",
                  file, line);
  }
}

void ShenandoahAsserts::assert_not_in_cset(void* interior_loc, oop obj, const char* file, int line) {
  assert_correct(interior_loc, obj, file, line);

  ShenandoahHeap* heap = ShenandoahHeap::heap();
  if (heap->in_collection_set(obj)) {
    print_failure(_safe_all, obj, interior_loc, nullptr, "Shenandoah assert_not_in_cset failed",
                  "Object should not be in collection set",
                  file, line);
  }
}

void ShenandoahAsserts::assert_not_in_cset_loc(void* interior_loc, const char* file, int line) {
  ShenandoahHeap* heap = ShenandoahHeap::heap();
  if (heap->in_collection_set_loc(interior_loc)) {
    print_failure(_safe_unknown, nullptr, interior_loc, nullptr, "Shenandoah assert_not_in_cset_loc failed",
                  "Interior location should not be in collection set",
                  file, line);
  }
}

void ShenandoahAsserts::print_rp_failure(const char *label, BoolObjectClosure* actual,
                                         const char *file, int line) {
  ShenandoahMessageBuffer msg("%s\n", label);
  msg.append(" Actual:                  " PTR_FORMAT "\n", p2i(actual));
  report_vm_error(file, line, msg.buffer());
}

void ShenandoahAsserts::assert_locked_or_shenandoah_safepoint(Mutex* lock, const char* file, int line) {
  if (ShenandoahSafepoint::is_at_shenandoah_safepoint()) {
    return;
  }

  if (lock->owned_by_self()) {
    return;
  }

  ShenandoahMessageBuffer msg("Must be at a Shenandoah safepoint or held %s lock", lock->name());
  report_vm_error(file, line, msg.buffer());
}

void ShenandoahAsserts::assert_heaplocked(const char* file, int line) {
  ShenandoahHeap* heap = ShenandoahHeap::heap();

  if (heap->lock()->owned_by_self()) {
    return;
  }

  ShenandoahMessageBuffer msg("Heap lock must be owned by current thread");
  report_vm_error(file, line, msg.buffer());
}

void ShenandoahAsserts::assert_not_heaplocked(const char* file, int line) {
  ShenandoahHeap* heap = ShenandoahHeap::heap();

  if (!heap->lock()->owned_by_self()) {
    return;
  }

  ShenandoahMessageBuffer msg("Heap lock must not be owned by current thread");
  report_vm_error(file, line, msg.buffer());
}

void ShenandoahAsserts::assert_heaplocked_or_safepoint(const char* file, int line) {
  ShenandoahHeap* heap = ShenandoahHeap::heap();

  if (heap->lock()->owned_by_self()) {
    return;
  }

  if (ShenandoahSafepoint::is_at_shenandoah_safepoint()) {
<<<<<<< HEAD
=======
    return;
  }

  ShenandoahMessageBuffer msg("Heap lock must be owned by current thread, or be at safepoint");
  report_vm_error(file, line, msg.buffer());
}

void ShenandoahAsserts::assert_generational(const char* file, int line) {
  if (ShenandoahHeap::heap()->mode()->is_generational()) {
    return;
  }

  ShenandoahMessageBuffer msg("Must be in generational mode");
  report_vm_error(file, line, msg.buffer());
}

void ShenandoahAsserts::assert_control_or_vm_thread_at_safepoint(bool at_safepoint, const char* file, int line) {
  Thread* thr = Thread::current();
  if (thr == ShenandoahHeap::heap()->control_thread()) {
    return;
  }
  if (thr->is_VM_thread()) {
    if (!at_safepoint) {
      return;
    } else if (SafepointSynchronize::is_at_safepoint()) {
      return;
    }
  }

  ShenandoahMessageBuffer msg("Must be either control thread, or vm thread");
  if (at_safepoint) {
    msg.append(" at a safepoint");
  }
  report_vm_error(file, line, msg.buffer());
}

void ShenandoahAsserts::assert_generations_reconciled(const char* file, int line) {
  if (!SafepointSynchronize::is_at_safepoint()) {
    return;
  }

  ShenandoahHeap* heap = ShenandoahHeap::heap();
  ShenandoahGeneration* ggen = heap->gc_generation();
  ShenandoahGeneration* agen = heap->active_generation();
  if (agen == ggen) {
>>>>>>> c7cfc7fa
    return;
  }

  ShenandoahMessageBuffer msg("Active(%d) & GC(%d) Generations aren't reconciled", agen->type(), ggen->type());
  report_vm_error(file, line, msg.buffer());
}<|MERGE_RESOLUTION|>--- conflicted
+++ resolved
@@ -441,8 +441,6 @@
   }
 
   if (ShenandoahSafepoint::is_at_shenandoah_safepoint()) {
-<<<<<<< HEAD
-=======
     return;
   }
 
@@ -488,7 +486,6 @@
   ShenandoahGeneration* ggen = heap->gc_generation();
   ShenandoahGeneration* agen = heap->active_generation();
   if (agen == ggen) {
->>>>>>> c7cfc7fa
     return;
   }
 
