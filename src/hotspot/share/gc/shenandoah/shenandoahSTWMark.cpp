/*
 * Copyright (c) 2021, Red Hat, Inc. All rights reserved.
 * DO NOT ALTER OR REMOVE COPYRIGHT NOTICES OR THIS FILE HEADER.
 *
 * This code is free software; you can redistribute it and/or modify it
 * under the terms of the GNU General Public License version 2 only, as
 * published by the Free Software Foundation.
 *
 * This code is distributed in the hope that it will be useful, but WITHOUT
 * ANY WARRANTY; without even the implied warranty of MERCHANTABILITY or
 * FITNESS FOR A PARTICULAR PURPOSE.  See the GNU General Public License
 * version 2 for more details (a copy is included in the LICENSE file that
 * accompanied this code).
 *
 * You should have received a copy of the GNU General Public License version
 * 2 along with this work; if not, write to the Free Software Foundation,
 * Inc., 51 Franklin St, Fifth Floor, Boston, MA 02110-1301 USA.
 *
 * Please contact Oracle, 500 Oracle Parkway, Redwood Shores, CA 94065 USA
 * or visit www.oracle.com if you need additional information or have any
 * questions.
 *
 */


#include "precompiled.hpp"

#include "gc/shared/strongRootsScope.hpp"
#include "gc/shared/taskTerminator.hpp"
#include "gc/shared/workgroup.hpp"
#include "gc/shenandoah/shenandoahClosures.inline.hpp"
#include "gc/shenandoah/shenandoahGeneration.hpp"
#include "gc/shenandoah/shenandoahMark.inline.hpp"
#include "gc/shenandoah/shenandoahOopClosures.inline.hpp"
#include "gc/shenandoah/shenandoahReferenceProcessor.hpp"
#include "gc/shenandoah/shenandoahRootProcessor.inline.hpp"
#include "gc/shenandoah/shenandoahSTWMark.hpp"
#include "gc/shenandoah/shenandoahVerifier.hpp"

template<GenerationMode GENERATION>
class ShenandoahInitMarkRootsClosure : public OopClosure {
 private:
  ShenandoahObjToScanQueue* const _queue;
  ShenandoahMarkingContext* const _mark_context;

  template <class T>
    inline void do_oop_work(T* p);

 public:
  ShenandoahInitMarkRootsClosure(ShenandoahObjToScanQueue* q);

  void do_oop(narrowOop* p) { do_oop_work(p); }
  void do_oop(oop* p)       { do_oop_work(p); }
};

template<GenerationMode GENERATION>
ShenandoahInitMarkRootsClosure<GENERATION>::ShenandoahInitMarkRootsClosure(ShenandoahObjToScanQueue* q) :
_queue(q),
_mark_context(ShenandoahHeap::heap()->marking_context()) {
}

template <GenerationMode GENERATION>
template <class T>
void ShenandoahInitMarkRootsClosure<GENERATION>::do_oop_work(T* p) {
  // Only called from STW mark, should not be used to bootstrap old generation marking.
  ShenandoahMark::mark_through_ref<T, GENERATION, NO_DEDUP>(p, _queue, nullptr, _mark_context, nullptr, false);
}

class ShenandoahSTWMarkTask : public AbstractGangTask {
private:
  ShenandoahSTWMark* const _mark;

public:
  ShenandoahSTWMarkTask(ShenandoahSTWMark* mark);
  void work(uint worker_id);
};

ShenandoahSTWMarkTask::ShenandoahSTWMarkTask(ShenandoahSTWMark* mark) :
  AbstractGangTask("Shenandoah STW mark"),
  _mark(mark) {
}

void ShenandoahSTWMarkTask::work(uint worker_id) {
  ShenandoahParallelWorkerSession worker_session(worker_id);
  _mark->mark_roots(worker_id);
  _mark->finish_mark(worker_id);
}

ShenandoahSTWMark::ShenandoahSTWMark(ShenandoahGeneration* generation, bool full_gc) :
  ShenandoahMark(generation),
  _root_scanner(full_gc ? ShenandoahPhaseTimings::full_gc_mark : ShenandoahPhaseTimings::degen_gc_stw_mark),
  _terminator(ShenandoahHeap::heap()->workers()->active_workers(), task_queues()),
  _full_gc(full_gc) {
  assert(ShenandoahSafepoint::is_at_shenandoah_safepoint(), "Must be at a Shenandoah safepoint");
}

void ShenandoahSTWMark::mark() {
  // Weak reference processing
  ShenandoahHeap* const heap = ShenandoahHeap::heap();
  ShenandoahReferenceProcessor* rp = heap->active_generation()->ref_processor();
  rp->reset_thread_locals();
  rp->set_soft_reference_policy(heap->soft_ref_policy()->should_clear_all_soft_refs());

  // Init mark, do not expect forwarded pointers in roots
  if (ShenandoahVerify) {
    assert(Thread::current()->is_VM_thread(), "Must be");
    heap->verifier()->verify_roots_no_forwarded();
  }

  uint nworkers = heap->workers()->active_workers();
  task_queues()->reserve(nworkers);

  TASKQUEUE_STATS_ONLY(task_queues()->reset_taskqueue_stats());

  {
    // Mark
    StrongRootsScope scope(nworkers);
    ShenandoahSTWMarkTask task(this);
    heap->workers()->run_task(&task);

    assert(task_queues()->is_empty(), "Should be empty");
  }

  heap->global_generation()->set_mark_complete();

  assert(task_queues()->is_empty(), "Should be empty");
  TASKQUEUE_STATS_ONLY(task_queues()->print_taskqueue_stats());
  TASKQUEUE_STATS_ONLY(task_queues()->reset_taskqueue_stats());
}

void ShenandoahSTWMark::mark_roots(uint worker_id) {
  switch (_generation->generation_mode()) {
    case GLOBAL: {
      ShenandoahInitMarkRootsClosure<GLOBAL> init_mark(task_queues()->queue(worker_id));
      _root_scanner.roots_do(&init_mark, worker_id);
      break;
    }
    case YOUNG: {
      ShenandoahInitMarkRootsClosure<YOUNG> init_mark(task_queues()->queue(worker_id));
      _root_scanner.roots_do(&init_mark, worker_id);
      _generation->scan_remembered_set();
      break;
    }
    default:
      ShouldNotReachHere();
  }
}

void ShenandoahSTWMark::finish_mark(uint worker_id) {
  ShenandoahPhaseTimings::Phase phase = _full_gc ? ShenandoahPhaseTimings::full_gc_mark : ShenandoahPhaseTimings::degen_gc_stw_mark;
  ShenandoahWorkerTimingsTracker timer(phase, ShenandoahPhaseTimings::ParallelMark, worker_id);
  ShenandoahReferenceProcessor* rp = ShenandoahHeap::heap()->active_generation()->ref_processor();

<<<<<<< HEAD
  mark_loop(_generation->generation_mode(),
            worker_id, &_terminator, rp,
            false, // not cancellable
            ShenandoahStringDedup::is_enabled());
=======
  mark_loop(worker_id, &_terminator, rp,
            false /* not cancellable */,
            ShenandoahStringDedup::is_enabled() ? ALWAYS_DEDUP : NO_DEDUP);
>>>>>>> 64f0f689
}
<|MERGE_RESOLUTION|>--- conflicted
+++ resolved
@@ -151,14 +151,8 @@
   ShenandoahWorkerTimingsTracker timer(phase, ShenandoahPhaseTimings::ParallelMark, worker_id);
   ShenandoahReferenceProcessor* rp = ShenandoahHeap::heap()->active_generation()->ref_processor();
 
-<<<<<<< HEAD
   mark_loop(_generation->generation_mode(),
             worker_id, &_terminator, rp,
-            false, // not cancellable
-            ShenandoahStringDedup::is_enabled());
-=======
-  mark_loop(worker_id, &_terminator, rp,
             false /* not cancellable */,
             ShenandoahStringDedup::is_enabled() ? ALWAYS_DEDUP : NO_DEDUP);
->>>>>>> 64f0f689
 }
