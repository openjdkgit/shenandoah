/*
 * Copyright (c) 2021, Red Hat, Inc. All rights reserved.
 * DO NOT ALTER OR REMOVE COPYRIGHT NOTICES OR THIS FILE HEADER.
 *
 * This code is free software; you can redistribute it and/or modify it
 * under the terms of the GNU General Public License version 2 only, as
 * published by the Free Software Foundation.
 *
 * This code is distributed in the hope that it will be useful, but WITHOUT
 * ANY WARRANTY; without even the implied warranty of MERCHANTABILITY or
 * FITNESS FOR A PARTICULAR PURPOSE.  See the GNU General Public License
 * version 2 for more details (a copy is included in the LICENSE file that
 * accompanied this code).
 *
 * You should have received a copy of the GNU General Public License version
 * 2 along with this work; if not, write to the Free Software Foundation,
 * Inc., 51 Franklin St, Fifth Floor, Boston, MA 02110-1301 USA.
 *
 * Please contact Oracle, 500 Oracle Parkway, Redwood Shores, CA 94065 USA
 * or visit www.oracle.com if you need additional information or have any
 * questions.
 *
 */


#include "precompiled.hpp"

#include "gc/shared/strongRootsScope.hpp"
#include "gc/shared/taskTerminator.hpp"
#include "gc/shared/workgroup.hpp"
#include "gc/shenandoah/shenandoahClosures.inline.hpp"
#include "gc/shenandoah/shenandoahGeneration.hpp"
#include "gc/shenandoah/shenandoahMark.inline.hpp"
#include "gc/shenandoah/shenandoahOopClosures.inline.hpp"
#include "gc/shenandoah/shenandoahReferenceProcessor.hpp"
#include "gc/shenandoah/shenandoahRootProcessor.inline.hpp"
#include "gc/shenandoah/shenandoahSTWMark.hpp"
#include "gc/shenandoah/shenandoahVerifier.hpp"

template<GenerationMode GENERATION>
class ShenandoahInitMarkRootsClosure : public OopClosure {
 private:
  ShenandoahObjToScanQueue* const _queue;
  ShenandoahMarkingContext* const _mark_context;

  template <class T>
    inline void do_oop_work(T* p);

 public:
  ShenandoahInitMarkRootsClosure(ShenandoahObjToScanQueue* q);

  void do_oop(narrowOop* p) { do_oop_work(p); }
  void do_oop(oop* p)       { do_oop_work(p); }
};

template<GenerationMode GENERATION>
ShenandoahInitMarkRootsClosure<GENERATION>::ShenandoahInitMarkRootsClosure(ShenandoahObjToScanQueue* q) :
_queue(q),
_mark_context(ShenandoahHeap::heap()->marking_context()) {
}

template <GenerationMode GENERATION>
template <class T>
<<<<<<< HEAD
void ShenandoahInitMarkRootsClosure<GENERATION>::do_oop_work(T* p) {
  // Only called from STW mark, should not be used to bootstrap old generation marking.
  ShenandoahMark::mark_through_ref<T, GENERATION, NO_DEDUP>(p, _queue, nullptr, _mark_context, false);
=======
void ShenandoahInitMarkRootsClosure::do_oop_work(T* p) {
  ShenandoahMark::mark_through_ref<T, NO_DEDUP>(p, _queue, _mark_context, NULL, false);
>>>>>>> be0a6552
}

class ShenandoahSTWMarkTask : public AbstractGangTask {
private:
  ShenandoahSTWMark* const _mark;

public:
  ShenandoahSTWMarkTask(ShenandoahSTWMark* mark);
  void work(uint worker_id);
};

ShenandoahSTWMarkTask::ShenandoahSTWMarkTask(ShenandoahSTWMark* mark) :
  AbstractGangTask("Shenandoah STW mark"),
  _mark(mark) {
}

void ShenandoahSTWMarkTask::work(uint worker_id) {
  ShenandoahParallelWorkerSession worker_session(worker_id);
  _mark->mark_roots(worker_id);
  _mark->finish_mark(worker_id);
}

ShenandoahSTWMark::ShenandoahSTWMark(ShenandoahGeneration* generation, bool full_gc) :
  ShenandoahMark(generation),
  _root_scanner(full_gc ? ShenandoahPhaseTimings::full_gc_mark : ShenandoahPhaseTimings::degen_gc_stw_mark),
  _terminator(ShenandoahHeap::heap()->workers()->active_workers(), task_queues()),
  _full_gc(full_gc) {
  assert(ShenandoahSafepoint::is_at_shenandoah_safepoint(), "Must be at a Shenandoah safepoint");
}

void ShenandoahSTWMark::mark() {
  // Weak reference processing
  ShenandoahHeap* const heap = ShenandoahHeap::heap();
  ShenandoahReferenceProcessor* rp = heap->active_generation()->ref_processor();
  rp->reset_thread_locals();
  rp->set_soft_reference_policy(heap->soft_ref_policy()->should_clear_all_soft_refs());

  // Init mark, do not expect forwarded pointers in roots
  if (ShenandoahVerify) {
    assert(Thread::current()->is_VM_thread(), "Must be");
    heap->verifier()->verify_roots_no_forwarded();
  }

  uint nworkers = heap->workers()->active_workers();
  task_queues()->reserve(nworkers);

  TASKQUEUE_STATS_ONLY(task_queues()->reset_taskqueue_stats());

  {
    // Mark
    StrongRootsScope scope(nworkers);
    ShenandoahSTWMarkTask task(this);
    heap->workers()->run_task(&task);

    assert(task_queues()->is_empty(), "Should be empty");
  }

  heap->global_generation()->set_mark_complete();

  assert(task_queues()->is_empty(), "Should be empty");
  TASKQUEUE_STATS_ONLY(task_queues()->print_taskqueue_stats());
  TASKQUEUE_STATS_ONLY(task_queues()->reset_taskqueue_stats());
}

void ShenandoahSTWMark::mark_roots(uint worker_id) {
  switch (_generation->generation_mode()) {
    case GLOBAL: {
      ShenandoahInitMarkRootsClosure<GLOBAL> init_mark(task_queues()->queue(worker_id));
      _root_scanner.roots_do(&init_mark, worker_id);
      break;
    }
    case YOUNG: {
      ShenandoahInitMarkRootsClosure<YOUNG> init_mark(task_queues()->queue(worker_id));
      _root_scanner.roots_do(&init_mark, worker_id);
      _generation->scan_remembered_set();
      break;
    }
    default:
      ShouldNotReachHere();
  }
}

void ShenandoahSTWMark::finish_mark(uint worker_id) {
  ShenandoahPhaseTimings::Phase phase = _full_gc ? ShenandoahPhaseTimings::full_gc_mark : ShenandoahPhaseTimings::degen_gc_stw_mark;
  ShenandoahWorkerTimingsTracker timer(phase, ShenandoahPhaseTimings::ParallelMark, worker_id);
  ShenandoahReferenceProcessor* rp = ShenandoahHeap::heap()->active_generation()->ref_processor();

  mark_loop(_generation->generation_mode(),
            worker_id, &_terminator, rp,
            false, // not cancellable
            ShenandoahStringDedup::is_enabled());
}
<|MERGE_RESOLUTION|>--- conflicted
+++ resolved
@@ -61,14 +61,9 @@
 
 template <GenerationMode GENERATION>
 template <class T>
-<<<<<<< HEAD
 void ShenandoahInitMarkRootsClosure<GENERATION>::do_oop_work(T* p) {
   // Only called from STW mark, should not be used to bootstrap old generation marking.
-  ShenandoahMark::mark_through_ref<T, GENERATION, NO_DEDUP>(p, _queue, nullptr, _mark_context, false);
-=======
-void ShenandoahInitMarkRootsClosure::do_oop_work(T* p) {
-  ShenandoahMark::mark_through_ref<T, NO_DEDUP>(p, _queue, _mark_context, NULL, false);
->>>>>>> be0a6552
+  ShenandoahMark::mark_through_ref<T, GENERATION, NO_DEDUP>(p, _queue, nullptr, _mark_context, nullptr, false);
 }
 
 class ShenandoahSTWMarkTask : public AbstractGangTask {
