/*
 * Copyright (c) 2021, Red Hat, Inc. All rights reserved.
 * DO NOT ALTER OR REMOVE COPYRIGHT NOTICES OR THIS FILE HEADER.
 *
 * This code is free software; you can redistribute it and/or modify it
 * under the terms of the GNU General Public License version 2 only, as
 * published by the Free Software Foundation.
 *
 * This code is distributed in the hope that it will be useful, but WITHOUT
 * ANY WARRANTY; without even the implied warranty of MERCHANTABILITY or
 * FITNESS FOR A PARTICULAR PURPOSE.  See the GNU General Public License
 * version 2 for more details (a copy is included in the LICENSE file that
 * accompanied this code).
 *
 * You should have received a copy of the GNU General Public License version
 * 2 along with this work; if not, write to the Free Software Foundation,
 * Inc., 51 Franklin St, Fifth Floor, Boston, MA 02110-1301 USA.
 *
 * Please contact Oracle, 500 Oracle Parkway, Redwood Shores, CA 94065 USA
 * or visit www.oracle.com if you need additional information or have any
 * questions.
 *
 */


#include "precompiled.hpp"

#include "gc/shared/strongRootsScope.hpp"
#include "gc/shared/taskTerminator.hpp"
#include "gc/shared/workgroup.hpp"
#include "gc/shenandoah/shenandoahClosures.inline.hpp"
#include "gc/shenandoah/shenandoahGeneration.hpp"
#include "gc/shenandoah/shenandoahMark.inline.hpp"
#include "gc/shenandoah/shenandoahOopClosures.inline.hpp"
#include "gc/shenandoah/shenandoahReferenceProcessor.hpp"
#include "gc/shenandoah/shenandoahRootProcessor.inline.hpp"
#include "gc/shenandoah/shenandoahSTWMark.hpp"
#include "gc/shenandoah/shenandoahVerifier.hpp"

template<GenerationMode GENERATION>
class ShenandoahInitMarkRootsClosure : public OopClosure {
 private:
  ShenandoahObjToScanQueue* const _queue;
  ShenandoahMarkingContext* const _mark_context;

  template <class T>
    inline void do_oop_work(T* p);

 public:
  ShenandoahInitMarkRootsClosure(ShenandoahObjToScanQueue* q);

  void do_oop(narrowOop* p) { do_oop_work(p); }
  void do_oop(oop* p)       { do_oop_work(p); }
};

template<GenerationMode GENERATION>
ShenandoahInitMarkRootsClosure<GENERATION>::ShenandoahInitMarkRootsClosure(ShenandoahObjToScanQueue* q) :
_queue(q),
_mark_context(ShenandoahHeap::heap()->marking_context()) {
}

template <GenerationMode GENERATION>
template <class T>
<<<<<<< HEAD
void ShenandoahInitMarkRootsClosure<GENERATION>::do_oop_work(T* p) {
  // Only called from STW mark, should not be used to bootstrap old generation marking.
  ShenandoahMark::mark_through_ref<T, GENERATION, NO_DEDUP>(p, _queue, nullptr, _mark_context, nullptr, false);
=======
void ShenandoahInitMarkRootsClosure::do_oop_work(T* p) {
  ShenandoahMark::mark_through_ref<T>(p, _queue, _mark_context, false);
>>>>>>> 23fa0dcf
}

class ShenandoahSTWMarkTask : public AbstractGangTask {
private:
  ShenandoahSTWMark* const _mark;

public:
  ShenandoahSTWMarkTask(ShenandoahSTWMark* mark);
  void work(uint worker_id);
};

ShenandoahSTWMarkTask::ShenandoahSTWMarkTask(ShenandoahSTWMark* mark) :
  AbstractGangTask("Shenandoah STW mark"),
  _mark(mark) {
}

void ShenandoahSTWMarkTask::work(uint worker_id) {
  ShenandoahParallelWorkerSession worker_session(worker_id);
  _mark->mark_roots(worker_id);
  _mark->finish_mark(worker_id);
}

ShenandoahSTWMark::ShenandoahSTWMark(ShenandoahGeneration* generation, bool full_gc) :
  ShenandoahMark(generation),
  _root_scanner(full_gc ? ShenandoahPhaseTimings::full_gc_mark : ShenandoahPhaseTimings::degen_gc_stw_mark),
  _terminator(ShenandoahHeap::heap()->workers()->active_workers(), task_queues()),
  _full_gc(full_gc) {
  assert(ShenandoahSafepoint::is_at_shenandoah_safepoint(), "Must be at a Shenandoah safepoint");
}

void ShenandoahSTWMark::mark() {
  // Weak reference processing
  ShenandoahHeap* const heap = ShenandoahHeap::heap();
  ShenandoahReferenceProcessor* rp = heap->active_generation()->ref_processor();
  rp->reset_thread_locals();
  rp->set_soft_reference_policy(heap->soft_ref_policy()->should_clear_all_soft_refs());

  // Init mark, do not expect forwarded pointers in roots
  if (ShenandoahVerify) {
    assert(Thread::current()->is_VM_thread(), "Must be");
    heap->verifier()->verify_roots_no_forwarded();
  }

  uint nworkers = heap->workers()->active_workers();
  task_queues()->reserve(nworkers);

  TASKQUEUE_STATS_ONLY(task_queues()->reset_taskqueue_stats());

  {
    // Mark
    StrongRootsScope scope(nworkers);
    ShenandoahSTWMarkTask task(this);
    heap->workers()->run_task(&task);

    assert(task_queues()->is_empty(), "Should be empty");
  }

  heap->global_generation()->set_mark_complete();

  assert(task_queues()->is_empty(), "Should be empty");
  TASKQUEUE_STATS_ONLY(task_queues()->print_taskqueue_stats());
  TASKQUEUE_STATS_ONLY(task_queues()->reset_taskqueue_stats());
}

void ShenandoahSTWMark::mark_roots(uint worker_id) {
  switch (_generation->generation_mode()) {
    case GLOBAL: {
      ShenandoahInitMarkRootsClosure<GLOBAL> init_mark(task_queues()->queue(worker_id));
      _root_scanner.roots_do(&init_mark, worker_id);
      break;
    }
    case YOUNG: {
      ShenandoahInitMarkRootsClosure<YOUNG> init_mark(task_queues()->queue(worker_id));
      _root_scanner.roots_do(&init_mark, worker_id);
      _generation->scan_remembered_set();
      break;
    }
    default:
      ShouldNotReachHere();
  }
}

void ShenandoahSTWMark::finish_mark(uint worker_id) {
  ShenandoahPhaseTimings::Phase phase = _full_gc ? ShenandoahPhaseTimings::full_gc_mark : ShenandoahPhaseTimings::degen_gc_stw_mark;
  ShenandoahWorkerTimingsTracker timer(phase, ShenandoahPhaseTimings::ParallelMark, worker_id);
<<<<<<< HEAD
  ShenandoahReferenceProcessor* rp = ShenandoahHeap::heap()->active_generation()->ref_processor();
=======
  ShenandoahReferenceProcessor* rp = ShenandoahHeap::heap()->ref_processor();
  StringDedup::Requests requests;
>>>>>>> 23fa0dcf

  mark_loop(_generation->generation_mode(),
            worker_id, &_terminator, rp,
            false /* not cancellable */,
            ShenandoahStringDedup::is_enabled() ? ALWAYS_DEDUP : NO_DEDUP, &requests);
}
<|MERGE_RESOLUTION|>--- conflicted
+++ resolved
@@ -61,14 +61,9 @@
 
 template <GenerationMode GENERATION>
 template <class T>
-<<<<<<< HEAD
 void ShenandoahInitMarkRootsClosure<GENERATION>::do_oop_work(T* p) {
   // Only called from STW mark, should not be used to bootstrap old generation marking.
-  ShenandoahMark::mark_through_ref<T, GENERATION, NO_DEDUP>(p, _queue, nullptr, _mark_context, nullptr, false);
-=======
-void ShenandoahInitMarkRootsClosure::do_oop_work(T* p) {
-  ShenandoahMark::mark_through_ref<T>(p, _queue, _mark_context, false);
->>>>>>> 23fa0dcf
+  ShenandoahMark::mark_through_ref<T, GENERATION>(p, _queue, nullptr, _mark_context, false);
 }
 
 class ShenandoahSTWMarkTask : public AbstractGangTask {
@@ -154,12 +149,8 @@
 void ShenandoahSTWMark::finish_mark(uint worker_id) {
   ShenandoahPhaseTimings::Phase phase = _full_gc ? ShenandoahPhaseTimings::full_gc_mark : ShenandoahPhaseTimings::degen_gc_stw_mark;
   ShenandoahWorkerTimingsTracker timer(phase, ShenandoahPhaseTimings::ParallelMark, worker_id);
-<<<<<<< HEAD
   ShenandoahReferenceProcessor* rp = ShenandoahHeap::heap()->active_generation()->ref_processor();
-=======
-  ShenandoahReferenceProcessor* rp = ShenandoahHeap::heap()->ref_processor();
   StringDedup::Requests requests;
->>>>>>> 23fa0dcf
 
   mark_loop(_generation->generation_mode(),
             worker_id, &_terminator, rp,
