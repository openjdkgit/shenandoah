--- conflicted
+++ resolved
@@ -979,7 +979,16 @@
   return in_use > capacity ? 0 : capacity - in_use;
 }
 
-<<<<<<< HEAD
+size_t ShenandoahGeneration::adjusted_capacity() const {
+  return _adjusted_capacity;
+}
+
+size_t ShenandoahGeneration::adjusted_unaffiliated_regions() const {
+  assert(adjusted_capacity() > used_regions_size(), "adjusted_unaffiliated_regions() cannot return negative");
+  return (adjusted_capacity() - used_regions_size()) / ShenandoahHeapRegion::region_size_bytes();
+}
+
+
 void ShenandoahGeneration::increase_capacity(size_t increment) {
   shenandoah_assert_heaplocked_or_safepoint();
   _max_capacity += increment;
@@ -990,15 +999,6 @@
   shenandoah_assert_heaplocked_or_safepoint();
   _max_capacity -= decrement;
   _soft_max_capacity -= decrement;
-=======
-size_t ShenandoahGeneration::adjusted_capacity() const {
-  return _adjusted_capacity;
-}
-
-size_t ShenandoahGeneration::adjusted_unaffiliated_regions() const {
-  assert(adjusted_capacity() > used_regions_size(), "adjusted_unaffiliated_regions() cannot return negative");
-  return (adjusted_capacity() - used_regions_size()) / ShenandoahHeapRegion::region_size_bytes();
->>>>>>> 25469283
 }
 
 void ShenandoahGeneration::record_success_concurrent(bool abbreviated) {
@@ -1019,4 +1019,4 @@
   double t = _collection_thread_time_s;
   _collection_thread_time_s = 0.0;
   return t;
-}+}
