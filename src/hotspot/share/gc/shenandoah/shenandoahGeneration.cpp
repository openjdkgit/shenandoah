--- conflicted
+++ resolved
@@ -261,7 +261,7 @@
 
   // maximum_young_evacuation_reserve is upper bound on memory to be evacuated into young Collector Reserve.  This is
   // bounded at the end of previous GC cycle, based on available memory and balancing of evacuation to old and young.
-  const size_t maximum_young_evacuation_reserve = heap->get_young_evac_reserve();
+  const size_t maximum_young_evacuation_reserve = young_generation->get_evacuation_reserve();
   const size_t young_evacuation_reserve = MIN2(maximum_young_evacuation_reserve, young_generation->available_with_reserve());
 
 #undef KELVIN_DEBUG
@@ -352,21 +352,15 @@
   // Note that unused old_promo_reserve might not be entirely consumed_by_advance_promotion.  Do not transfer this
   // to old_evacuation_reserve because this memory is likely very fragmented, and we do not want to increase the likelihood
   // of old evacuation failure.
-<<<<<<< HEAD
-
 #ifdef KELVIN_DEBUG
   log_info(gc)("KELVIN compute_budgets sets young_evac_reserve: " SIZE_FORMAT ", old_evac_reserve: " SIZE_FORMAT
                ", promoted_reserve: " SIZE_FORMAT, young_evacuation_reserve, old_evacuation_reserve,
                consumed_by_advance_promotion);
 #endif
-  heap->set_young_evac_reserve(young_evacuation_reserve);
-  heap->set_old_evac_reserve(old_evacuation_reserve);
-  heap->set_promoted_reserve(consumed_by_advance_promotion);
-=======
+
   young_generation->set_evacuation_reserve(young_evacuation_reserve);
   old_generation->set_evacuation_reserve(old_evacuation_reserve);
   old_generation->set_promoted_reserve(consumed_by_advance_promotion);
->>>>>>> bac08f0c
 
   // There is no need to expand OLD because all memory used here was set aside at end of previous GC, except in the
   // case of a GLOBAL gc.  During choose_collection_set() of GLOBAL, old will be expanded on demand.
@@ -408,14 +402,10 @@
   } else if (old_evacuated_committed < old_evacuation_reserve) {
     // This happens if the old-gen collection consumes less than full budget.
     old_evacuation_reserve = old_evacuated_committed;
-<<<<<<< HEAD
 #ifdef KELVIN_DEBUG
     log_info(gc)("KELVIN adjust_evac_budgets sets old_evac_reserve: " SIZE_FORMAT, old_evacuation_reserve);
 #endif
-    heap->set_old_evac_reserve(old_evacuation_reserve);
-=======
     old_generation->set_evacuation_reserve(old_evacuation_reserve);
->>>>>>> bac08f0c
   }
 
   size_t young_advance_promoted = collection_set->get_young_bytes_to_be_promoted();
@@ -426,14 +416,10 @@
 
   size_t total_young_available = young_generation->available_with_reserve();
   assert(young_evacuated_reserve_used <= total_young_available, "Cannot evacuate more than is available in young");
-<<<<<<< HEAD
 #ifdef KELVIN_DEBUG
   log_info(gc)("KELVIN adjust_evac_budgets sets young_evac_reserve: " SIZE_FORMAT, young_evacuated_reserve_used);
 #endif
-  heap->set_young_evac_reserve(young_evacuated_reserve_used);
-=======
   young_generation->set_evacuation_reserve(young_evacuated_reserve_used);
->>>>>>> bac08f0c
 
   size_t old_available = old_generation->available();
   // Now that we've established the collection set, we know how much memory is really required by old-gen for evacuation
@@ -498,16 +484,11 @@
   // Add in the excess_old memory to hold unanticipated promotions, if any.  If there are more unanticipated
   // promotions than fit in reserved memory, they will be deferred until a future GC pass.
   size_t total_promotion_reserve = young_advance_promoted_reserve_used + excess_old;
-<<<<<<< HEAD
 #ifdef KELVIN_DEBUG
   log_info(gc)("KELVIN adjust_evac_budgets sets promoted_reserve: " SIZE_FORMAT, total_promotion_reserve);
 #endif
-  heap->set_promoted_reserve(total_promotion_reserve);
-  heap->reset_promoted_expended();
-=======
   old_generation->set_promoted_reserve(total_promotion_reserve);
   old_generation->reset_promoted_expended();
->>>>>>> bac08f0c
 }
 
 typedef struct {
@@ -781,14 +762,10 @@
     }
   }
 
-<<<<<<< HEAD
+#ifdef KELVIN_DEPRECATE
   // Freeset construction uses reserve quantities if they are valid
-#ifdef KELVIN_DEPRECATE
   heap->set_evacuation_reserve_quantities(true);
 #endif
-=======
-
->>>>>>> bac08f0c
   {
     ShenandoahGCPhase phase(concurrent ? ShenandoahPhaseTimings::final_rebuild_freeset :
                             ShenandoahPhaseTimings::degen_gc_final_rebuild_freeset);
@@ -801,12 +778,9 @@
     // Free set construction uses reserve quantities, because they are known to be valid here
     heap->free_set()->rebuild(young_cset_regions, old_cset_regions, true);
   }
-<<<<<<< HEAD
 #ifdef KELVIN_DEPRECATE
   heap->set_evacuation_reserve_quantities(false);
 #endif
-=======
->>>>>>> bac08f0c
 }
 
 bool ShenandoahGeneration::is_bitmap_clear() {
