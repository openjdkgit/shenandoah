--- conflicted
+++ resolved
@@ -251,31 +251,6 @@
 
   // Do not fill up old-gen memory with promotions.  Reserve some amount of memory for compaction purposes.
   size_t young_evac_reserve_max = 0;
-<<<<<<< HEAD
-=======
-  if (heap->doing_mixed_evacuations()) {
-    // Compute old_evacuation_reserve: how much memory are we reserving to hold the results of
-    // evacuating old-gen heap regions?  In order to sustain a consistent pace of young-gen collections,
-    // the goal is to maintain a consistent value for this parameter (when the candidate set is not
-    // empty).  This value is the minimum of:
-    //   1. old_gen->available()
-    //   2. old-gen->capacity() * ShenandoahOldEvacReserve) / 100
-    //       (e.g. old evacuation should be no larger than 5% of old_gen capacity)
-    //   3. ((young_gen->capacity * ShenandoahEvacReserve / 100) * ShenandoahOldEvacRatioPercent) / 100
-    //       (e.g. old evacuation should be no larger than 12% of young-gen evacuation)
-    old_evacuation_reserve = old_generation->available();
-    assert(old_evacuation_reserve > minimum_evacuation_reserve, "Old-gen available has not been preserved!");
-    size_t old_evac_reserve_max = old_generation->soft_max_capacity() * ShenandoahOldEvacReserve / 100;
-    if (old_evac_reserve_max < old_evacuation_reserve) {
-      old_evacuation_reserve = old_evac_reserve_max;
-    }
-    young_evac_reserve_max =
-      (((young_generation->soft_max_capacity() * ShenandoahEvacReserve) / 100) * ShenandoahOldEvacRatioPercent) / 100;
-    if (young_evac_reserve_max < old_evacuation_reserve) {
-      old_evacuation_reserve = young_evac_reserve_max;
-    }
-  }
->>>>>>> d0e1f519
 
   // First priority is to reclaim the easy garbage out of young-gen.
 
@@ -300,6 +275,8 @@
   // excess_young is available to be transferred to OLD.  Assume that OLD will not request any more than had
   // already been set aside for its promotion and evacuation needs at the end of previous GC.  No need to
   // hold back memory for allocation runway.
+
+  ShenandoahOldHeuristics* old_heuristics = heap->old_heuristics();
 
   // maximum_old_evacuation_reserve is an upper bound on memory evacuated from old and evacuated to old (promoted).
   size_t maximum_old_evacuation_reserve =
@@ -730,11 +707,7 @@
   assert(ShenandoahSafepoint::is_at_shenandoah_safepoint(), "must be at a safepoint");
   _affiliated_region_count = num_regions;
   _used = num_bytes;
-<<<<<<< HEAD
   _humongous_waste = humongous_waste;
-=======
-  // future improvement: _humongous_waste = humongous_waste;
->>>>>>> d0e1f519
 }
 
 void ShenandoahGeneration::clear_used() {
