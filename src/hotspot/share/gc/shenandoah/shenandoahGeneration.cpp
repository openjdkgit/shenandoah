/*
 * Copyright Amazon.com Inc. or its affiliates. All Rights Reserved.
 * DO NOT ALTER OR REMOVE COPYRIGHT NOTICES OR THIS FILE HEADER.
 *
 * This code is free software; you can redistribute it and/or modify it
 * under the terms of the GNU General Public License version 2 only, as
 * published by the Free Software Foundation.
 *
 * This code is distributed in the hope that it will be useful, but WITHOUT
 * ANY WARRANTY; without even the implied warranty of MERCHANTABILITY or
 * FITNESS FOR A PARTICULAR PURPOSE.  See the GNU General Public License
 * version 2 for more details (a copy is included in the LICENSE file that
 * accompanied this code).
 *
 * You should have received a copy of the GNU General Public License version
 * 2 along with this work; if not, write to the Free Software Foundation,
 * Inc., 51 Franklin St, Fifth Floor, Boston, MA 02110-1301 USA.
 *
 * Please contact Oracle, 500 Oracle Parkway, Redwood Shores, CA 94065 USA
 * or visit www.oracle.com if you need additional information or have any
 * questions.
 *
 */

#include "precompiled.hpp"
#include "gc/shenandoah/shenandoahCollectorPolicy.hpp"
#include "gc/shenandoah/shenandoahCollectionSetPreselector.hpp"
#include "gc/shenandoah/shenandoahFreeSet.hpp"
#include "gc/shenandoah/shenandoahGeneration.hpp"
#include "gc/shenandoah/shenandoahGenerationalHeap.hpp"
#include "gc/shenandoah/shenandoahMarkClosures.hpp"
#include "gc/shenandoah/shenandoahMonitoringSupport.hpp"
#include "gc/shenandoah/shenandoahOldGeneration.hpp"
#include "gc/shenandoah/shenandoahReferenceProcessor.hpp"
#include "gc/shenandoah/shenandoahScanRemembered.inline.hpp"
#include "gc/shenandoah/shenandoahTaskqueue.inline.hpp"
#include "gc/shenandoah/shenandoahUtils.hpp"
#include "gc/shenandoah/shenandoahVerifier.hpp"
#include "gc/shenandoah/shenandoahYoungGeneration.hpp"
#include "gc/shenandoah/heuristics/shenandoahHeuristics.hpp"

#include "utilities/quickSort.hpp"


class ShenandoahResetUpdateRegionStateClosure : public ShenandoahHeapRegionClosure {
 private:
  ShenandoahHeap* _heap;
  ShenandoahMarkingContext* const _ctx;
 public:
  ShenandoahResetUpdateRegionStateClosure() :
    _heap(ShenandoahHeap::heap()),
    _ctx(_heap->marking_context()) {}

  void heap_region_do(ShenandoahHeapRegion* r) override {
    if (_heap->is_bitmap_slice_committed(r)) {
      _ctx->clear_bitmap(r);
    }

    if (r->is_active()) {
      // Reset live data and set TAMS optimistically. We would recheck these under the pause
      // anyway to capture any updates that happened since now.
      _ctx->capture_top_at_mark_start(r);
      r->clear_live_data();
    }
  }

  bool is_thread_safe() override { return true; }
};

class ShenandoahResetBitmapTask : public ShenandoahHeapRegionClosure {
 private:
  ShenandoahHeap* _heap;
  ShenandoahMarkingContext* const _ctx;
 public:
  ShenandoahResetBitmapTask() :
    _heap(ShenandoahHeap::heap()),
    _ctx(_heap->marking_context()) {}

  void heap_region_do(ShenandoahHeapRegion* region) {
    if (_heap->is_bitmap_slice_committed(region)) {
      _ctx->clear_bitmap(region);
    }
  }

  bool is_thread_safe() { return true; }
};

// Copy the write-version of the card-table into the read-version, clearing the
// write-copy.
class ShenandoahMergeWriteTable: public ShenandoahHeapRegionClosure {
 private:
  RememberedScanner* _scanner;
 public:
  ShenandoahMergeWriteTable(RememberedScanner* scanner) : _scanner(scanner) {}

  void heap_region_do(ShenandoahHeapRegion* r) override {
    assert(r->is_old(), "Don't waste time doing this for non-old regions");
    _scanner->merge_write_table(r->bottom(), ShenandoahHeapRegion::region_size_words());
  }

  bool is_thread_safe() override {
    return true;
  }
};

class ShenandoahCopyWriteCardTableToRead: public ShenandoahHeapRegionClosure {
 private:
  RememberedScanner* _scanner;
 public:
  ShenandoahCopyWriteCardTableToRead(RememberedScanner* scanner) : _scanner(scanner) {}

  void heap_region_do(ShenandoahHeapRegion* region) override {
    assert(region->is_old(), "Don't waste time doing this for non-old regions");
    _scanner->reset_remset(region->bottom(), ShenandoahHeapRegion::region_size_words());
  }

  bool is_thread_safe() override { return true; }
};

void ShenandoahGeneration::confirm_heuristics_mode() {
  if (_heuristics->is_diagnostic() && !UnlockDiagnosticVMOptions) {
    vm_exit_during_initialization(
            err_msg("Heuristics \"%s\" is diagnostic, and must be enabled via -XX:+UnlockDiagnosticVMOptions.",
                    _heuristics->name()));
  }
  if (_heuristics->is_experimental() && !UnlockExperimentalVMOptions) {
    vm_exit_during_initialization(
            err_msg("Heuristics \"%s\" is experimental, and must be enabled via -XX:+UnlockExperimentalVMOptions.",
                    _heuristics->name()));
  }
}

ShenandoahHeuristics* ShenandoahGeneration::initialize_heuristics(ShenandoahMode* gc_mode) {
  _heuristics = gc_mode->initialize_heuristics(this);
  _heuristics->set_guaranteed_gc_interval(ShenandoahGuaranteedGCInterval);
  confirm_heuristics_mode();
  return _heuristics;
}

size_t ShenandoahGeneration::bytes_allocated_since_gc_start() const {
  return Atomic::load(&_bytes_allocated_since_gc_start);
}

void ShenandoahGeneration::reset_bytes_allocated_since_gc_start() {
  Atomic::store(&_bytes_allocated_since_gc_start, (size_t)0);
}

void ShenandoahGeneration::increase_allocated(size_t bytes) {
  Atomic::add(&_bytes_allocated_since_gc_start, bytes, memory_order_relaxed);
}

void ShenandoahGeneration::set_evacuation_reserve(size_t new_val) {
#undef KELVIN_RESERVES
#ifdef KELVIN_RESERVES
  if (is_old()) {
    log_info(gc)("set_evacuation_reserve(" SIZE_FORMAT ")", new_val);
  }
#endif
  _evacuation_reserve = new_val;
}

size_t ShenandoahGeneration::get_evacuation_reserve() const {
#ifdef KELVIN_RESERVES
  if (is_old()) {
    log_info(gc)("get_evacuation_reserve() yields: " SIZE_FORMAT, _evacuation_reserve);
  }
#endif
  return _evacuation_reserve;
}

void ShenandoahGeneration::augment_evacuation_reserve(size_t increment) {
  _evacuation_reserve += increment;
#ifdef KELVIN_RESERVES
  if (is_old()) {
    log_info(gc)("augment_evacuation_reserve(" SIZE_FORMAT ") yields: " SIZE_FORMAT, increment, _evacuation_reserve);
  }
#endif
}

void ShenandoahGeneration::log_status(const char *msg) const {
  typedef LogTarget(Info, gc, ergo) LogGcInfo;

  if (!LogGcInfo::is_enabled()) {
    return;
  }

  // Not under a lock here, so read each of these once to make sure
  // byte size in proper unit and proper unit for byte size are consistent.
  size_t v_used = used();
  size_t v_used_regions = used_regions_size();
  size_t v_soft_max_capacity = soft_max_capacity();
  size_t v_max_capacity = max_capacity();
  size_t v_available = available();
  size_t v_humongous_waste = get_humongous_waste();
  LogGcInfo::print("%s: %s generation used: " SIZE_FORMAT "%s, used regions: " SIZE_FORMAT "%s, "
                   "humongous waste: " SIZE_FORMAT "%s, soft capacity: " SIZE_FORMAT "%s, max capacity: " SIZE_FORMAT "%s, "
                   "available: " SIZE_FORMAT "%s", msg, name(),
                   byte_size_in_proper_unit(v_used),              proper_unit_for_byte_size(v_used),
                   byte_size_in_proper_unit(v_used_regions),      proper_unit_for_byte_size(v_used_regions),
                   byte_size_in_proper_unit(v_humongous_waste),   proper_unit_for_byte_size(v_humongous_waste),
                   byte_size_in_proper_unit(v_soft_max_capacity), proper_unit_for_byte_size(v_soft_max_capacity),
                   byte_size_in_proper_unit(v_max_capacity),      proper_unit_for_byte_size(v_max_capacity),
                   byte_size_in_proper_unit(v_available),         proper_unit_for_byte_size(v_available));
}

void ShenandoahGeneration::reset_mark_bitmap() {
  ShenandoahHeap* heap = ShenandoahHeap::heap();
  heap->assert_gc_workers(heap->workers()->active_workers());

  set_mark_incomplete();

  ShenandoahResetBitmapTask task;
  parallel_heap_region_iterate(&task);
}

// The ideal is to swap the remembered set so the safepoint effort is no more than a few pointer manipulations.
// However, limitations in the implementation of the mutator write-barrier make it difficult to simply change the
// location of the card table.  So the interim implementation of swap_remembered_set will copy the write-table
// onto the read-table and will then clear the write-table.
void ShenandoahGeneration::swap_remembered_set() {
  // Must be sure that marking is complete before we swap remembered set.
  ShenandoahGenerationalHeap* heap = ShenandoahGenerationalHeap::heap();
  heap->assert_gc_workers(heap->workers()->active_workers());
  shenandoah_assert_safepoint();

  // TODO: Eventually, we want to replace this with a constant-time exchange of pointers.
  ShenandoahOldGeneration* old_generation = heap->old_generation();
  ShenandoahCopyWriteCardTableToRead task(old_generation->card_scan());
  old_generation->parallel_heap_region_iterate(&task);
}

// Copy the write-version of the card-table into the read-version, clearing the
// write-version. The work is done at a safepoint and in parallel by the GC
// worker threads.
void ShenandoahGeneration::merge_write_table() {
  // This should only happen for degenerated cycles
  ShenandoahGenerationalHeap* heap = ShenandoahGenerationalHeap::heap();
  heap->assert_gc_workers(heap->workers()->active_workers());
  shenandoah_assert_safepoint();

  ShenandoahOldGeneration* old_generation = heap->old_generation();
  ShenandoahMergeWriteTable task(old_generation->card_scan());
  old_generation->parallel_heap_region_iterate(&task);
}

void ShenandoahGeneration::prepare_gc() {
  // Invalidate the marking context
  set_mark_incomplete();

  // Capture Top At Mark Start for this generation (typically young) and reset mark bitmap.
  ShenandoahResetUpdateRegionStateClosure cl;
  parallel_region_iterate_free(&cl);
}

void ShenandoahGeneration::parallel_region_iterate_free(ShenandoahHeapRegionClosure* cl) {
  ShenandoahHeap::heap()->parallel_heap_region_iterate(cl);
}

void ShenandoahGeneration::compute_evacuation_budgets(ShenandoahHeap* const heap) {
  shenandoah_assert_generational();

  ShenandoahOldGeneration* const old_generation = heap->old_generation();
  ShenandoahYoungGeneration* const young_generation = heap->young_generation();

  // During initialization and phase changes, it is more likely that fewer objects die young and old-gen
  // memory is not yet full (or is in the process of being replaced).  During these times especially, it
  // is beneficial to loan memory from old-gen to young-gen during the evacuation and update-refs phases
  // of execution.

  // Calculate EvacuationReserve before PromotionReserve.  Evacuation is more critical than promotion.
  // If we cannot evacuate old-gen, we will not be able to reclaim old-gen memory.  Promotions are less
  // critical.  If we cannot promote, there may be degradation of young-gen memory because old objects
  // accumulate there until they can be promoted.  This increases the young-gen marking and evacuation work.

  // First priority is to reclaim the easy garbage out of young-gen.

  // maximum_young_evacuation_reserve is upper bound on memory to be evacuated into young Collector Reserve.  This is
  // bounded at the end of previous GC cycle, based on available memory and balancing of evacuation to old and young.
  const size_t maximum_young_evacuation_reserve = young_generation->get_evacuation_reserve();
  const size_t young_evacuation_reserve = MIN2(maximum_young_evacuation_reserve, young_generation->available_with_reserve());

  // maximum_old_evacuation_reserve is an upper bound on memory evacuated from old and evacuated to old (promoted),
  // clamped by the old generation space available.
  //
  // Here's the algebra.
  // Let SOEP = ShenandoahOldEvacRatioPercent,
  //     OE = old evac,
  //     YE = young evac, and
  //     TE = total evac = OE + YE
  // By definition:
  //            SOEP/100 = OE/TE
  //                     = OE/(OE+YE)
  //  => SOEP/(100-SOEP) = OE/((OE+YE)-OE)         // componendo-dividendo: If a/b = c/d, then a/(b-a) = c/(d-c)
  //                     = OE/YE
  //  =>              OE = YE*SOEP/(100-SOEP)

  // We have to be careful in the event that SOEP is set to 100 by the user.
  assert(ShenandoahOldEvacRatioPercent <= 100, "Error");
  const size_t old_available = old_generation->available();
  const size_t maximum_old_evacuation_reserve = (ShenandoahOldEvacRatioPercent == 100) ?
    old_available : MIN2((maximum_young_evacuation_reserve * ShenandoahOldEvacRatioPercent) / (100 - ShenandoahOldEvacRatioPercent),
                          old_available);


  // Second priority is to reclaim garbage out of old-gen if there are old-gen collection candidates.  Third priority
  // is to promote as much as we have room to promote.  However, if old-gen memory is in short supply, this means young
  // GC is operating under "duress" and was unable to transfer the memory that we would normally expect.  In this case,
  // old-gen will refrain from compacting itself in order to allow a quicker young-gen cycle (by avoiding the update-refs
  // through ALL of old-gen).  If there is some memory available in old-gen, we will use this for promotions as promotions
  // do not add to the update-refs burden of GC.

  size_t old_evacuation_reserve, old_promo_reserve;
  if (is_global()) {
    // Global GC is typically triggered by user invocation of System.gc(), and typically indicates that there is lots
    // of garbage to be reclaimed because we are starting a new phase of execution.  Marking for global GC may take
    // significantly longer than typical young marking because we must mark through all old objects.  To expedite
    // evacuation and update-refs, we give emphasis to reclaiming garbage first, wherever that garbage is found.
    // Global GC will adjust generation sizes to accommodate the collection set it chooses.

    // Set old_promo_reserve to enforce that no regions are preselected for promotion.  Such regions typically
    // have relatively high memory utilization.  We still call select_aged_regions() because this will prepare for
    // promotions in place, if relevant.
    old_promo_reserve = 0;

    // Dedicate all available old memory to old_evacuation reserve.  This may be small, because old-gen is only
    // expanded based on an existing mixed evacuation workload at the end of the previous GC cycle.  We'll expand
    // the budget for evacuation of old during GLOBAL cset selection.
    old_evacuation_reserve = maximum_old_evacuation_reserve;
  } else if (old_generation->has_unprocessed_collection_candidates()) {
    // We reserved all old-gen memory at end of previous GC to hold anticipated evacuations to old-gen.  If this is
    // mixed evacuation, reserve all of this memory for compaction of old-gen and do not promote.  Prioritize compaction
    // over promotion in order to defragment OLD so that it will be better prepared to efficiently receive promoted memory.
    old_evacuation_reserve = maximum_old_evacuation_reserve;
    old_promo_reserve = 0;
  } else {
    // Make all old-evacuation memory for promotion, but if we can't use it all for promotion, we'll allow some evacuation.
    old_evacuation_reserve = 0;
    old_promo_reserve = maximum_old_evacuation_reserve;
  }
  assert(old_evacuation_reserve <= old_available, "Error");

  // We see too many old-evacuation failures if we force ourselves to evacuate into regions that are not initially empty.
  // So we limit the old-evacuation reserve to unfragmented memory.  Even so, old-evacuation is free to fill in nooks and
  // crannies within existing partially used regions and it generally tries to do so.
  const size_t old_free_unfragmented = old_generation->free_unaffiliated_regions() * ShenandoahHeapRegion::region_size_bytes();
  if (old_evacuation_reserve > old_free_unfragmented) {
    const size_t delta = old_evacuation_reserve - old_free_unfragmented;
    old_evacuation_reserve -= delta;
    // Let promo consume fragments of old-gen memory if not global
    if (!is_global()) {
      old_promo_reserve += delta;
    }
  }

  // Preselect regions for promotion by evacuation (obtaining the live data to seed promoted_reserve),
  // and identify regions that will promote in place. These use the tenuring threshold.
  const size_t consumed_by_advance_promotion = select_aged_regions(old_promo_reserve);
  assert(consumed_by_advance_promotion <= maximum_old_evacuation_reserve, "Cannot promote more than available old-gen memory");

  // Note that unused old_promo_reserve might not be entirely consumed_by_advance_promotion.  Do not transfer this
  // to old_evacuation_reserve because this memory is likely very fragmented, and we do not want to increase the likelihood
  // of old evacuation failure.
  young_generation->set_evacuation_reserve(young_evacuation_reserve);
  old_generation->set_evacuation_reserve(old_evacuation_reserve);
  old_generation->set_promoted_reserve(consumed_by_advance_promotion);

  // There is no need to expand OLD because all memory used here was set aside at end of previous GC, except in the
  // case of a GLOBAL gc.  During choose_collection_set() of GLOBAL, old will be expanded on demand.
}

// Having chosen the collection set, adjust the budgets for generational mode based on its composition.  Note
// that young_generation->available() now knows about recently discovered immediate garbage.
void ShenandoahGeneration::adjust_evacuation_budgets(ShenandoahHeap* const heap, ShenandoahCollectionSet* const collection_set) {
  shenandoah_assert_generational();
  // We may find that old_evacuation_reserve and/or loaned_for_young_evacuation are not fully consumed, in which case we may
  //  be able to increase regions_available_to_loan

  // The role of adjust_evacuation_budgets() is to compute the correct value of regions_available_to_loan and to make
  // effective use of this memory, including the remnant memory within these regions that may result from rounding loan to
  // integral number of regions.  Excess memory that is available to be loaned is applied to an allocation supplement,
  // which allows mutators to allocate memory beyond the current capacity of young-gen on the promise that the loan
  // will be repaid as soon as we finish updating references for the recently evacuated collection set.

  // We cannot recalculate regions_available_to_loan by simply dividing old_generation->available() by region_size_bytes
  // because the available memory may be distributed between many partially occupied regions that are already holding old-gen
  // objects.  Memory in partially occupied regions is not "available" to be loaned.  Note that an increase in old-gen
  // available that results from a decrease in memory consumed by old evacuation is not necessarily available to be loaned
  // to young-gen.

  size_t region_size_bytes = ShenandoahHeapRegion::region_size_bytes();
  ShenandoahOldGeneration* const old_generation = heap->old_generation();
  ShenandoahYoungGeneration* const young_generation = heap->young_generation();

  size_t old_evacuated = collection_set->get_old_bytes_reserved_for_evacuation();
  size_t old_evacuated_committed = (size_t) (ShenandoahOldEvacWaste * old_evacuated);
  size_t old_evacuation_reserve = old_generation->get_evacuation_reserve();

  if (old_evacuated_committed > old_evacuation_reserve) {
    // This should only happen due to round-off errors when enforcing ShenandoahOldEvacWaste
    assert(old_evacuated_committed <= (33 * old_evacuation_reserve) / 32,
           "Round-off errors should be less than 3.125%%, committed: " SIZE_FORMAT ", reserved: " SIZE_FORMAT,
           old_evacuated_committed, old_evacuation_reserve);
    old_evacuated_committed = old_evacuation_reserve;
    // Leave old_evac_reserve as previously configured
  } else if (old_evacuated_committed < old_evacuation_reserve) {
    // This happens if the old-gen collection consumes less than full budget.
    old_evacuation_reserve = old_evacuated_committed;
    old_generation->set_evacuation_reserve(old_evacuation_reserve);
  }

  size_t young_advance_promoted = collection_set->get_young_bytes_to_be_promoted();
  size_t young_advance_promoted_reserve_used = (size_t) (ShenandoahPromoEvacWaste * young_advance_promoted);

  size_t young_evacuated = collection_set->get_young_bytes_reserved_for_evacuation();
  size_t young_evacuated_reserve_used = (size_t) (ShenandoahEvacWaste * young_evacuated);

  size_t total_young_available = young_generation->available_with_reserve();
  assert(young_evacuated_reserve_used <= total_young_available, "Cannot evacuate more than is available in young");
  young_generation->set_evacuation_reserve(young_evacuated_reserve_used);

  size_t old_available = old_generation->available();
  // Now that we've established the collection set, we know how much memory is really required by old-gen for evacuation
  // and promotion reserves.  Try shrinking OLD now in case that gives us a bit more runway for mutator allocations during
  // evac and update phases.
  size_t old_consumed = old_evacuated_committed + young_advance_promoted_reserve_used;

  if (old_available < old_consumed) {
    // This can happen due to round-off errors when adding the results of truncated integer arithmetic.
    // We've already truncated old_evacuated_committed.  Truncate young_advance_promoted_reserve_used here.
    assert(young_advance_promoted_reserve_used <= (33 * (old_available - old_evacuated_committed)) / 32,
           "Round-off errors should be less than 3.125%%, committed: " SIZE_FORMAT ", reserved: " SIZE_FORMAT,
           young_advance_promoted_reserve_used, old_available - old_evacuated_committed);
    young_advance_promoted_reserve_used = old_available - old_evacuated_committed;
    old_consumed = old_evacuated_committed + young_advance_promoted_reserve_used;
  }

  assert(old_available >= old_consumed, "Cannot consume (" SIZE_FORMAT ") more than is available (" SIZE_FORMAT ")",
         old_consumed, old_available);
  size_t excess_old = old_available - old_consumed;
  size_t unaffiliated_old_regions = old_generation->free_unaffiliated_regions();
  size_t unaffiliated_old = unaffiliated_old_regions * region_size_bytes;
  assert(old_available >= unaffiliated_old, "Unaffiliated old is a subset of old available");

  // Make sure old_evac_committed is unaffiliated
  if (old_evacuated_committed > 0) {
    if (unaffiliated_old > old_evacuated_committed) {
      size_t giveaway = unaffiliated_old - old_evacuated_committed;
      size_t giveaway_regions = giveaway / region_size_bytes;  // round down
      if (giveaway_regions > 0) {
        excess_old = MIN2(excess_old, giveaway_regions * region_size_bytes);
      } else {
        excess_old = 0;
      }
    } else {
      excess_old = 0;
    }
  }

  // If we find that OLD has excess regions, give them back to YOUNG now to reduce likelihood we run out of allocation
  // runway during evacuation and update-refs.
  size_t regions_to_xfer = 0;
  if (excess_old > unaffiliated_old) {
    // we can give back unaffiliated_old (all of unaffiliated is excess)
    if (unaffiliated_old_regions > 0) {
      regions_to_xfer = unaffiliated_old_regions;
    }
  } else if (unaffiliated_old_regions > 0) {
    // excess_old < unaffiliated old: we can give back MIN(excess_old/region_size_bytes, unaffiliated_old_regions)
    size_t excess_regions = excess_old / region_size_bytes;
    size_t regions_to_xfer = MIN2(excess_regions, unaffiliated_old_regions);
  }

  if (regions_to_xfer > 0) {
    bool result = ShenandoahGenerationalHeap::cast(heap)->generation_sizer()->transfer_to_young(regions_to_xfer);
    assert(excess_old > regions_to_xfer * region_size_bytes, "Cannot xfer more than excess old");
    excess_old -= regions_to_xfer * region_size_bytes;
    log_info(gc, ergo)("%s transferred " SIZE_FORMAT " excess regions to young before start of evacuation",
                       result? "Successfully": "Unsuccessfully", regions_to_xfer);
  }

  // Add in the excess_old memory to hold unanticipated promotions, if any.  If there are more unanticipated
  // promotions than fit in reserved memory, they will be deferred until a future GC pass.
  size_t total_promotion_reserve = young_advance_promoted_reserve_used + excess_old;
  old_generation->set_promoted_reserve(total_promotion_reserve);
  old_generation->reset_promoted_expended();
}

typedef struct {
  ShenandoahHeapRegion* _region;
  size_t _live_data;
} AgedRegionData;

static int compare_by_aged_live(AgedRegionData a, AgedRegionData b) {
  if (a._live_data < b._live_data)
    return -1;
  else if (a._live_data > b._live_data)
    return 1;
  else return 0;
}

inline void assert_no_in_place_promotions() {
#ifdef ASSERT
  class ShenandoahNoInPlacePromotions : public ShenandoahHeapRegionClosure {
  public:
    void heap_region_do(ShenandoahHeapRegion *r) override {
      assert(r->get_top_before_promote() == nullptr,
             "Region " SIZE_FORMAT " should not be ready for in-place promotion", r->index());
    }
  } cl;
  ShenandoahHeap::heap()->heap_region_iterate(&cl);
#endif
}

// Preselect for inclusion into the collection set regions whose age is at or above tenure age which contain more than
// ShenandoahOldGarbageThreshold amounts of garbage.  We identify these regions by setting the appropriate entry of
// the collection set's preselected regions array to true.  All entries are initialized to false before calling this
// function.
//
// During the subsequent selection of the collection set, we give priority to these promotion set candidates.
// Without this prioritization, we found that the aged regions tend to be ignored because they typically have
// much less garbage and much more live data than the recently allocated "eden" regions.  When aged regions are
// repeatedly excluded from the collection set, the amount of live memory within the young generation tends to
// accumulate and this has the undesirable side effect of causing young-generation collections to require much more
// CPU and wall-clock time.
//
// A second benefit of treating aged regions differently than other regions during collection set selection is
// that this allows us to more accurately budget memory to hold the results of evacuation.  Memory for evacuation
// of aged regions must be reserved in the old generation.  Memory for evacuation of all other regions must be
// reserved in the young generation.
size_t ShenandoahGeneration::select_aged_regions(size_t old_available) {

  // There should be no regions configured for subsequent in-place-promotions carried over from the previous cycle.
  assert_no_in_place_promotions();

  auto const heap = ShenandoahGenerationalHeap::heap();
  bool* const candidate_regions_for_promotion_by_copy = heap->collection_set()->preselected_regions();
  ShenandoahMarkingContext* const ctx = heap->marking_context();

  const uint tenuring_threshold = heap->age_census()->tenuring_threshold();
  const size_t old_garbage_threshold = (ShenandoahHeapRegion::region_size_bytes() * ShenandoahOldGarbageThreshold) / 100;

  size_t old_consumed = 0;
  size_t promo_potential = 0;
  size_t candidates = 0;

  // Tracks the padding of space above top in regions eligible for promotion in place
  size_t promote_in_place_pad = 0;

  // Sort the promotion-eligible regions in order of increasing live-data-bytes so that we can first reclaim regions that require
  // less evacuation effort.  This prioritizes garbage first, expanding the allocation pool early before we reclaim regions that
  // have more live data.
  const size_t num_regions = heap->num_regions();

  ResourceMark rm;
  AgedRegionData* sorted_regions = NEW_RESOURCE_ARRAY(AgedRegionData, num_regions);

  for (size_t i = 0; i < num_regions; i++) {
    ShenandoahHeapRegion* const r = heap->get_region(i);
    if (r->is_empty() || !r->has_live() || !r->is_young() || !r->is_regular()) {
      // skip over regions that aren't regular young with some live data
      continue;
    }
    if (r->age() >= tenuring_threshold) {
      if ((r->garbage() < old_garbage_threshold)) {
        // This tenure-worthy region has too little garbage, so we do not want to expend the copying effort to
        // reclaim the garbage; instead this region may be eligible for promotion-in-place to the
        // old generation.
        HeapWord* tams = ctx->top_at_mark_start(r);
        HeapWord* original_top = r->top();
        if (!heap->is_concurrent_old_mark_in_progress() && tams == original_top) {
          // No allocations from this region have been made during concurrent mark. It meets all the criteria
          // for in-place-promotion. Though we only need the value of top when we fill the end of the region,
          // we use this field to indicate that this region should be promoted in place during the evacuation
          // phase.
          r->save_top_before_promote();

          size_t remnant_size = r->free() / HeapWordSize;
          if (remnant_size > ShenandoahHeap::min_fill_size()) {
            ShenandoahHeap::fill_with_object(original_top, remnant_size);
            // Fill the remnant memory within this region to assure no allocations prior to promote in place.  Otherwise,
            // newly allocated objects will not be parsable when promote in place tries to register them.  Furthermore, any
            // new allocations would not necessarily be eligible for promotion.  This addresses both issues.
            r->set_top(r->end());
            promote_in_place_pad += remnant_size * HeapWordSize;
          } else {
            // Since the remnant is so small that it cannot be filled, we don't have to worry about any accidental
            // allocations occurring within this region before the region is promoted in place.
          }
        }
        // Else, we do not promote this region (either in place or by copy) because it has received new allocations.

        // During evacuation, we exclude from promotion regions for which age > tenure threshold, garbage < garbage-threshold,
        //  and get_top_before_promote() != tams
      } else {
        // Record this promotion-eligible candidate region. After sorting and selecting the best candidates below,
        // we may still decide to exclude this promotion-eligible region from the current collection set.  If this
        // happens, we will consider this region as part of the anticipated promotion potential for the next GC
        // pass; see further below.
        sorted_regions[candidates]._region = r;
        sorted_regions[candidates++]._live_data = r->get_live_data_bytes();
      }
    } else {
      // We only evacuate & promote objects from regular regions whose garbage() is above old-garbage-threshold.
      // Objects in tenure-worthy regions with less garbage are promoted in place. These take a different path to
      // old-gen.  Regions excluded from promotion because their garbage content is too low (causing us to anticipate that
      // the region would be promoted in place) may be eligible for evacuation promotion by the time promotion takes
      // place during a subsequent GC pass because more garbage is found within the region between now and then.  This
      // should not happen if we are properly adapting the tenure age.  The theory behind adaptive tenuring threshold
      // is to choose the youngest age that demonstrates no "significant" further loss of population since the previous
      // age.  If not this, we expect the tenure age to demonstrate linear population decay for at least two population
      // samples, whereas we expect to observe exponential population decay for ages younger than the tenure age.
      //
      // In the case that certain regions which were anticipated to be promoted in place need to be promoted by
      // evacuation, it may be the case that there is not sufficient reserve within old-gen to hold evacuation of
      // these regions.  The likely outcome is that these regions will not be selected for evacuation or promotion
      // in the current cycle and we will anticipate that they will be promoted in the next cycle.  This will cause
      // us to reserve more old-gen memory so that these objects can be promoted in the subsequent cycle.
      //
      // TODO:
      //   If we are auto-tuning the tenure age and regions that were anticipated to be promoted in place end up
      //   being promoted by evacuation, this event should feed into the tenure-age-selection heuristic so that
      //   the tenure age can be increased.
      if (heap->is_aging_cycle() && (r->age() + 1 == tenuring_threshold)) {
        if (r->garbage() >= old_garbage_threshold) {
          promo_potential += r->get_live_data_bytes();
#undef KELVIN_RESERVES
#ifdef KELVIN_RESERVES
          log_info(gc)("Adding " SIZE_FORMAT " to promo potential for region " SIZE_FORMAT " of age %u vs threshold %u",
                       r->get_live_data_bytes(), r->index(), r->age(), tenuring_threshold);
#endif
        }
      }
    }
    // Note that we keep going even if one region is excluded from selection.
    // Subsequent regions may be selected if they have smaller live data.
  }
  // Sort in increasing order according to live data bytes.  Note that candidates represents the number of regions
  // that qualify to be promoted by evacuation.
  if (candidates > 0) {
    size_t selected_regions = 0;
    size_t selected_live = 0;
    QuickSort::sort<AgedRegionData>(sorted_regions, candidates, compare_by_aged_live, false);
    for (size_t i = 0; i < candidates; i++) {
      ShenandoahHeapRegion* const region = sorted_regions[i]._region;
      size_t region_live_data = sorted_regions[i]._live_data;
      size_t promotion_need = (size_t) (region_live_data * ShenandoahPromoEvacWaste);
      if (old_consumed + promotion_need <= old_available) {
        old_consumed += promotion_need;
        candidate_regions_for_promotion_by_copy[region->index()] = true;
        selected_regions++;
        selected_live += region_live_data;
      } else {
        // We rejected this promotable region from the collection set because we had no room to hold its copy.
        // Add this region to promo potential for next GC.
        promo_potential += region_live_data;
#ifdef KELVIN_RESERVES
        log_info(gc)("Adding " SIZE_FORMAT " to promo potential for rejected region " SIZE_FORMAT " of age %u vs threshold %u",
                     region_live_data, region->index(), region->age(), tenuring_threshold);
#endif
        assert(!candidate_regions_for_promotion_by_copy[region->index()], "Shouldn't be selected");
      }
      // We keep going even if one region is excluded from selection because we need to accumulate all eligible
      // regions that are not preselected into promo_potential
    }
    log_info(gc)("Preselected " SIZE_FORMAT " regions containing " SIZE_FORMAT " live bytes,"
                 " consuming: " SIZE_FORMAT " of budgeted: " SIZE_FORMAT,
                 selected_regions, selected_live, old_consumed, old_available);
  }

  heap->old_generation()->set_pad_for_promote_in_place(promote_in_place_pad);
  heap->old_generation()->set_promotion_potential(promo_potential);
#ifdef KELVIN_RESERVES
  log_info(gc)("Establishing promo_potential as " SIZE_FORMAT, promo_potential);
#endif
  return old_consumed;
}

void ShenandoahGeneration::prepare_regions_and_collection_set(bool concurrent) {
  ShenandoahHeap* heap = ShenandoahHeap::heap();
  ShenandoahCollectionSet* collection_set = heap->collection_set();
  bool is_generational = heap->mode()->is_generational();

  assert(!heap->is_full_gc_in_progress(), "Only for concurrent and degenerated GC");
  assert(!is_old(), "Only YOUNG and GLOBAL GC perform evacuations");
  {
    ShenandoahGCPhase phase(concurrent ? ShenandoahPhaseTimings::final_update_region_states :
                            ShenandoahPhaseTimings::degen_gc_final_update_region_states);
    ShenandoahFinalMarkUpdateRegionStateClosure cl(complete_marking_context());
    parallel_heap_region_iterate(&cl);

    if (is_young()) {
      // We always need to update the watermark for old regions. If there
      // are mixed collections pending, we also need to synchronize the
      // pinned status for old regions. Since we are already visiting every
      // old region here, go ahead and sync the pin status too.
      ShenandoahFinalMarkUpdateRegionStateClosure old_cl(nullptr);
      heap->old_generation()->parallel_heap_region_iterate(&old_cl);
    }
  }

  // Tally the census counts and compute the adaptive tenuring threshold
  if (is_generational && ShenandoahGenerationalAdaptiveTenuring && !ShenandoahGenerationalCensusAtEvac) {
    // Objects above TAMS weren't included in the age census. Since they were all
    // allocated in this cycle they belong in the age 0 cohort. We walk over all
    // young regions and sum the volume of objects between TAMS and top.
    ShenandoahUpdateCensusZeroCohortClosure age0_cl(complete_marking_context());
    heap->young_generation()->heap_region_iterate(&age0_cl);
    size_t age0_pop = age0_cl.get_age0_population();

    // Update the global census, including the missed age 0 cohort above,
    // along with the census done during marking, and compute the tenuring threshold.
    ShenandoahAgeCensus* census = ShenandoahGenerationalHeap::heap()->age_census();
    census->update_census(age0_pop);
#ifndef PRODUCT
    size_t total_pop = age0_cl.get_total_population();
    size_t total_census = census->get_total();
    // Usually total_pop > total_census, but not by too much.
    // We use integer division so anything up to just less than 2 is considered
    // reasonable, and the "+1" is to avoid divide-by-zero.
    assert((total_pop+1)/(total_census+1) ==  1, "Extreme divergence: "
           SIZE_FORMAT "/" SIZE_FORMAT, total_pop, total_census);
#endif
  }

  {
    ShenandoahGCPhase phase(concurrent ? ShenandoahPhaseTimings::choose_cset :
                            ShenandoahPhaseTimings::degen_gc_choose_cset);

    collection_set->clear();
    ShenandoahHeapLocker locker(heap->lock());
    if (is_generational) {
      // Seed the collection set with resource area-allocated
      // preselected regions, which are removed when we exit this scope.
      ResourceMark rm;
      ShenandoahCollectionSetPreselector preselector(collection_set, heap->num_regions());

      // TODO: young_available can include available (between top() and end()) within each young region that is not
      // part of the collection set.  Making this memory available to the young_evacuation_reserve allows a larger
      // young collection set to be chosen when available memory is under extreme pressure.  Implementing this "improvement"
      // is tricky, because the incremental construction of the collection set actually changes the amount of memory
      // available to hold evacuated young-gen objects.  As currently implemented, the memory that is available within
      // non-empty regions that are not selected as part of the collection set can be allocated by the mutator while
      // GC is evacuating and updating references.

      // Find the amount that will be promoted, regions that will be promoted in
      // place, and preselected older regions that will be promoted by evacuation.
      compute_evacuation_budgets(heap);

      // Choose the collection set, including the regions preselected above for promotion into the old generation.
      _heuristics->choose_collection_set(collection_set);

      // Even if collection_set->is_empty(), we want to adjust budgets, making reserves available to mutator.
      adjust_evacuation_budgets(heap, collection_set);

      if (is_global()) {
        // We have just chosen a collection set for a global cycle. The mark bitmap covering old regions is complete, so
        // the remembered set scan can use that to avoid walking into garbage. When the next old mark begins, we will
        // use the mark bitmap to make the old regions parsable by coalescing and filling any unmarked objects. Thus,
        // we prepare for old collections by remembering which regions are old at this time. Note that any objects
        // promoted into old regions will be above TAMS, and so will be considered marked. However, free regions that
        // become old after this point will not be covered correctly by the mark bitmap, so we must be careful not to
        // coalesce those regions. Only the old regions which are not part of the collection set at this point are
        // eligible for coalescing. As implemented now, this has the side effect of possibly initiating mixed-evacuations
        // after a global cycle for old regions that were not included in this collection set.
        heap->old_generation()->prepare_for_mixed_collections_after_global_gc();
      }
    } else {
      _heuristics->choose_collection_set(collection_set);
    }
  }

  {
    ShenandoahGCPhase phase(concurrent ? ShenandoahPhaseTimings::final_rebuild_freeset :
                            ShenandoahPhaseTimings::degen_gc_final_rebuild_freeset);
    ShenandoahHeapLocker locker(heap->lock());
    size_t young_cset_regions, old_cset_regions;

    // We are preparing for evacuation.  At this time, we ignore cset region tallies.
    size_t first_old, last_old, num_old;
    heap->free_set()->prepare_to_rebuild(young_cset_regions, old_cset_regions, first_old, last_old, num_old);
<<<<<<< HEAD
    heap->free_set()->rebuild(young_cset_regions, old_cset_regions);
=======
    // Free set construction uses reserve quantities, because they are known to be valid here
    heap->free_set()->finish_rebuild(young_cset_regions, old_cset_regions, num_old, true);
>>>>>>> 25ee3f57
  }
}

bool ShenandoahGeneration::is_bitmap_clear() {
  ShenandoahHeap* heap = ShenandoahHeap::heap();
  ShenandoahMarkingContext* context = heap->marking_context();
  const size_t num_regions = heap->num_regions();
  for (size_t idx = 0; idx < num_regions; idx++) {
    ShenandoahHeapRegion* r = heap->get_region(idx);
    if (contains(r) && r->is_affiliated()) {
      if (heap->is_bitmap_slice_committed(r) && (context->top_at_mark_start(r) > r->bottom()) &&
          !context->is_bitmap_clear_range(r->bottom(), r->end())) {
        return false;
      }
    }
  }
  return true;
}

bool ShenandoahGeneration::is_mark_complete() {
  return _is_marking_complete.is_set();
}

void ShenandoahGeneration::set_mark_complete() {
  _is_marking_complete.set();
}

void ShenandoahGeneration::set_mark_incomplete() {
  _is_marking_complete.unset();
}

ShenandoahMarkingContext* ShenandoahGeneration::complete_marking_context() {
  assert(is_mark_complete(), "Marking must be completed.");
  return ShenandoahHeap::heap()->marking_context();
}

void ShenandoahGeneration::cancel_marking() {
  log_info(gc)("Cancel marking: %s", name());
  if (is_concurrent_mark_in_progress()) {
    set_mark_incomplete();
  }
  _task_queues->clear();
  ref_processor()->abandon_partial_discovery();
  set_concurrent_mark_in_progress(false);
}

ShenandoahGeneration::ShenandoahGeneration(ShenandoahGenerationType type,
                                           uint max_workers,
                                           size_t max_capacity,
                                           size_t soft_max_capacity) :
  _type(type),
  _task_queues(new ShenandoahObjToScanQueueSet(max_workers)),
  _ref_processor(new ShenandoahReferenceProcessor(MAX2(max_workers, 1U))),
  _affiliated_region_count(0), _humongous_waste(0), _evacuation_reserve(0),
  _used(0), _bytes_allocated_since_gc_start(0),
  _max_capacity(max_capacity), _soft_max_capacity(soft_max_capacity),
  _heuristics(nullptr)
{
  _is_marking_complete.set();
  assert(max_workers > 0, "At least one queue");
  for (uint i = 0; i < max_workers; ++i) {
    ShenandoahObjToScanQueue* task_queue = new ShenandoahObjToScanQueue();
    _task_queues->register_queue(i, task_queue);
  }
}

ShenandoahGeneration::~ShenandoahGeneration() {
  for (uint i = 0; i < _task_queues->size(); ++i) {
    ShenandoahObjToScanQueue* q = _task_queues->queue(i);
    delete q;
  }
  delete _task_queues;
}

void ShenandoahGeneration::reserve_task_queues(uint workers) {
  _task_queues->reserve(workers);
}

ShenandoahObjToScanQueueSet* ShenandoahGeneration::old_gen_task_queues() const {
  return nullptr;
}

void ShenandoahGeneration::scan_remembered_set(bool is_concurrent) {
  assert(is_young(), "Should only scan remembered set for young generation.");

  ShenandoahGenerationalHeap* const heap = ShenandoahGenerationalHeap::heap();
  uint nworkers = heap->workers()->active_workers();
  reserve_task_queues(nworkers);

  ShenandoahReferenceProcessor* rp = ref_processor();
  ShenandoahRegionChunkIterator work_list(nworkers);
  ShenandoahScanRememberedTask task(task_queues(), old_gen_task_queues(), rp, &work_list, is_concurrent);
  heap->assert_gc_workers(nworkers);
  heap->workers()->run_task(&task);
  if (ShenandoahEnableCardStats) {
    RememberedScanner* scanner = heap->old_generation()->card_scan();
    assert(scanner != nullptr, "Not generational");
    scanner->log_card_stats(nworkers, CARD_STAT_SCAN_RS);
  }
}

size_t ShenandoahGeneration::increment_affiliated_region_count() {
  shenandoah_assert_heaplocked_or_fullgc_safepoint();
  // During full gc, multiple GC worker threads may change region affiliations without a lock.  No lock is enforced
  // on read and write of _affiliated_region_count.  At the end of full gc, a single thread overwrites the count with
  // a coherent value.
  _affiliated_region_count++;
  return _affiliated_region_count;
}

size_t ShenandoahGeneration::decrement_affiliated_region_count() {
  shenandoah_assert_heaplocked_or_fullgc_safepoint();
  // During full gc, multiple GC worker threads may change region affiliations without a lock.  No lock is enforced
  // on read and write of _affiliated_region_count.  At the end of full gc, a single thread overwrites the count with
  // a coherent value.
  _affiliated_region_count--;
  // TODO: REMOVE IS_GLOBAL() QUALIFIER AFTER WE FIX GLOBAL AFFILIATED REGION ACCOUNTING
  assert(is_global() || ShenandoahHeap::heap()->is_full_gc_in_progress() ||
         (_used + _humongous_waste <= _affiliated_region_count * ShenandoahHeapRegion::region_size_bytes()),
         "used + humongous cannot exceed regions");
  return _affiliated_region_count;
}

size_t ShenandoahGeneration::increase_affiliated_region_count(size_t delta) {
  shenandoah_assert_heaplocked_or_fullgc_safepoint();
  _affiliated_region_count += delta;
  return _affiliated_region_count;
}

size_t ShenandoahGeneration::decrease_affiliated_region_count(size_t delta) {
  shenandoah_assert_heaplocked_or_fullgc_safepoint();
  assert(_affiliated_region_count >= delta, "Affiliated region count cannot be negative");

  _affiliated_region_count -= delta;
  // TODO: REMOVE IS_GLOBAL() QUALIFIER AFTER WE FIX GLOBAL AFFILIATED REGION ACCOUNTING
  assert(is_global() || ShenandoahHeap::heap()->is_full_gc_in_progress() ||
         (_used + _humongous_waste <= _affiliated_region_count * ShenandoahHeapRegion::region_size_bytes()),
         "used + humongous cannot exceed regions");
  return _affiliated_region_count;
}

void ShenandoahGeneration::establish_usage(size_t num_regions, size_t num_bytes, size_t humongous_waste) {
  assert(ShenandoahSafepoint::is_at_shenandoah_safepoint(), "must be at a safepoint");
  _affiliated_region_count = num_regions;
  _used = num_bytes;
  _humongous_waste = humongous_waste;
}

void ShenandoahGeneration::increase_used(size_t bytes) {
  Atomic::add(&_used, bytes);
}

void ShenandoahGeneration::increase_humongous_waste(size_t bytes) {
  if (bytes > 0) {
    Atomic::add(&_humongous_waste, bytes);
  }
}

void ShenandoahGeneration::decrease_humongous_waste(size_t bytes) {
  if (bytes > 0) {
    assert(ShenandoahHeap::heap()->is_full_gc_in_progress() || (_humongous_waste >= bytes),
           "Waste (" SIZE_FORMAT ") cannot be negative (after subtracting " SIZE_FORMAT ")", _humongous_waste, bytes);
    Atomic::sub(&_humongous_waste, bytes);
  }
}

void ShenandoahGeneration::decrease_used(size_t bytes) {
  // TODO: REMOVE IS_GLOBAL() QUALIFIER AFTER WE FIX GLOBAL AFFILIATED REGION ACCOUNTING
  assert(is_global() || ShenandoahHeap::heap()->is_full_gc_in_progress() ||
         (_used >= bytes), "cannot reduce bytes used by generation below zero");
  Atomic::sub(&_used, bytes);
}

size_t ShenandoahGeneration::used_regions() const {
  return _affiliated_region_count;
}

size_t ShenandoahGeneration::free_unaffiliated_regions() const {
  size_t result = max_capacity() / ShenandoahHeapRegion::region_size_bytes();
  if (_affiliated_region_count > result) {
    result = 0;
  } else {
    result -= _affiliated_region_count;
  }
  return result;
}

size_t ShenandoahGeneration::used_regions_size() const {
  return _affiliated_region_count * ShenandoahHeapRegion::region_size_bytes();
}

size_t ShenandoahGeneration::available() const {
  return available(max_capacity());
}

// For ShenandoahYoungGeneration, Include the young available that may have been reserved for the Collector.
size_t ShenandoahGeneration::available_with_reserve() const {
  return available(max_capacity());
}

size_t ShenandoahGeneration::soft_available() const {
  return available(soft_max_capacity());
}

size_t ShenandoahGeneration::available(size_t capacity) const {
  size_t in_use = used() + get_humongous_waste();
  return in_use > capacity ? 0 : capacity - in_use;
}

size_t ShenandoahGeneration::increase_capacity(size_t increment) {
  shenandoah_assert_heaplocked_or_safepoint();

  // We do not enforce that new capacity >= heap->max_size_for(this).  The maximum generation size is treated as a rule of thumb
  // which may be violated during certain transitions, such as when we are forcing transfers for the purpose of promoting regions
  // in place.
  // TODO: REMOVE IS_GLOBAL() QUALIFIER AFTER WE FIX GLOBAL AFFILIATED REGION ACCOUNTING
  assert(is_global() || ShenandoahHeap::heap()->is_full_gc_in_progress() ||
         (_max_capacity + increment <= ShenandoahHeap::heap()->max_capacity()), "Generation cannot be larger than heap size");
  assert(increment % ShenandoahHeapRegion::region_size_bytes() == 0, "Generation capacity must be multiple of region size");
  _max_capacity += increment;

  // This detects arithmetic wraparound on _used
  // TODO: REMOVE IS_GLOBAL() QUALIFIER AFTER WE FIX GLOBAL AFFILIATED REGION ACCOUNTING
  assert(is_global() || ShenandoahHeap::heap()->is_full_gc_in_progress() ||
         (_affiliated_region_count * ShenandoahHeapRegion::region_size_bytes() >= _used),
         "Affiliated regions must hold more than what is currently used");
  return _max_capacity;
}

size_t ShenandoahGeneration::set_capacity(size_t byte_size) {
  shenandoah_assert_heaplocked_or_safepoint();
  _max_capacity = byte_size;
  return _max_capacity;
}

size_t ShenandoahGeneration::decrease_capacity(size_t decrement) {
  shenandoah_assert_heaplocked_or_safepoint();

  // We do not enforce that new capacity >= heap->min_size_for(this).  The minimum generation size is treated as a rule of thumb
  // which may be violated during certain transitions, such as when we are forcing transfers for the purpose of promoting regions
  // in place.
  assert(decrement % ShenandoahHeapRegion::region_size_bytes() == 0, "Generation capacity must be multiple of region size");
  assert(_max_capacity >= decrement, "Generation capacity cannot be negative");

  _max_capacity -= decrement;

  // This detects arithmetic wraparound on _used
  // TODO: REMOVE IS_GLOBAL() QUALIFIER AFTER WE FIX GLOBAL AFFILIATED REGION ACCOUNTING
  assert(is_global() || ShenandoahHeap::heap()->is_full_gc_in_progress() ||
         (_affiliated_region_count * ShenandoahHeapRegion::region_size_bytes() >= _used),
         "Affiliated regions must hold more than what is currently used");
  // TODO: REMOVE IS_GLOBAL() QUALIFIER AFTER WE FIX GLOBAL AFFILIATED REGION ACCOUNTING
  assert(is_global() || ShenandoahHeap::heap()->is_full_gc_in_progress() ||
         (_used <= _max_capacity), "Cannot use more than capacity");
  // TODO: REMOVE IS_GLOBAL() QUALIFIER AFTER WE FIX GLOBAL AFFILIATED REGION ACCOUNTING
  assert(is_global() || ShenandoahHeap::heap()->is_full_gc_in_progress() ||
         (_affiliated_region_count * ShenandoahHeapRegion::region_size_bytes() <= _max_capacity),
         "Cannot use more than capacity");
  return _max_capacity;
}

void ShenandoahGeneration::record_success_concurrent(bool abbreviated) {
  heuristics()->record_success_concurrent(abbreviated);
  ShenandoahHeap::heap()->shenandoah_policy()->record_success_concurrent(is_young(), abbreviated);
}<|MERGE_RESOLUTION|>--- conflicted
+++ resolved
@@ -778,12 +778,8 @@
     // We are preparing for evacuation.  At this time, we ignore cset region tallies.
     size_t first_old, last_old, num_old;
     heap->free_set()->prepare_to_rebuild(young_cset_regions, old_cset_regions, first_old, last_old, num_old);
-<<<<<<< HEAD
-    heap->free_set()->rebuild(young_cset_regions, old_cset_regions);
-=======
     // Free set construction uses reserve quantities, because they are known to be valid here
-    heap->free_set()->finish_rebuild(young_cset_regions, old_cset_regions, num_old, true);
->>>>>>> 25ee3f57
+    heap->free_set()->finish_rebuild(young_cset_regions, old_cset_regions, num_old);
   }
 }
 
