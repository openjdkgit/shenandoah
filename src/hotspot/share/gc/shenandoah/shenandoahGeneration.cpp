--- conflicted
+++ resolved
@@ -153,7 +153,6 @@
   parallel_heap_region_iterate(&task);
 }
 
-<<<<<<< HEAD
 // The ideal is to swap the remembered set so the safepoint effort is no more than a few pointer manipulations.
 // However, limitations in the implementation of the mutator write-barrier make it difficult to simply change the
 // location of the card table.  So the interim implementation of swap_remembered_set will copy the write-table
@@ -169,9 +168,6 @@
 }
 
 void ShenandoahGeneration::prepare_gc(bool do_old_gc_bootstrap) {
-=======
-void ShenandoahGeneration::prepare_gc() {
->>>>>>> ded735f0
   // Reset mark bitmap for this generation (typically young)
   reset_mark_bitmap();
   if (do_old_gc_bootstrap) {
@@ -303,10 +299,6 @@
   assert(generation_mode() == YOUNG, "Should only scan remembered set for young generation.");
 
   ShenandoahHeap* const heap = ShenandoahHeap::heap();
-<<<<<<< HEAD
-
-=======
->>>>>>> ded735f0
   uint nworkers = heap->workers()->active_workers();
   reserve_task_queues(nworkers);
 
