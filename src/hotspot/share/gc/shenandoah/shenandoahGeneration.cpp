--- conflicted
+++ resolved
@@ -236,9 +236,6 @@
     size_t avail_evac_reserve_for_loan_to_young_gen = 0;
     size_t old_evacuation_reserve = 0;
     size_t num_regions = heap->num_regions();
-    for (unsigned int i = 0; i < num_regions; i++) {
-      preselected_regions[i] = false;
-    }
 
     // During initialization and phase changes, it is more likely that fewer objects die young and old-gen
     // memory is not yet full (or is in the process of being replaced).  During these times especially, it
@@ -666,30 +663,13 @@
   }
 
   {
-<<<<<<< HEAD
     size_t old_regions_loaned_for_young_evac, regions_available_to_loan, minimum_evacuation_reserve, consumed_by_advance_promotion;
     bool* preselected_regions = nullptr;
-=======
-    ShenandoahGCPhase phase(concurrent ? ShenandoahPhaseTimings::choose_cset :
-                            ShenandoahPhaseTimings::degen_gc_choose_cset);
-    ShenandoahHeapLocker locker(heap->lock());
-    heap->collection_set()->clear();
-
-    size_t minimum_evacuation_reserve = ShenandoahOldCompactionReserve * region_size_bytes;
-    size_t avail_evac_reserve_for_loan_to_young_gen = 0;
-    size_t old_regions_loaned_for_young_evac = 0;
-    size_t regions_available_to_loan = 0;
-    size_t old_evacuation_reserve = 0;
-    size_t num_regions = heap->num_regions();
-    size_t consumed_by_advance_promotion = 0;
-    bool* preselected_regions = NEW_C_HEAP_ARRAY(bool, num_regions, mtGC);
-    for (unsigned int i = 0; i < num_regions; i++) {
-      preselected_regions[i] = false;
-    }
-
->>>>>>> 013b2f69
     if (heap->mode()->is_generational()) {
       preselected_regions = (bool*) alloca(heap->num_regions() * sizeof(bool));
+      for (unsigned int i = 0; i < heap->num_regions(); i++) {
+        preselected_regions[i] = false;
+      }
     }
 
     ShenandoahGCPhase phase(concurrent ? ShenandoahPhaseTimings::choose_cset :
@@ -705,7 +685,6 @@
     // non-empty regions that are not selected as part of the collection set can be allocated by the mutator while
     // GC is evacuating and updating references.
 
-<<<<<<< HEAD
     // Budgeting parameters to compute_evacuation_budgets are passed by reference.
     compute_evacuation_budgets(heap, preselected_regions, collection_set, old_regions_loaned_for_young_evac,
                                regions_available_to_loan, minimum_evacuation_reserve, consumed_by_advance_promotion);
@@ -713,159 +692,6 @@
     if (!collection_set->is_empty()) {
       adjust_evacuation_budgets(heap, collection_set, old_regions_loaned_for_young_evac, regions_available_to_loan,
                                 minimum_evacuation_reserve, consumed_by_advance_promotion);
-=======
-    collection_set->establish_preselected(preselected_regions);
-    _heuristics->choose_collection_set(collection_set, heap->old_heuristics());
-    collection_set->abandon_preselected();
-    FREE_C_HEAP_ARRAY(bool, preselected_regions);
-
-    // At this point, young_generation->available() knows about recently discovered immediate garbage.  We also
-    // know the composition of the chosen collection set.
-
-    if (heap->mode()->is_generational()) {
-      ShenandoahGeneration* old_generation = heap->old_generation();
-      ShenandoahYoungGeneration* young_generation = heap->young_generation();
-      size_t old_evacuation_committed = (size_t) (ShenandoahEvacWaste *
-                                                  collection_set->get_old_bytes_reserved_for_evacuation());
-      size_t immediate_garbage_regions = collection_set->get_immediate_trash() / region_size_bytes;
-
-      if (old_evacuation_committed > old_evacuation_reserve) {
-        // This should only happen due to round-off errors when enforcing ShenandoahEvacWaste
-        assert(old_evacuation_committed < (33 * old_evacuation_reserve) / 32, "Round-off errors should be less than 3.125%%");
-        old_evacuation_committed = old_evacuation_reserve;
-      }
-
-      // Recompute old_regions_loaned_for_young_evac because young-gen collection set may not need all the memory
-      // originally reserved.
-
-      size_t young_evacuation_reserve_used =
-        collection_set->get_young_bytes_reserved_for_evacuation() - collection_set->get_young_bytes_to_be_promoted();
-      young_evacuation_reserve_used = (size_t) (ShenandoahEvacWaste * young_evacuation_reserve_used);
-      heap->set_young_evac_reserve(young_evacuation_reserve_used);
-
-      // Adjust old_regions_loaned_for_young_evac to feed into calculations of promoted_reserve
-      if (young_evacuation_reserve_used > young_generation->available()) {
-        size_t short_fall = young_evacuation_reserve_used - young_generation->available();
-
-        // region_size_bytes is a power of 2.  loan an integral number of regions.
-        size_t revised_loan_for_young_evacuation = (short_fall + region_size_bytes - 1) / region_size_bytes;
-
-        // Undo the previous loan
-        regions_available_to_loan += old_regions_loaned_for_young_evac;
-        old_regions_loaned_for_young_evac = revised_loan_for_young_evacuation;
-        // And make a new loan
-        assert(regions_available_to_loan > old_regions_loaned_for_young_evac, "Cannot loan regions that we do not have");
-        regions_available_to_loan -= old_regions_loaned_for_young_evac;
-      } else {
-        // Undo the prevous loan
-        regions_available_to_loan += old_regions_loaned_for_young_evac;
-        old_regions_loaned_for_young_evac = 0;
-      }
-
-      size_t old_bytes_loaned = old_regions_loaned_for_young_evac * region_size_bytes;
-      // Need to enforce that old_evacuation_committed + old_bytes_loaned >= minimum_evacuation_reserve
-      // in order to prevent promotion reserve from violating minimum evacuation reserve.
-      if (old_evacuation_committed + old_bytes_loaned < minimum_evacuation_reserve) {
-        // Pretend the old_evacuation_commitment is larger than what will be evacuated to assure that promotions
-        // do not fill the minimum_evacuation_reserve.  Note that regions loaned from old-gen will be returned
-        // to old-gen before we start a subsequent evacuation.
-        old_evacuation_committed = minimum_evacuation_reserve - old_bytes_loaned;
-      }
-
-      // Limit promoted_reserve so that we can set aside memory to be loaned from old-gen to young-gen.  This
-      // value is not "critical".  If we underestimate, certain promotions will simply be deferred.  If we put
-      // "all the rest" of old-gen memory into the promotion reserve, we'll have nothing left to loan to young-gen
-      // during the evac and update phases of GC.  So we "limit" the sizes of the promotion budget to be the smaller of:
-      //
-      //  1. old_gen->available - (old_evacuation_committed + old_bytes_loaned + consumed_by_advance_promotion)
-      //  2. young bytes reserved for evacuation
-
-      assert(old_generation->available() > old_evacuation_committed, "Cannot evacuate more than available");
-      assert(old_generation->available() > old_evacuation_committed + old_bytes_loaned, "Cannot loan more than available");
-      assert(old_generation->available() > old_evacuation_committed + old_bytes_loaned + consumed_by_advance_promotion,
-             "Cannot promote more than available");
-
-      size_t old_avail = old_generation->available();
-      size_t promotion_reserve = old_avail - (old_evacuation_committed + consumed_by_advance_promotion + old_bytes_loaned);
-
-      // We experimented with constraining promoted_reserve to be no larger than 4 times the size of previously_promoted,
-      // but this constraint was too limiting, resulting in failure of legitimate promotions.
-
-      // We had also experimented with constraining promoted_reserve to be no more than young_evacuation_committed
-      // divided by promotion_divisor, where:
-      //  size_t promotion_divisor = (0x02 << InitialTenuringThreshold) - 1;
-      // This also was found to be too limiting, resulting in failure of legitimate promotions.
-      //
-      // Both experiments were conducted in the presence of other bugs which could have been the root cause for
-      // the failures identified above as being "too limiting".  TODO: conduct new experiments with the more limiting
-      // values of young_evacuation_reserved_used.
-      young_evacuation_reserve_used -= consumed_by_advance_promotion;
-      if (young_evacuation_reserve_used < promotion_reserve) {
-        // Shrink promotion_reserve if its larger than the memory to be consumed by evacuating all young objects in
-        // collection set, including anticipated waste.  There's no benefit in using a larger promotion_reserve.
-        promotion_reserve = young_evacuation_reserve_used;
-      }
-
-      assert(old_avail >= promotion_reserve + old_evacuation_committed + old_bytes_loaned + consumed_by_advance_promotion,
-             "Budget exceeds available old-gen memory");
-      log_info(gc, ergo)("Old available: " SIZE_FORMAT ", Original promotion reserve: " SIZE_FORMAT ", Old evacuation reserve: "
-                         SIZE_FORMAT ", Advance promotion reserve supplement: " SIZE_FORMAT ", Old loaned to young: " SIZE_FORMAT,
-                         old_avail, promotion_reserve, old_evacuation_committed, consumed_by_advance_promotion,
-                         old_regions_loaned_for_young_evac * region_size_bytes);
-      promotion_reserve += consumed_by_advance_promotion;
-      heap->set_promoted_reserve(promotion_reserve);
-      heap->reset_promoted_expended();
-      if (collection_set->get_old_bytes_reserved_for_evacuation() == 0) {
-        // Setting old evacuation reserve to zero denotes that there is no old-gen evacuation in this pass.
-        heap->set_old_evac_reserve(0);
-      }
-
-      size_t old_gen_usage_base = old_generation->used() - collection_set->get_old_garbage();
-      heap->capture_old_usage(old_gen_usage_base);
-
-      // Compute the evacuation supplement, which is extra memory borrowed from old-gen that can be allocated
-      // by mutators while GC is working on evacuation and update-refs.  This memory can be temporarily borrowed
-      // from old-gen allotment, then repaid at the end of update-refs from the recycled collection set.  After
-      // we have computed the collection set based on the parameters established above, we can make additional
-      // loans based on our knowledge of the collection set to determine how much allocation we can allow
-      // during the evacuation and update-refs phases of execution.  The total available supplement is the smaller of:
-      //
-      //   1. old_gen->available() -
-      //        (promotion_reserve + old_evacuation_commitment + old_bytes_loaned)
-      //   2. The replenishment budget (number of regions in collection set - the number of regions already
-      //         under lien for the young_evacuation_reserve)
-      //
-
-      size_t young_regions_evacuated = collection_set->get_young_region_count();
-      size_t regions_for_runway = 0;
-      if (young_regions_evacuated > old_regions_loaned_for_young_evac) {
-        regions_for_runway = young_regions_evacuated - old_regions_loaned_for_young_evac;
-        old_regions_loaned_for_young_evac = young_regions_evacuated;
-        regions_available_to_loan -= regions_for_runway;
-      }
-
-      size_t allocation_supplement = regions_for_runway * region_size_bytes;
-      heap->set_alloc_supplement_reserve(allocation_supplement);
-
-      size_t promotion_budget = heap->get_promoted_reserve();
-      size_t old_evac_budget = heap->get_old_evac_reserve();
-      size_t alloc_budget_evac_and_update = allocation_supplement + young_generation->available();
-
-      // TODO: young_available, which feeds into alloc_budget_evac_and_update is lacking memory available within
-      // existing young-gen regions that were not selected for the collection set.  Add this in and adjust the
-      // log message (where it says "empty-region allocation budget").
-
-      log_info(gc, ergo)("Memory reserved for evacuation and update-refs includes promotion budget: " SIZE_FORMAT
-                         "%s, young evacuation budget: " SIZE_FORMAT "%s, old evacuation budget: " SIZE_FORMAT
-                         "%s, empty-region allocation budget: " SIZE_FORMAT "%s, including supplement: " SIZE_FORMAT "%s",
-                         byte_size_in_proper_unit(promotion_budget), proper_unit_for_byte_size(promotion_budget),
-                         byte_size_in_proper_unit(young_evacuation_reserve_used),
-                         proper_unit_for_byte_size(young_evacuation_reserve_used),
-                         byte_size_in_proper_unit(old_evac_budget), proper_unit_for_byte_size(old_evac_budget),
-                         byte_size_in_proper_unit(alloc_budget_evac_and_update),
-                         proper_unit_for_byte_size(alloc_budget_evac_and_update),
-                         byte_size_in_proper_unit(allocation_supplement), proper_unit_for_byte_size(allocation_supplement));
->>>>>>> 013b2f69
     }
     // otherwise, this is an abbreviated cycle and we make no use of evacuation budgets.
   }
