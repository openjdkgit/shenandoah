/*
 * Copyright (c) 2018, Red Hat, Inc. All rights reserved.
 * Copyright Amazon.com Inc. or its affiliates. All Rights Reserved.
 * DO NOT ALTER OR REMOVE COPYRIGHT NOTICES OR THIS FILE HEADER.
 *
 * This code is free software; you can redistribute it and/or modify it
 * under the terms of the GNU General Public License version 2 only, as
 * published by the Free Software Foundation.
 *
 * This code is distributed in the hope that it will be useful, but WITHOUT
 * ANY WARRANTY; without even the implied warranty of MERCHANTABILITY or
 * FITNESS FOR A PARTICULAR PURPOSE.  See the GNU General Public License
 * version 2 for more details (a copy is included in the LICENSE file that
 * accompanied this code).
 *
 * You should have received a copy of the GNU General Public License version
 * 2 along with this work; if not, write to the Free Software Foundation,
 * Inc., 51 Franklin St, Fifth Floor, Boston, MA 02110-1301 USA.
 *
 * Please contact Oracle, 500 Oracle Parkway, Redwood Shores, CA 94065 USA
 * or visit www.oracle.com if you need additional information or have any
 * questions.
 *
 */

/*
 * @test id=default
 * @summary Test that null references/referents work fine
 * @requires vm.gc.Shenandoah
 *
 * @run main/othervm -Xmx128m -Xms128m -XX:+UnlockDiagnosticVMOptions -XX:+UnlockExperimentalVMOptions
 *      -XX:+UseShenandoahGC
 *      -XX:+ShenandoahVerify
 *      TestRefprocSanity
 *
 * @run main/othervm -Xmx128m -Xms128m -XX:+UnlockDiagnosticVMOptions -XX:+UnlockExperimentalVMOptions
 *      -XX:+UseShenandoahGC
 *      TestRefprocSanity
 *
 * @run main/othervm -Xmx128m -Xms128m -XX:+UnlockDiagnosticVMOptions -XX:+UnlockExperimentalVMOptions
 *      -XX:+UseShenandoahGC -XX:ShenandoahGCHeuristics=aggressive
 *      TestRefprocSanity
 */

<<<<<<< HEAD
/*
 * @test id=generational
 * @summary Test that null references/referents work fine
 * @requires vm.gc.Shenandoah
 *
 * @run main/othervm -Xmx128m -Xms128m -XX:+UnlockDiagnosticVMOptions -XX:+UnlockExperimentalVMOptions
 *      -XX:+UseShenandoahGC -XX:ShenandoahGCMode=generational
 *      -XX:+ShenandoahVerify
 *      TestRefprocSanity
 *
 * @run main/othervm -Xmx128m -Xms128m -XX:+UnlockDiagnosticVMOptions -XX:+UnlockExperimentalVMOptions
 *      -XX:+UseShenandoahGC -XX:ShenandoahGCMode=generational
 *      TestRefprocSanity
 */

/*
 * @test id=iu
 * @summary Test that null references/referents work fine
 * @requires vm.gc.Shenandoah
 *
 * @run main/othervm -Xmx128m -Xms128m -XX:+UnlockDiagnosticVMOptions -XX:+UnlockExperimentalVMOptions
 *      -XX:+UseShenandoahGC -XX:ShenandoahGCMode=iu
 *      -XX:+ShenandoahVerify
 *      TestRefprocSanity
 *
 * @run main/othervm -Xmx128m -Xms128m -XX:+UnlockDiagnosticVMOptions -XX:+UnlockExperimentalVMOptions
 *      -XX:+UseShenandoahGC -XX:ShenandoahGCMode=iu
 *      TestRefprocSanity
 *
 * @run main/othervm -Xmx128m -Xms128m -XX:+UnlockDiagnosticVMOptions -XX:+UnlockExperimentalVMOptions
 *      -XX:+UseShenandoahGC -XX:ShenandoahGCMode=iu -XX:ShenandoahGCHeuristics=aggressive
 *      TestRefprocSanity
 */

=======
>>>>>>> bd36b6ae
import java.lang.ref.*;

public class TestRefprocSanity {

    static final long TARGET_MB = Long.getLong("target", 1_000); // 1 Gb allocation
    static final int WINDOW = 1_000;

    static final Reference<MyObject>[] refs = new Reference[WINDOW];

    static Object sink;

    public static void main(String[] args) throws Exception {
        long count = TARGET_MB * 1024 * 1024 / 128;
        int rIdx = 0;

        ReferenceQueue rq = new ReferenceQueue();

        for (int c = 0; c < WINDOW; c++) {
            refs[c] = select(c, new MyObject(c), rq);
        }

        for (int c = 0; c < count; c++) {
            verifyRefAt(rIdx);
            refs[rIdx] = select(c, new MyObject(rIdx), rq);

            rIdx++;
            if (rIdx >= WINDOW) {
                rIdx = 0;
            }

            // Do allocations to force GCs
            sink = new byte[100];

            // Drain the refqueue
            while (rq.poll() != null);
        }
    }

    static Reference<MyObject> select(int v, MyObject ext, ReferenceQueue rq) {
        switch (v % 10) {
            case 0:  return new SoftReference<MyObject>(null);
            case 1:  return new SoftReference<MyObject>(null, rq);
            case 2:  return new SoftReference<MyObject>(ext);
            case 3:  return new SoftReference<MyObject>(ext, rq);
            case 4:  return new WeakReference<MyObject>(null);
            case 5:  return new WeakReference<MyObject>(null, rq);
            case 6:  return new WeakReference<MyObject>(ext);
            case 7:  return new WeakReference<MyObject>(ext, rq);
            case 8:  return new PhantomReference<MyObject>(null, rq);
            case 9:  return new PhantomReference<MyObject>(ext, rq);
            default: throw new IllegalStateException();
        }
    }

    static void verifyRefAt(int idx) {
        Reference<MyObject> ref = refs[idx];
        MyObject mo = ref.get();
        if (mo != null && mo.x != idx) {
            throw new IllegalStateException("Referent tag is incorrect: " + mo.x + ", should be " + idx);
        }
    }

    static class MyObject {
        final int x;

        public MyObject(int x) {
            this.x = x;
        }
    }

}<|MERGE_RESOLUTION|>--- conflicted
+++ resolved
@@ -42,7 +42,6 @@
  *      TestRefprocSanity
  */
 
-<<<<<<< HEAD
 /*
  * @test id=generational
  * @summary Test that null references/referents work fine
@@ -58,27 +57,6 @@
  *      TestRefprocSanity
  */
 
-/*
- * @test id=iu
- * @summary Test that null references/referents work fine
- * @requires vm.gc.Shenandoah
- *
- * @run main/othervm -Xmx128m -Xms128m -XX:+UnlockDiagnosticVMOptions -XX:+UnlockExperimentalVMOptions
- *      -XX:+UseShenandoahGC -XX:ShenandoahGCMode=iu
- *      -XX:+ShenandoahVerify
- *      TestRefprocSanity
- *
- * @run main/othervm -Xmx128m -Xms128m -XX:+UnlockDiagnosticVMOptions -XX:+UnlockExperimentalVMOptions
- *      -XX:+UseShenandoahGC -XX:ShenandoahGCMode=iu
- *      TestRefprocSanity
- *
- * @run main/othervm -Xmx128m -Xms128m -XX:+UnlockDiagnosticVMOptions -XX:+UnlockExperimentalVMOptions
- *      -XX:+UseShenandoahGC -XX:ShenandoahGCMode=iu -XX:ShenandoahGCHeuristics=aggressive
- *      TestRefprocSanity
- */
-
-=======
->>>>>>> bd36b6ae
 import java.lang.ref.*;
 
 public class TestRefprocSanity {
