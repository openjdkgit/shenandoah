--- conflicted
+++ resolved
@@ -86,7 +86,6 @@
  */
 
 /*
-<<<<<<< HEAD
  * @test id=generational
  * @summary Acceptance tests: collector can withstand allocation
  * @key randomness
@@ -109,29 +108,6 @@
  */
 
 /*
- * @test id=iu
- * @summary Acceptance tests: collector can withstand allocation
- * @key randomness
- * @requires vm.gc.Shenandoah
- * @library /test/lib
- *
- * @run main/othervm -Xmx1g -XX:+UnlockDiagnosticVMOptions -XX:+UnlockExperimentalVMOptions -XX:+ShenandoahUncommit -XX:ShenandoahUncommitDelay=0
- *      -XX:+UseShenandoahGC -XX:ShenandoahGCMode=iu
- *      -XX:+ShenandoahVerify
- *      TestHeapUncommit
- *
- * @run main/othervm -Xmx1g -XX:+UnlockDiagnosticVMOptions -XX:+UnlockExperimentalVMOptions -XX:+ShenandoahUncommit -XX:ShenandoahUncommitDelay=0
- *      -XX:+UseShenandoahGC -XX:ShenandoahGCMode=iu
- *      TestHeapUncommit
- *
- * @run main/othervm -Xmx1g -XX:+UnlockDiagnosticVMOptions -XX:+UnlockExperimentalVMOptions -XX:+ShenandoahUncommit -XX:ShenandoahUncommitDelay=0
- *      -XX:+UseShenandoahGC -XX:ShenandoahGCMode=iu -XX:ShenandoahGCHeuristics=aggressive
- *      TestHeapUncommit
- */
-
-/*
-=======
->>>>>>> bd36b6ae
  * @test id=default-lp
  * @key randomness
  * @requires vm.gc.Shenandoah
