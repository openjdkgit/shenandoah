--- conflicted
+++ resolved
@@ -23,11 +23,7 @@
 
 /*
  * @test
-<<<<<<< HEAD
- * @bug 8320360 8330684 8331320 8331655 8331940
-=======
  * @bug 8320360 8330684 8331320 8331655 8331940 8332486
->>>>>>> 5312029c
  * @summary Testing ClassFile limits.
  * @run junit LimitsTest
  */
@@ -41,16 +37,11 @@
 import java.lang.classfile.attribute.CodeAttribute;
 import java.lang.classfile.attribute.LineNumberInfo;
 import java.lang.classfile.attribute.LineNumberTableAttribute;
-<<<<<<< HEAD
-import java.lang.classfile.constantpool.ConstantPoolException;
-import java.lang.classfile.constantpool.IntegerEntry;
-=======
 import java.lang.classfile.attribute.LocalVariableInfo;
 import java.lang.classfile.attribute.LocalVariableTableAttribute;
 import java.lang.classfile.constantpool.ConstantPoolException;
 import java.lang.classfile.constantpool.IntegerEntry;
 import java.lang.classfile.instruction.LocalVariable;
->>>>>>> 5312029c
 import java.util.List;
 import jdk.internal.classfile.impl.DirectCodeBuilder;
 import jdk.internal.classfile.impl.DirectMethodBuilder;
@@ -187,8 +178,6 @@
                         .writeAttribute(LineNumberTableAttribute.of(List.of(LineNumberInfo.of(500, 0))))
                 ))).methods().get(0).code().get().elementList());
     }
-<<<<<<< HEAD
-=======
 
     @Test
     void testLocalVariableOutOfBounds() {
@@ -201,5 +190,4 @@
                                         cob.constantPool().utf8Entry("a"), cob.constantPool().utf8Entry("A"), 0))))
                 ))).methods().get(0).code().get().elementList());
     }
->>>>>>> 5312029c
 }