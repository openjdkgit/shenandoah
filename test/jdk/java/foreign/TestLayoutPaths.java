/*
 * Copyright (c) 2019, 2024, Oracle and/or its affiliates. All rights reserved.
 *  DO NOT ALTER OR REMOVE COPYRIGHT NOTICES OR THIS FILE HEADER.
 *
 *  This code is free software; you can redistribute it and/or modify it
 *  under the terms of the GNU General Public License version 2 only, as
 *  published by the Free Software Foundation.
 *
 *  This code is distributed in the hope that it will be useful, but WITHOUT
 *  ANY WARRANTY; without even the implied warranty of MERCHANTABILITY or
 *  FITNESS FOR A PARTICULAR PURPOSE.  See the GNU General Public License
 *  version 2 for more details (a copy is included in the LICENSE file that
 *  accompanied this code).
 *
 *  You should have received a copy of the GNU General Public License version
 *  2 along with this work; if not, write to the Free Software Foundation,
 *  Inc., 51 Franklin St, Fifth Floor, Boston, MA 02110-1301 USA.
 *
 *   Please contact Oracle, 500 Oracle Parkway, Redwood Shores, CA 94065 USA
 *  or visit www.oracle.com if you need additional information or have any
 *  questions.
 *
 */

/*
 * @test
 * @run testng TestLayoutPaths
 */

import java.lang.foreign.*;
import java.lang.foreign.MemoryLayout.PathElement;

import org.testng.annotations.*;

import java.lang.invoke.MethodHandle;
import java.lang.invoke.VarHandle;
import java.lang.invoke.VarHandle.AccessMode;
import java.nio.ByteOrder;
import java.util.ArrayList;
import java.util.Arrays;
import java.util.List;
import java.util.function.IntFunction;
import java.util.stream.Stream;

import static java.lang.foreign.MemoryLayout.PathElement.groupElement;
import static java.lang.foreign.MemoryLayout.PathElement.sequenceElement;
import static java.lang.foreign.ValueLayout.JAVA_INT;
import static java.lang.foreign.ValueLayout.JAVA_SHORT;
import static org.testng.Assert.*;

public class TestLayoutPaths {

    @Test(expectedExceptions = IllegalArgumentException.class)
    public void testBadByteSelectFromSeq() {
        SequenceLayout seq = MemoryLayout.sequenceLayout(5, JAVA_INT);
        seq.byteOffset(groupElement("foo"));
    }

    @Test(expectedExceptions = IllegalArgumentException.class)
    public void testBadByteSelectFromStruct() {
        GroupLayout g = MemoryLayout.structLayout(JAVA_INT);
        g.byteOffset(sequenceElement());
    }

    @Test(expectedExceptions = IllegalArgumentException.class)
    public void testBadByteSelectFromValue() {
        SequenceLayout seq = MemoryLayout.sequenceLayout(5, JAVA_INT);
        seq.byteOffset(sequenceElement(), sequenceElement());
    }

    @Test(expectedExceptions = IllegalArgumentException.class)
    public void testUnknownByteStructField() {
        GroupLayout g = MemoryLayout.structLayout(JAVA_INT);
        g.byteOffset(groupElement("foo"));
    }

    @Test(expectedExceptions = IllegalArgumentException.class)
    public void testTooBigGroupElementIndex() {
        GroupLayout g = MemoryLayout.structLayout(JAVA_INT);
        g.byteOffset(groupElement(1));
    }

    @Test(expectedExceptions = IllegalArgumentException.class)
    public void testNegativeGroupElementIndex() {
        GroupLayout g = MemoryLayout.structLayout(JAVA_INT);
        g.byteOffset(groupElement(-1));
    }

    @Test(expectedExceptions = IllegalArgumentException.class)
    public void testByteOutOfBoundsSeqIndex() {
        SequenceLayout seq = MemoryLayout.sequenceLayout(5, JAVA_INT);
        seq.byteOffset(sequenceElement(6));
    }

    @Test(expectedExceptions = IllegalArgumentException.class)
    public void testNegativeSeqIndex() {
       sequenceElement(-2);
    }

    @Test(expectedExceptions = IllegalArgumentException.class)
    public void testByteNegativeSeqIndex() {
        SequenceLayout seq = MemoryLayout.sequenceLayout(5, JAVA_INT);
        seq.byteOffset(sequenceElement(-2));
    }

    @Test(expectedExceptions = IllegalArgumentException.class)
    public void testOutOfBoundsSeqRange() {
        SequenceLayout seq = MemoryLayout.sequenceLayout(5, JAVA_INT);
        seq.byteOffset(sequenceElement(6, 2));
    }

    @Test(expectedExceptions = IllegalArgumentException.class)
    public void testNegativeSeqRange() {
        sequenceElement(-2, 2);
    }

    @Test(expectedExceptions = IllegalArgumentException.class)
    public void testByteNegativeSeqRange() {
        SequenceLayout seq = MemoryLayout.sequenceLayout(5, JAVA_INT);
        seq.byteOffset(sequenceElement(-2, 2));
    }

    @Test(expectedExceptions = IllegalArgumentException.class)
    public void testIncompleteAccess() {
        SequenceLayout seq = MemoryLayout.sequenceLayout(5, MemoryLayout.structLayout(JAVA_INT));
        seq.varHandle(sequenceElement());
    }

    @Test
    public void testByteOffsetHandleRange() {
        SequenceLayout seq = MemoryLayout.sequenceLayout(5, MemoryLayout.structLayout(JAVA_INT));
        seq.byteOffsetHandle(sequenceElement(0, 1));
    }

    @Test(expectedExceptions = IllegalArgumentException.class)
    public void testByteOffsetHandleBadRange() {
        SequenceLayout seq = MemoryLayout.sequenceLayout(5, MemoryLayout.structLayout(JAVA_INT));
        seq.byteOffsetHandle(sequenceElement(5, 1)); // invalid range (starting position is outside the sequence)
    }

    @Test
    public void testBadAlignmentOfRoot() {
        MemoryLayout struct = MemoryLayout.structLayout(
            JAVA_INT.withOrder(ByteOrder.LITTLE_ENDIAN),
            JAVA_SHORT.withOrder(ByteOrder.LITTLE_ENDIAN).withName("x"));
        assertEquals(struct.byteAlignment(), 4);

        try (Arena arena = Arena.ofConfined()) {
            MemorySegment seg = arena.allocate(struct.byteSize() + 2, struct.byteAlignment()).asSlice(2);
            assertEquals(seg.address() % JAVA_SHORT.byteAlignment(), 0); // should be aligned
            assertNotEquals(seg.address() % struct.byteAlignment(), 0); // should not be aligned

            String expectedMessage = "Target offset 0 is incompatible with alignment constraint " + struct.byteAlignment() + " (of [i4s2(x)]) for segment MemorySegment";

            VarHandle vhX = struct.varHandle(groupElement("x"));
            IllegalArgumentException iae = expectThrows(IllegalArgumentException.class, () -> {
                vhX.set(seg, 0L, (short) 42);
            });
            assertTrue(iae.getMessage().startsWith(expectedMessage));

            MethodHandle sliceX = struct.sliceHandle(groupElement("x"));
            iae = expectThrows(IllegalArgumentException.class, () -> {
                MemorySegment slice = (MemorySegment) sliceX.invokeExact(seg, 0L);
            });
            assertTrue(iae.getMessage().startsWith(expectedMessage));
        }
    }

    @Test
    public void testWrongTypeRoot() {
        MemoryLayout struct = MemoryLayout.structLayout(
                JAVA_INT.withOrder(ByteOrder.LITTLE_ENDIAN),
                JAVA_INT.withOrder(ByteOrder.LITTLE_ENDIAN)
        );

        var expectedMessage = "Bad layout path: attempting to select a sequence element from a non-sequence layout: [i4i4]";

        IllegalArgumentException iae = expectThrows(IllegalArgumentException.class, () ->
                struct.select(PathElement.sequenceElement()));
        assertEquals(iae.getMessage(), expectedMessage);
    }

    @Test
    public void testWrongTypeEnclosing() {
        MemoryLayout struct = MemoryLayout.structLayout(
                MemoryLayout.sequenceLayout(2, MemoryLayout.structLayout(
                                JAVA_INT.withOrder(ByteOrder.LITTLE_ENDIAN).withName("3a"),
                                JAVA_INT.withOrder(ByteOrder.LITTLE_ENDIAN).withName("3b")
                        ).withName("2")
                ).withName("1")
        ).withName("0");

        var expectedMessage = "Bad layout path: attempting to select a sequence element from a non-sequence layout: " +
                "[i4(3a)i4(3b)](2), selected from: " +
                "[2:[i4(3a)i4(3b)](2)](1), selected from: " +
                "[[2:[i4(3a)i4(3b)](2)](1)](0)";

        IllegalArgumentException iae = expectThrows(IllegalArgumentException.class, () ->
                struct.select(PathElement.groupElement("1"),
                        PathElement.sequenceElement(),
                        PathElement.sequenceElement()));
        assertEquals(iae.getMessage(), expectedMessage);
    }

    @Test
    public void testBadSequencePathInOffset() {
        SequenceLayout seq = MemoryLayout.sequenceLayout(10, JAVA_INT);
        // bad path elements
        for (PathElement e : List.of( sequenceElement(), sequenceElement(0, 2) )) {
            try {
                seq.byteOffset(e);
                fail();
            } catch (IllegalArgumentException ex) {
                assertTrue(true);
            }
        }
    }

    @Test
    public void testBadSequencePathInSelect() {
        SequenceLayout seq = MemoryLayout.sequenceLayout(10, JAVA_INT);
        for (PathElement e : List.of( sequenceElement(0), sequenceElement(0, 2) )) {
            try {
                seq.select(e);
                fail();
            } catch (IllegalArgumentException ex) {
                assertTrue(true);
            }
        }
    }

    @Test(dataProvider = "groupSelectors")
    public void testStructPaths(IntFunction<PathElement> groupSelector) {
        long[] offsets = { 0, 1, 3, 7 };
        GroupLayout g = MemoryLayout.structLayout(
                ValueLayout.JAVA_BYTE.withName("0"),
                ValueLayout.JAVA_CHAR_UNALIGNED.withName("1"),
                ValueLayout.JAVA_FLOAT_UNALIGNED.withName("2"),
                ValueLayout.JAVA_LONG_UNALIGNED.withName("3")
        );

        // test select

        for (int i = 0 ; i < 4 ; i++) {
            MemoryLayout selected = g.select(groupSelector.apply(i));
            assertTrue(selected == g.memberLayouts().get(i));
        }

        // test offset

        for (int i = 0 ; i < 4 ; i++) {
            long byteOffset = g.byteOffset(groupSelector.apply(i));
            assertEquals(offsets[i], byteOffset);
        }
    }

    @Test(dataProvider = "groupSelectors")
    public void testUnionPaths(IntFunction<PathElement> groupSelector) {
        long[] offsets = { 0, 0, 0, 0 };
        GroupLayout g = MemoryLayout.unionLayout(
                ValueLayout.JAVA_BYTE.withName("0"),
                ValueLayout.JAVA_CHAR.withName("1"),
                ValueLayout.JAVA_FLOAT.withName("2"),
                ValueLayout.JAVA_LONG.withName("3")
        );

        // test select

        for (int i = 0 ; i < 4 ; i++) {
            MemoryLayout selected = g.select(groupSelector.apply(i));
            assertTrue(selected == g.memberLayouts().get(i));
        }

        // test offset

        for (int i = 0 ; i < 4 ; i++) {
            long byteOffset = g.byteOffset(groupSelector.apply(i));
            assertEquals(offsets[i], byteOffset);
        }
    }

    @DataProvider
    public static Object[][] groupSelectors() {
        return new Object[][] {
                { (IntFunction<PathElement>) PathElement::groupElement }, // by index
                { (IntFunction<PathElement>) i -> PathElement.groupElement(String.valueOf(i)) } // by name
        };
    }

    @Test
    public void testSequencePaths() {
        long[] offsets = { 0, 1, 2, 3 };
        SequenceLayout g = MemoryLayout.sequenceLayout(4, ValueLayout.JAVA_BYTE);

        // test select

        MemoryLayout selected = g.select(sequenceElement());
        assertTrue(selected == ValueLayout.JAVA_BYTE);

        // test offset

        for (int i = 0 ; i < 4 ; i++) {
            long byteOffset = g.byteOffset(sequenceElement(i));
            assertEquals(offsets[i], byteOffset);
        }
    }

    @Test(dataProvider = "testLayouts")
    public void testOffsetHandle(MemoryLayout layout, PathElement[] pathElements, long[] indexes,
                                 long expectedByteOffset) throws Throwable {
        MethodHandle byteOffsetHandle = layout.byteOffsetHandle(pathElements);
        byteOffsetHandle = byteOffsetHandle.asSpreader(long[].class, indexes.length);
        long actualByteOffset = (long) byteOffsetHandle.invokeExact(0L, indexes);
        assertEquals(actualByteOffset, expectedByteOffset);
    }

    @Test(dataProvider = "testLayouts")
    public void testOffsetHandleOOBIndex(MemoryLayout layout, PathElement[] pathElements, long[] indexes,
                                 long expectedByteOffset) throws Throwable {
        int[] badIndices = { -1, 10 };
        MemoryLayout seqLayout = MemoryLayout.sequenceLayout(badIndices[1], layout);
        for (int badIndex : badIndices) {
            PathElement[] seqPathElements = new PathElement[pathElements.length + 1];
            long[] seqIndexes = new long[indexes.length + 1];
            System.arraycopy(pathElements, 0, seqPathElements, 1, pathElements.length);
            System.arraycopy(indexes, 0, seqIndexes, 1, indexes.length);
            seqPathElements[0] = PathElement.sequenceElement();
            seqIndexes[0] = badIndex;
            MethodHandle seqByteOffsetHandle = seqLayout.byteOffsetHandle(seqPathElements)
                    .asSpreader(long[].class, seqIndexes.length);
            assertThrows(IndexOutOfBoundsException.class, () -> seqByteOffsetHandle.invoke(0L, seqIndexes));
        }
    }

<<<<<<< HEAD
=======
    @Test(dataProvider = "testLayouts")
    public void testVarHandleBadSegment(MemoryLayout layout, PathElement[] pathElements, long[] indexes,
                                         long expectedByteOffset) throws Throwable {
        MemoryLayout seqLayout = MemoryLayout.sequenceLayout(10, layout);
        PathElement[] seqPathElements = new PathElement[pathElements.length + 1];
        long[] seqIndexes = new long[indexes.length + 1];
        System.arraycopy(pathElements, 0, seqPathElements, 1, pathElements.length);
        System.arraycopy(indexes, 0, seqIndexes, 1, indexes.length);
        seqPathElements[0] = PathElement.sequenceElement();
        seqIndexes[0] = 0;
        MethodHandle getter_handle = seqLayout.varHandle(seqPathElements)
                .toMethodHandle(AccessMode.GET)
                .asSpreader(long[].class, seqIndexes.length);
        MemorySegment segment = Arena.ofAuto().allocate(layout);
        assertThrows(IndexOutOfBoundsException.class, () -> getter_handle.invoke(segment, 0L, seqIndexes));
    }

    @Test(dataProvider = "testLayouts")
    public void testSliceHandleBadSegment(MemoryLayout layout, PathElement[] pathElements, long[] indexes,
                                        long expectedByteOffset) throws Throwable {
        MemoryLayout seqLayout = MemoryLayout.sequenceLayout(10, layout);
        PathElement[] seqPathElements = new PathElement[pathElements.length + 1];
        long[] seqIndexes = new long[indexes.length + 1];
        System.arraycopy(pathElements, 0, seqPathElements, 1, pathElements.length);
        System.arraycopy(indexes, 0, seqIndexes, 1, indexes.length);
        seqPathElements[0] = PathElement.sequenceElement();
        seqIndexes[0] = 0;
        MethodHandle getter_handle = seqLayout.sliceHandle(seqPathElements)
                .asSpreader(long[].class, seqIndexes.length);
        MemorySegment segment = Arena.ofAuto().allocate(layout);
        assertThrows(IndexOutOfBoundsException.class, () -> getter_handle.invoke(segment, 0L, seqIndexes));
    }

    @Test(dataProvider = "testLayouts")
    public void testArrayElementVarHandleBadSegment(MemoryLayout layout, PathElement[] pathElements, long[] indexes,
                                          long expectedByteOffset) throws Throwable {
        MemoryLayout seqLayout = MemoryLayout.sequenceLayout(10, layout);
        PathElement[] seqPathElements = new PathElement[pathElements.length + 1];
        long[] seqIndexes = new long[indexes.length + 2];
        System.arraycopy(pathElements, 0, seqPathElements, 1, pathElements.length);
        System.arraycopy(indexes, 0, seqIndexes, 2, indexes.length);
        seqPathElements[0] = PathElement.sequenceElement();
        seqIndexes[0] = 0;
        seqIndexes[1] = 0;
        MethodHandle getter_handle = seqLayout.arrayElementVarHandle(seqPathElements)
                .toMethodHandle(AccessMode.GET)
                .asSpreader(long[].class, seqIndexes.length);
        MemorySegment segment = Arena.ofAuto().allocate(layout);
        assertThrows(IndexOutOfBoundsException.class, () -> getter_handle.invoke(segment, 0L, seqIndexes));
    }

>>>>>>> 5312029c
    @Test
    public void testHashCodeCollision() {
        PathElement sequenceElement = PathElement.sequenceElement();
        PathElement dereferenceElement = PathElement.dereferenceElement();
        assertNotEquals(sequenceElement.hashCode(), dereferenceElement.hashCode());
    }

    @Test
    public void testGroupElementIndexToString() {
        PathElement e = PathElement.groupElement(2);
        assertEquals(e.toString(), "groupElement(2)");
    }

    @Test
    public void testGroupElementNameToString() {
        PathElement e = PathElement.groupElement("x");
        assertEquals(e.toString(), "groupElement(\"x\")");
    }

    @Test
    public void testSequenceElementToString() {
        PathElement e = PathElement.sequenceElement();
        assertEquals(e.toString(), "sequenceElement()");
    }

    @Test
    public void testSequenceElementIndexToString() {
        PathElement e = PathElement.sequenceElement(2);
        assertEquals(e.toString(), "sequenceElement(2)");
    }

    @Test
    public void testSequenceElementRangeToString() {
        PathElement e = PathElement.sequenceElement(2, 4);
        assertEquals(e.toString(), "sequenceElement(2, 4)");
    }

    @Test
    public void testDerefereceElementToString() {
        PathElement e = PathElement.dereferenceElement();
        assertEquals(e.toString(), "dereferenceElement()");
    }

    @DataProvider
    public static Object[][] testLayouts() {
        List<Object[]> testCases = new ArrayList<>();

        testCases.add(new Object[] {
            MemoryLayout.sequenceLayout(10, JAVA_INT),
            new PathElement[] { sequenceElement() },
            new long[] { 4 },
            JAVA_INT.byteSize() * 4
        });
        testCases.add(new Object[] {
            MemoryLayout.sequenceLayout(10, MemoryLayout.structLayout(JAVA_INT, JAVA_INT.withName("y"))),
            new PathElement[] { sequenceElement(), groupElement("y") },
            new long[] { 4 },
            (JAVA_INT.byteSize() * 2) * 4 + JAVA_INT.byteSize()
        });
        testCases.add(new Object[] {
            MemoryLayout.sequenceLayout(10, MemoryLayout.structLayout(MemoryLayout.paddingLayout(4), JAVA_INT.withName("y"))),
            new PathElement[] { sequenceElement(), groupElement("y") },
            new long[] { 4 },
            (JAVA_INT.byteSize() + 4) * 4 + 4
        });
        testCases.add(new Object[] {
            MemoryLayout.sequenceLayout(10, JAVA_INT),
            new PathElement[] { sequenceElement() },
            new long[] { 4 },
            JAVA_INT.byteSize() * 4
        });
        testCases.add(new Object[] {
            MemoryLayout.structLayout(
                MemoryLayout.sequenceLayout(10, JAVA_INT).withName("data")
            ),
            new PathElement[] { groupElement("data"), sequenceElement() },
            new long[] { 4 },
            JAVA_INT.byteSize() * 4
        });

        MemoryLayout complexLayout = MemoryLayout.structLayout(
            MemoryLayout.sequenceLayout(10,
                MemoryLayout.sequenceLayout(10,
                    MemoryLayout.structLayout(
                        JAVA_INT.withName("x"),
                        JAVA_INT.withName("y")
                    )
                )
            ).withName("data")
        );

        testCases.add(new Object[] {
            complexLayout,
            new PathElement[] { groupElement("data"), sequenceElement(), sequenceElement(), groupElement("x") },
            new long[] { 0, 1 },
            (JAVA_INT.byteSize() * 2)
        });
        testCases.add(new Object[] {
            complexLayout,
            new PathElement[] { groupElement("data"), sequenceElement(), sequenceElement(), groupElement("x") },
            new long[] { 1, 0 },
            (JAVA_INT.byteSize() * 2) * 10
        });
        testCases.add(new Object[] {
            complexLayout,
            new PathElement[] { groupElement("data"), sequenceElement(), sequenceElement(), groupElement("y") },
            new long[] { 0, 1 },
            (JAVA_INT.byteSize() * 2) + JAVA_INT.byteSize()
        });
        testCases.add(new Object[] {
            complexLayout,
            new PathElement[] { groupElement("data"), sequenceElement(), sequenceElement(), groupElement("y") },
            new long[] { 1, 0 },
            (JAVA_INT.byteSize() * 2) * 10 + JAVA_INT.byteSize()
        });

        return testCases.toArray(Object[][]::new);
    }

    @Test(dataProvider = "testLayouts")
    public void testSliceHandle(MemoryLayout layout, PathElement[] pathElements, long[] indexes,
                                long expectedByteOffset) throws Throwable {
        MemoryLayout selected = layout.select(pathElements);
        MethodHandle sliceHandle = layout.sliceHandle(pathElements);
        sliceHandle = sliceHandle.asSpreader(long[].class, indexes.length);

        try (Arena arena = Arena.ofConfined()) {
            MemorySegment segment = arena.allocate(layout);
            MemorySegment slice = (MemorySegment) sliceHandle.invokeExact(segment, 0L, indexes);
            assertEquals(slice.address() - segment.address(), expectedByteOffset);
            assertEquals(slice.byteSize(), selected.byteSize());
        }
    }

}<|MERGE_RESOLUTION|>--- conflicted
+++ resolved
@@ -332,8 +332,6 @@
         }
     }
 
-<<<<<<< HEAD
-=======
     @Test(dataProvider = "testLayouts")
     public void testVarHandleBadSegment(MemoryLayout layout, PathElement[] pathElements, long[] indexes,
                                          long expectedByteOffset) throws Throwable {
@@ -385,7 +383,6 @@
         assertThrows(IndexOutOfBoundsException.class, () -> getter_handle.invoke(segment, 0L, seqIndexes));
     }
 
->>>>>>> 5312029c
     @Test
     public void testHashCodeCollision() {
         PathElement sequenceElement = PathElement.sequenceElement();
